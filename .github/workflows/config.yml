--- conflicted
+++ resolved
@@ -187,11 +187,7 @@
         id: dialyzer-cache
         with:
           path: priv/plts
-<<<<<<< HEAD
-          key: ${{ runner.os }}-${{ env.ELIXIR_VERSION }}-${{ env.OTP_VERSION }}-${{ env.MIX_ENV }}-dialyzer-mixlockhash_26-${{ hashFiles('mix.lock') }}
-=======
-          key: ${{ runner.os }}-${{ env.ELIXIR_VERSION }}-${{ env.OTP_VERSION }}-${{ env.MIX_ENV }}-${{ matrix.chain-type }}-dialyzer-mixlockhash_25-${{ hashFiles('mix.lock') }}
->>>>>>> 228ea9d4
+          key: ${{ runner.os }}-${{ env.ELIXIR_VERSION }}-${{ env.OTP_VERSION }}-${{ env.MIX_ENV }}-${{ matrix.chain-type }}-dialyzer-mixlockhash_26-${{ hashFiles('mix.lock') }}
           restore-keys: |
             ${{ runner.os }}-${{ env.ELIXIR_VERSION }}-${{ env.OTP_VERSION }}-${{ env.MIX_ENV }}-${{ matrix.chain-type }}-dialyzer-"
 
