--- conflicted
+++ resolved
@@ -1,11 +1,8 @@
 ## Current
 
 ### Features
-<<<<<<< HEAD
+- [#3149](https://github.com/poanetwork/blockscout/pull/3149) - Display and store revert reason of tx on demand at transaction details page and at gettxinfo API endpoint.
 - [#2292](https://github.com/poanetwork/blockscout/pull/2292) - Add Web UI for POSDAO Staking DApp
-=======
-- [#3149](https://github.com/poanetwork/blockscout/pull/3149) - Display and store revert reason of tx on demand at transaction details page and at gettxinfo API endpoint.
->>>>>>> c69e26b0
 
 ### Fixes
 
