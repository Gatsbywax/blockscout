# ChangeLog

## Current

### Features

- [#6542](https://github.com/blockscout/blockscout/pull/6542) - Init mixpanel and amplitude analytics
- [#6574](https://github.com/blockscout/blockscout/pull/6574), [#6601](https://github.com/blockscout/blockscout/pull/6601) - Allow and manage insecure HTTP connection to the archive node
- [#6433](https://github.com/blockscout/blockscout/pull/6433), [#6698](https://github.com/blockscout/blockscout/pull/6698) - Update error pagess
- [#6544](https://github.com/blockscout/blockscout/pull/6544) - API improvements
- [#5561](https://github.com/blockscout/blockscout/pull/5561), [#6523](https://github.com/blockscout/blockscout/pull/6523), [#6549](https://github.com/blockscout/blockscout/pull/6549) - Improve working with contracts implementations
- [#6401](https://github.com/blockscout/blockscout/pull/6401) - Add Sol2Uml contract visualization
- [#6481](https://github.com/blockscout/blockscout/pull/6481) - Smart contract verification improvements
- [#6444](https://github.com/blockscout/blockscout/pull/6444) - Add support for yul verification via rust microservice
- [#6440](https://github.com/blockscout/blockscout/pull/6440) - Add support for base64 encoded NFT metadata
- [#6407](https://github.com/blockscout/blockscout/pull/6407) - Indexed ratio for int txs fetching stage
- [#6324](https://github.com/blockscout/blockscout/pull/6324) - Add verified contracts list page
- [#6379](https://github.com/blockscout/blockscout/pull/6379), [#6429](https://github.com/blockscout/blockscout/pull/6429), [#6642](https://github.com/blockscout/blockscout/pull/6642), [#6677](https://github.com/blockscout/blockscout/pull/6677) - API v2 for frontend
- [#6351](https://github.com/blockscout/blockscout/pull/6351) - Enable forum link env var
- [#6316](https://github.com/blockscout/blockscout/pull/6316) - Copy public tags functionality to master
- [#6196](https://github.com/blockscout/blockscout/pull/6196) - INDEXER_CATCHUP_BLOCKS_BATCH_SIZE and INDEXER_CATCHUP_BLOCKS_CONCURRENCY env varaibles
- [#6187](https://github.com/blockscout/blockscout/pull/6187) - Filter by created time of verified contracts in listcontracts API endpoint
- [#6092](https://github.com/blockscout/blockscout/pull/6092) - Blockscout Account functionality
- [#6073](https://github.com/blockscout/blockscout/pull/6073) - Add vyper support for rust verifier microservice integration
- [#6111](https://github.com/blockscout/blockscout/pull/6111) - Add Prometheus metrics to indexer
- [#6168](https://github.com/blockscout/blockscout/pull/6168) - Token instance fetcher checks instance owner and updates current token balance
- [#6209](https://github.com/blockscout/blockscout/pull/6209) - Add metrics for block import stages, runners, steps
- [#6257](https://github.com/blockscout/blockscout/pull/6257), [#6276](https://github.com/blockscout/blockscout/pull/6276) - DISABLE_TOKEN_INSTANCE_FETCHER env variable
- [#6391](https://github.com/blockscout/blockscout/pull/6391), [#6427](https://github.com/blockscout/blockscout/pull/6427) - TokenTransfer token_id -> token_ids migration
- [#6443](https://github.com/blockscout/blockscout/pull/6443) - Drop internal transactions order index
- [#6450](https://github.com/blockscout/blockscout/pull/6450) - INDEXER_INTERNAL_TRANSACTIONS_BATCH_SIZE and INDEXER_INTERNAL_TRANSACTIONS_CONCURRENCY env variables
- [#6454](https://github.com/blockscout/blockscout/pull/6454) - INDEXER_RECEIPTS_BATCH_SIZE, INDEXER_RECEIPTS_CONCURRENCY, INDEXER_COIN_BALANCES_BATCH_SIZE, INDEXER_COIN_BALANCES_CONCURRENCY env variables
- [#6476](https://github.com/blockscout/blockscout/pull/6476), [#6484](https://github.com/blockscout/blockscout/pull/6484) - Update token balances indexes
- [#6510](https://github.com/blockscout/blockscout/pull/6510) - Set consensus: false for blocks on int transaction foreign_key_violation
- [#6565](https://github.com/blockscout/blockscout/pull/6565) - Set restart: :permanent for permanent fetchers
- [#6568](https://github.com/blockscout/blockscout/pull/6568) - Drop unfetched_token_balances index
- [#6583](https://github.com/blockscout/blockscout/pull/6583), [#6687](https://github.com/blockscout/blockscout/pull/6687) - Missing ranges collector
- [#6647](https://github.com/blockscout/blockscout/pull/6647) - Pending block operations update

### Fixes

<<<<<<< HEAD
- [#6699](https://github.com/blockscout/blockscout/pull/6699) - L1 tx fields fix for Goerli Optimism BedRock update
=======
- [#6603](https://github.com/blockscout/blockscout/pull/6603) - Add to MM button explorer URL fix
>>>>>>> 7909c5c2
- [#6512](https://github.com/blockscout/blockscout/pull/6512) - Allow gasUsed in failed internal txs; Leave error field for staticcall
- [#6532](https://github.com/blockscout/blockscout/pull/6532) - Fix index creation migration
- [#6473](https://github.com/blockscout/blockscout/pull/6473) - Fix state changes for contract creation transactions
- [#6475](https://github.com/blockscout/blockscout/pull/6475) - Fix token name with unicode graphemes shortening
- [#6420](https://github.com/blockscout/blockscout/pull/6420) - Fix address logs search
- [#6390](https://github.com/blockscout/blockscout/pull/6390), [#6502](https://github.com/blockscout/blockscout/pull/6502), [#6511](https://github.com/blockscout/blockscout/pull/6511) - Fix transactions responses in API v2
- [#6357](https://github.com/blockscout/blockscout/pull/6357), [#6409](https://github.com/blockscout/blockscout/pull/6409), [#6428](https://github.com/blockscout/blockscout/pull/6428) - Fix definitions of NETWORK_PATH, API_PATH, SOCKET_ROOT: process trailing slash
- [#6338](https://github.com/blockscout/blockscout/pull/6338) - Fix token search with space
- [#6329](https://github.com/blockscout/blockscout/pull/6329) - Prevent logger from truncating response from rust verifier service in case of an error
- [#6309](https://github.com/blockscout/blockscout/pull/6309) - Fix read contract bug and change address tx count
- [#6303](https://github.com/blockscout/blockscout/pull/6303) - Fix some UI bugs
- [#6243](https://github.com/blockscout/blockscout/pull/6243) - Fix freezes on `/blocks` page
- [#6162](https://github.com/blockscout/blockscout/pull/6162) - Extend token symbol type varchar(255) -> text
- [#6158](https://github.com/blockscout/blockscout/pull/6158) - Add missing clause for merge_twin_vyper_contract_with_changeset function
- [#6090](https://github.com/blockscout/blockscout/pull/6090) - Fix metadata fetching for ERC-1155 tokens instances
- [#6091](https://github.com/blockscout/blockscout/pull/6091) - Improve fetching media type for NFT
- [#6094](https://github.com/blockscout/blockscout/pull/6094) - Fix inconsistent behaviour of `getsourcecode` method
- [#6105](https://github.com/blockscout/blockscout/pull/6105) - Fix some token transfers broadcasting
- [#6106](https://github.com/blockscout/blockscout/pull/6106) - Fix 500 response on `/coin-balance` for empty address
- [#6118](https://github.com/blockscout/blockscout/pull/6118) - Fix unfetched token balances
- [#6163](https://github.com/blockscout/blockscout/pull/6163) - Fix rate limit logs
- [#6223](https://github.com/blockscout/blockscout/pull/6223) - Fix coin_id test
- [#6336](https://github.com/blockscout/blockscout/pull/6336) - Fix sending request on each key in token search
- [#6327](https://github.com/blockscout/blockscout/pull/6327) - Fix and refactor address logs page and search
- [#6449](https://github.com/blockscout/blockscout/pull/6449) - Search min_missing_block_number from zero
- [#6492](https://github.com/blockscout/blockscout/pull/6492) - Remove token instance owner fetching
- [#6536](https://github.com/blockscout/blockscout/pull/6536) - Fix internal transactions query
- [#6550](https://github.com/blockscout/blockscout/pull/6550) - Query token transfers before updating

### Chore

- [#6607](https://github.com/blockscout/blockscout/pull/6607) - Run e2e tests after PR review
- [#6606](https://github.com/blockscout/blockscout/pull/6606) - Add ARG SESSION_COOKIE_DOMAIN to Dockerfile
- [#6600](https://github.com/blockscout/blockscout/pull/6600) - Token stub icon
- [#6588](https://github.com/blockscout/blockscout/pull/6588) - Add latest image build for frontend-main with specific build-args
- [#6584](https://github.com/blockscout/blockscout/pull/6584) - Vacuum package-lock.json
- [#6581](https://github.com/blockscout/blockscout/pull/6581) - Dark mode switcher localStorage to cookie in order to support new UI
- [#6572](https://github.com/blockscout/blockscout/pull/6572) - pending_block_operations table: remove fetch_internal_transactions column
- [#6387](https://github.com/blockscout/blockscout/pull/6387) - Fix errors in docker-build and e2e-tests workflows
- [#6325](https://github.com/blockscout/blockscout/pull/6325) - Set http_only attribute of account authorization cookie to false
- [#6343](https://github.com/blockscout/blockscout/pull/6343) - Docker-compose persistent logs
- [#6240](https://github.com/blockscout/blockscout/pull/6240) - Elixir 1.14 support
- [#6204](https://github.com/blockscout/blockscout/pull/6204) - Refactor contract libs render, CONTRACT_VERIFICATION_MAX_LIBRARIES, refactor parsing integer env vars in config
- [#6195](https://github.com/blockscout/blockscout/pull/6195) - Docker compose configs improvements: Redis container name and persistent storage
- [#6192](https://github.com/blockscout/blockscout/pull/6192), [#6207](https://github.com/blockscout/blockscout/pull/6207) - Hide Indexing Internal Transactions message, if INDEXER_DISABLE_INTERNAL_TRANSACTIONS_FETCHER=true
- [#6183](https://github.com/blockscout/blockscout/pull/6183) - Transparent coin name definition
- [#6155](https://github.com/blockscout/blockscout/pull/6155), [#6189](https://github.com/blockscout/blockscout/pull/6189) - Refactor Ethereum JSON RPC variants
- [#6125](https://github.com/blockscout/blockscout/pull/6125) - Rename obsolete "parity" EthereumJSONRPC.Variant to "nethermind"
- [#6124](https://github.com/blockscout/blockscout/pull/6124) - Docker compose: add config for Erigon
- [#6061](https://github.com/blockscout/blockscout/pull/6061) - Discord badge and updated permalink

<details>
  <summary>Dependencies version bumps</summary>

- [#6053](https://github.com/blockscout/blockscout/pull/6053) - Bump jest-environment-jsdom from 29.0.1 to 29.0.2 in /apps/block_scout_web/assets
- [#6055](https://github.com/blockscout/blockscout/pull/6055) - Bump @babel/core from 7.18.13 to 7.19.0 in /apps/block_scout_web/assets
- [#6054](https://github.com/blockscout/blockscout/pull/6054) - Bump jest from 29.0.1 to 29.0.2 in /apps/block_scout_web/assets
- [#6056](https://github.com/blockscout/blockscout/pull/6056) - Bump @babel/preset-env from 7.18.10 to 7.19.0 in /apps/block_scout_web/assets
- [#6064](https://github.com/blockscout/blockscout/pull/6064) - Bump sweetalert2 from 11.4.29 to 11.4.31 in /apps/block_scout_web/assets
- [#6075](https://github.com/blockscout/blockscout/pull/6075) - Bump sweetalert2 from 11.4.31 to 11.4.32 in /apps/block_scout_web/assets
- [#6082](https://github.com/blockscout/blockscout/pull/6082) - Bump core-js from 3.25.0 to 3.25.1 in /apps/block_scout_web/assets
- [#6083](https://github.com/blockscout/blockscout/pull/6083) - Bump sass from 1.54.8 to 1.54.9 in /apps/block_scout_web/assets
- [#6095](https://github.com/blockscout/blockscout/pull/6095) - Bump jest-environment-jsdom from 29.0.2 to 29.0.3 in /apps/block_scout_web/assets
- [#6096](https://github.com/blockscout/blockscout/pull/6096) - Bump exvcr from 0.13.3 to 0.13.4
- [#6101](https://github.com/blockscout/blockscout/pull/6101) - Bump ueberauth from 0.10.1 to 0.10.2
- [#6102](https://github.com/blockscout/blockscout/pull/6102) - Bump eslint from 8.23.0 to 8.23.1 in /apps/block_scout_web/assets
- [#6098](https://github.com/blockscout/blockscout/pull/6098) - Bump ex_json_schema from 0.9.1 to 0.9.2
- [#6097](https://github.com/blockscout/blockscout/pull/6097) - Bump autoprefixer from 10.4.8 to 10.4.9 in /apps/block_scout_web/assets
- [#6099](https://github.com/blockscout/blockscout/pull/6099) - Bump jest from 29.0.2 to 29.0.3 in /apps/block_scout_web/assets
- [#6103](https://github.com/blockscout/blockscout/pull/6103) - Bump css-minimizer-webpack-plugin from 4.0.0 to 4.1.0 in /apps/block_scout_web/assets
- [#6108](https://github.com/blockscout/blockscout/pull/6108) - Bump autoprefixer from 10.4.9 to 10.4.10 in /apps/block_scout_web/assets
- [#6116](https://github.com/blockscout/blockscout/pull/6116) - Bump autoprefixer from 10.4.10 to 10.4.11 in /apps/block_scout_web/assets
- [#6114](https://github.com/blockscout/blockscout/pull/6114) - Bump @babel/core from 7.19.0 to 7.19.1 in /apps/block_scout_web/assets
- [#6113](https://github.com/blockscout/blockscout/pull/6113) - Bump ueberauth from 0.10.2 to 0.10.3
- [#6112](https://github.com/blockscout/blockscout/pull/6112) - Bump @babel/preset-env from 7.19.0 to 7.19.1 in /apps/block_scout_web/assets
- [#6115](https://github.com/blockscout/blockscout/pull/6115) - Bump web3 from 1.7.5 to 1.8.0 in /apps/block_scout_web/assets
- [#6117](https://github.com/blockscout/blockscout/pull/6117) - Bump sweetalert2 from 11.4.32 to 11.4.33 in /apps/block_scout_web/assets
- [#6119](https://github.com/blockscout/blockscout/pull/6119) - Bump scss-tokenizer from 0.3.0 to 0.4.3 in /apps/block_scout_web/assets
- [#6138](https://github.com/blockscout/blockscout/pull/6138) - Bump core-js from 3.25.1 to 3.25.2 in /apps/block_scout_web/assets
- [#6147](https://github.com/blockscout/blockscout/pull/6147) - Bump autoprefixer from 10.4.11 to 10.4.12 in /apps/block_scout_web/assets
- [#6151](https://github.com/blockscout/blockscout/pull/6151) - Bump sass from 1.54.9 to 1.55.0 in /apps/block_scout_web/assets
- [#6173](https://github.com/blockscout/blockscout/pull/6173) - Bump core-js from 3.25.2 to 3.25.3 in /apps/block_scout_web/assets
- [#6174](https://github.com/blockscout/blockscout/pull/6174) - Bump sweetalert2 from 11.4.33 to 11.4.34 in /apps/block_scout_web/assets
- [#6175](https://github.com/blockscout/blockscout/pull/6175) - Bump luxon from 3.0.3 to 3.0.4 in /apps/block_scout_web/assets
- [#6176](https://github.com/blockscout/blockscout/pull/6176) - Bump @babel/preset-env from 7.19.1 to 7.19.3 in /apps/block_scout_web/assets
- [#6177](https://github.com/blockscout/blockscout/pull/6177) - Bump @babel/core from 7.19.1 to 7.19.3 in /apps/block_scout_web/assets
- [#6178](https://github.com/blockscout/blockscout/pull/6178) - Bump eslint from 8.23.1 to 8.24.0 in /apps/block_scout_web/assets
- [#6184](https://github.com/blockscout/blockscout/pull/6184) - Bump jest from 29.0.3 to 29.1.1 in /apps/block_scout_web/assets
- [#6186](https://github.com/blockscout/blockscout/pull/6186) - Bump jest-environment-jsdom from 29.0.3 to 29.1.1 in /apps/block_scout_web/assets
- [#6185](https://github.com/blockscout/blockscout/pull/6185) - Bump sweetalert2 from 11.4.34 to 11.4.35 in /apps/block_scout_web/assets
- [#6146](https://github.com/blockscout/blockscout/pull/6146) - Bump websocket_client from 1.3.0 to 1.5.0
- [#6191](https://github.com/blockscout/blockscout/pull/6191) - Bump css-minimizer-webpack-plugin from 4.1.0 to 4.2.0 in /apps/block_scout_web/assets
- [#6199](https://github.com/blockscout/blockscout/pull/6199) - Bump redix from 1.1.5 to 1.2.0
- [#6213](https://github.com/blockscout/blockscout/pull/6213) - Bump sweetalert2 from 11.4.35 to 11.4.37 in /apps/block_scout_web/assets
- [#6214](https://github.com/blockscout/blockscout/pull/6214) - Bump jest-environment-jsdom from 29.1.1 to 29.1.2 in /apps/block_scout_web/assets
- [#6215](https://github.com/blockscout/blockscout/pull/6215) - Bump postcss from 8.4.16 to 8.4.17 in /apps/block_scout_web/assets
- [#6216](https://github.com/blockscout/blockscout/pull/6216) - Bump core-js from 3.25.3 to 3.25.5 in /apps/block_scout_web/assets
- [#6217](https://github.com/blockscout/blockscout/pull/6217) - Bump jest from 29.1.1 to 29.1.2 in /apps/block_scout_web/assets
- [#6229](https://github.com/blockscout/blockscout/pull/6229) - Bump sweetalert2 from 11.4.37 to 11.4.38 in /apps/block_scout_web/assets
- [#6232](https://github.com/blockscout/blockscout/pull/6232) - Bump css-minimizer-webpack-plugin from 4.2.0 to 4.2.1 in /apps/block_scout_web/assets
- [#6230](https://github.com/blockscout/blockscout/pull/6230) - Bump sass-loader from 13.0.2 to 13.1.0 in /apps/block_scout_web/assets
- [#6251](https://github.com/blockscout/blockscout/pull/6251) - Bump sweetalert2 from 11.4.38 to 11.5.1 in /apps/block_scout_web/assets
- [#6246](https://github.com/blockscout/blockscout/pull/6246) - Bump @babel/preset-env from 7.19.3 to 7.19.4 in /apps/block_scout_web/assets
- [#6247](https://github.com/blockscout/blockscout/pull/6247) - Bump ex_abi from 0.5.14 to 0.5.15
- [#6248](https://github.com/blockscout/blockscout/pull/6248) - Bump eslint from 8.24.0 to 8.25.0 in /apps/block_scout_web/assets
- [#6255](https://github.com/blockscout/blockscout/pull/6255) - Bump postcss from 8.4.17 to 8.4.18 in /apps/block_scout_web/assets
- [#6256](https://github.com/blockscout/blockscout/pull/6256) - Bump css-minimizer-webpack-plugin from 4.2.1 to 4.2.2 in /apps/block_scout_web/assets
- [#6258](https://github.com/blockscout/blockscout/pull/6258) - Bump jest from 29.1.2 to 29.2.0 in /apps/block_scout_web/assets
- [#6259](https://github.com/blockscout/blockscout/pull/6259) - Bump jest-environment-jsdom from 29.1.2 to 29.2.0 in /apps/block_scout_web/assets
- [#6253](https://github.com/blockscout/blockscout/pull/6253) - Bump eslint-plugin-promise from 6.0.1 to 6.1.0 in /apps/block_scout_web/assets
- [#6279](https://github.com/blockscout/blockscout/pull/6279) - Bump util from 0.12.4 to 0.12.5 in /apps/block_scout_web/assets
- [#6280](https://github.com/blockscout/blockscout/pull/6280) - Bump ex_rlp from 0.5.4 to 0.5.5
- [#6281](https://github.com/blockscout/blockscout/pull/6281) - Bump ex_abi from 0.5.15 to 0.5.16
- [#6283](https://github.com/blockscout/blockscout/pull/6283) - Bump spandex_datadog from 1.2.0 to 1.3.0
- [#6282](https://github.com/blockscout/blockscout/pull/6282) - Bump sweetalert2 from 11.5.1 to 11.5.2 in /apps/block_scout_web/assets
- [#6284](https://github.com/blockscout/blockscout/pull/6284) - Bump spandex_phoenix from 1.0.6 to 1.1.0
- [#6298](https://github.com/blockscout/blockscout/pull/6298) - Bump jest-environment-jsdom from 29.2.0 to 29.2.1 in /apps/block_scout_web/assets
- [#6297](https://github.com/blockscout/blockscout/pull/6297) - Bump jest from 29.2.0 to 29.2.1 in /apps/block_scout_web/assets
- [#6254](https://github.com/blockscout/blockscout/pull/6254) - Bump ex_doc from 0.28.5 to 0.28.6
- [#6314](https://github.com/blockscout/blockscout/pull/6314) - Bump @babel/core from 7.19.3 to 7.19.6 in /apps/block_scout_web/assets
- [#6313](https://github.com/blockscout/blockscout/pull/6313) - Bump ex_doc from 0.28.6 to 0.29.0
- [#6305](https://github.com/blockscout/blockscout/pull/6305) - Bump sweetalert2 from 11.5.2 to 11.6.0 in /apps/block_scout_web/assets
- [#6312](https://github.com/blockscout/blockscout/pull/6312) - Bump eslint-plugin-promise from 6.1.0 to 6.1.1 in /apps/block_scout_web/assets
- [#6318](https://github.com/blockscout/blockscout/pull/6318) - Bump spandex from 3.1.0 to 3.2.0
- [#6335](https://github.com/blockscout/blockscout/pull/6335) - Bump eslint from 8.25.0 to 8.26.0 in /apps/block_scout_web/assets
- [#6334](https://github.com/blockscout/blockscout/pull/6334) - Bump ex_cldr_numbers from 2.27.3 to 2.28.0
- [#6333](https://github.com/blockscout/blockscout/pull/6333) - Bump core-js from 3.25.5 to 3.26.0 in /apps/block_scout_web/assets
- [#6332](https://github.com/blockscout/blockscout/pull/6332) - Bump ex_cldr from 2.33.2 to 2.34.0
- [#6339](https://github.com/blockscout/blockscout/pull/6339) - Bump sweetalert2 from 11.6.0 to 11.6.2 in /apps/block_scout_web/assets
- [#6330](https://github.com/blockscout/blockscout/pull/6330) - Bump ex_cldr_units from 3.14.0 to 3.15.0
- [#6341](https://github.com/blockscout/blockscout/pull/6341) - Bump jest-environment-jsdom from 29.2.1 to 29.2.2 in /apps/block_scout_web/assets
- [#6342](https://github.com/blockscout/blockscout/pull/6342) - Bump jest from 29.2.1 to 29.2.2 in /apps/block_scout_web/assets
- [#6359](https://github.com/blockscout/blockscout/pull/6359) - Bump babel-loader from 8.2.5 to 9.0.0 in /apps/block_scout_web/assets
- [#6360](https://github.com/blockscout/blockscout/pull/6360) - Bump sweetalert2 from 11.6.2 to 11.6.4 in /apps/block_scout_web/assets
- [#6363](https://github.com/blockscout/blockscout/pull/6363) - Bump autoprefixer from 10.4.12 to 10.4.13 in /apps/block_scout_web/assets
- [#6364](https://github.com/blockscout/blockscout/pull/6364) - Bump ueberauth_auth0 from 2.0.0 to 2.1.0
- [#6372](https://github.com/blockscout/blockscout/pull/6372) - Bump babel-loader from 9.0.0 to 9.0.1 in /apps/block_scout_web/assets
- [#6374](https://github.com/blockscout/blockscout/pull/6374) - Bump plug_cowboy from 2.5.2 to 2.6.0
- [#6373](https://github.com/blockscout/blockscout/pull/6373) - Bump luxon from 3.0.4 to 3.1.0 in /apps/block_scout_web/assets
- [#6375](https://github.com/blockscout/blockscout/pull/6375) - Bump sweetalert2 from 11.6.4 to 11.6.5 in /apps/block_scout_web/assets
- [#6393](https://github.com/blockscout/blockscout/pull/6393) - Bump babel-loader from 9.0.1 to 9.1.0 in /apps/block_scout_web/assets
- [#6417](https://github.com/blockscout/blockscout/pull/6417) - Bump loader-utils from 2.0.2 to 2.0.3 in /apps/block_scout_web/assets
- [#6410](https://github.com/blockscout/blockscout/pull/6410) - Bump sweetalert2 from 11.6.5 to 11.6.7 in /apps/block_scout_web/assets
- [#6411](https://github.com/blockscout/blockscout/pull/6411) - Bump eslint from 8.26.0 to 8.27.0 in /apps/block_scout_web/assets
- [#6412](https://github.com/blockscout/blockscout/pull/6412) - Bump sass from 1.55.0 to 1.56.0 in /apps/block_scout_web/assets
- [#6413](https://github.com/blockscout/blockscout/pull/6413) - Bump jest-environment-jsdom from 29.2.2 to 29.3.0 in /apps/block_scout_web/assets
- [#6414](https://github.com/blockscout/blockscout/pull/6414) - Bump @babel/core from 7.19.6 to 7.20.2 in /apps/block_scout_web/assets
- [#6416](https://github.com/blockscout/blockscout/pull/6416) - Bump @babel/preset-env from 7.19.4 to 7.20.2 in /apps/block_scout_web/assets
- [#6419](https://github.com/blockscout/blockscout/pull/6419) - Bump jest from 29.2.2 to 29.3.1 in /apps/block_scout_web/assets
- [#6421](https://github.com/blockscout/blockscout/pull/6421) - Bump webpack from 5.74.0 to 5.75.0 in /apps/block_scout_web/assets
- [#6423](https://github.com/blockscout/blockscout/pull/6423) - Bump jest-environment-jsdom from 29.3.0 to 29.3.1 in /apps/block_scout_web/assets
- [#6424](https://github.com/blockscout/blockscout/pull/6424) - Bump floki from 0.33.1 to 0.34.0
- [#6422](https://github.com/blockscout/blockscout/pull/6422) - Bump sass from 1.56.0 to 1.56.1 in /apps/block_scout_web/assets
- [#6430](https://github.com/blockscout/blockscout/pull/6430) - Bump web3 from 1.8.0 to 1.8.1 in /apps/block_scout_web/assets
- [#6431](https://github.com/blockscout/blockscout/pull/6431) - Bump sweetalert2 from 11.6.7 to 11.6.8 in /apps/block_scout_web/assets
- [#6432](https://github.com/blockscout/blockscout/pull/6432) - Bump sass-loader from 13.1.0 to 13.2.0 in /apps/block_scout_web/assets
- [#6445](https://github.com/blockscout/blockscout/pull/6445) - Bump postcss from 8.4.18 to 8.4.19 in /apps/block_scout_web/assets
- [#6446](https://github.com/blockscout/blockscout/pull/6446) - Bump core-js from 3.26.0 to 3.26.1 in /apps/block_scout_web/assets
- [#6452](https://github.com/blockscout/blockscout/pull/6452) - Bump @fortawesome/fontawesome-free from 6.2.0 to 6.2.1 in /apps/block_scout_web/assets
- [#6456](https://github.com/blockscout/blockscout/pull/6456) - Bump loader-utils from 2.0.3 to 2.0.4 in /apps/block_scout_web/assets
- [#6462](https://github.com/blockscout/blockscout/pull/6462) - Bump chartjs-adapter-luxon from 1.2.0 to 1.2.1 in /apps/block_scout_web/assets
- [#6469](https://github.com/blockscout/blockscout/pull/6469) - Bump sweetalert2 from 11.6.8 to 11.6.9 in /apps/block_scout_web/assets
- [#6471](https://github.com/blockscout/blockscout/pull/6471) - Bump mini-css-extract-plugin from 2.6.1 to 2.7.0 in /apps/block_scout_web/assets
- [#6470](https://github.com/blockscout/blockscout/pull/6470) - Bump chart.js from 3.9.1 to 4.0.1 in /apps/block_scout_web/assets
- [#6472](https://github.com/blockscout/blockscout/pull/6472) - Bump webpack-cli from 4.10.0 to 5.0.0 in /apps/block_scout_web/assets
- [#6487](https://github.com/blockscout/blockscout/pull/6487) - Bump eslint from 8.27.0 to 8.28.0 in /apps/block_scout_web/assets
- [#6488](https://github.com/blockscout/blockscout/pull/6488) - Bump ex_doc from 0.29.0 to 0.29.1
- [#6491](https://github.com/blockscout/blockscout/pull/6491) - Bump minimatch from 3.0.4 to 3.0.8 in /apps/block_scout_web/assets
- [#6479](https://github.com/blockscout/blockscout/pull/6479) - Bump ecto_sql from 3.9.0 to 3.9.1
- [#6486](https://github.com/blockscout/blockscout/pull/6486) - Bump sweetalert2 from 11.6.9 to 11.6.10 in /apps/block_scout_web/assets
- [#6498](https://github.com/blockscout/blockscout/pull/6498) - Bump sweetalert2 from 11.6.10 to 11.6.13 in /apps/block_scout_web/assets
- [#6506](https://github.com/blockscout/blockscout/pull/6506) - Bump web3modal from 1.9.9 to 1.9.10 in /apps/block_scout_web/assets
- [#6505](https://github.com/blockscout/blockscout/pull/6505) - Bump highlight.js from 11.6.0 to 11.7.0 in /apps/block_scout_web/assets
- [#6504](https://github.com/blockscout/blockscout/pull/6504) - Bump sweetalert2 from 11.6.13 to 11.6.14 in /apps/block_scout_web/assets
- [#6507](https://github.com/blockscout/blockscout/pull/6507) - Bump remote_ip from 1.0.0 to 1.1.0
- [#6497](https://github.com/blockscout/blockscout/pull/6497) - Bump chartjs-adapter-luxon from 1.2.1 to 1.3.0 in /apps/block_scout_web/assets
- [#6519](https://github.com/blockscout/blockscout/pull/6519) - Bump photoswipe from 5.3.3 to 5.3.4 in /apps/block_scout_web/assets
- [#6520](https://github.com/blockscout/blockscout/pull/6520) - Bump @babel/core from 7.20.2 to 7.20.5 in /apps/block_scout_web/assets
- [#6527](https://github.com/blockscout/blockscout/pull/6527) - Bump luxon from 3.1.0 to 3.1.1 in /apps/block_scout_web/assets
- [#6526](https://github.com/blockscout/blockscout/pull/6526) - Bump mini-css-extract-plugin from 2.7.0 to 2.7.1 in /apps/block_scout_web/assets
- [#6533](https://github.com/blockscout/blockscout/pull/6533) - Bump postcss-loader from 7.0.1 to 7.0.2 in /apps/block_scout_web/assets
- [#6534](https://github.com/blockscout/blockscout/pull/6534) - Bump sweetalert2 from 11.6.14 to 11.6.15 in /apps/block_scout_web/assets
- [#6539](https://github.com/blockscout/blockscout/pull/6539) - Bump decode-uri-component from 0.2.0 to 0.2.2 in /apps/block_scout_web/assets
- [#6555](https://github.com/blockscout/blockscout/pull/6555) - Bump bignumber.js from 9.1.0 to 9.1.1 in /apps/block_scout_web/assets
- [#6557](https://github.com/blockscout/blockscout/pull/6557) - Bump webpack-cli from 5.0.0 to 5.0.1 in /apps/block_scout_web/assets
- [#6558](https://github.com/blockscout/blockscout/pull/6558) - Bump eslint from 8.28.0 to 8.29.0 in /apps/block_scout_web/assets
- [#6556](https://github.com/blockscout/blockscout/pull/6556) - Bump mini-css-extract-plugin from 2.7.1 to 2.7.2 in /apps/block_scout_web/assets
- [#6562](https://github.com/blockscout/blockscout/pull/6562) - Bump qs from 6.5.2 to 6.5.3 in /apps/block_scout_web/assets
- [#6577](https://github.com/blockscout/blockscout/pull/6577) - Bump postcss from 8.4.19 to 8.4.20 in /apps/block_scout_web/assets
- [#6578](https://github.com/blockscout/blockscout/pull/6578) - Bump sass from 1.56.1 to 1.56.2 in /apps/block_scout_web/assets

</details>

## 4.1.8-beta

### Features

- [#5968](https://github.com/blockscout/blockscout/pull/5968) - Add call type in the response of txlistinternal API method
- [#5860](https://github.com/blockscout/blockscout/pull/5860) - Integrate rust verifier micro-service ([blockscout-rs/verifier](https://github.com/blockscout/blockscout-rs/tree/main/verification))
- [#6001](https://github.com/blockscout/blockscout/pull/6001) - Add ETHEREUM_JSONRPC_DISABLE_ARCHIVE_BALANCES env var that filters requests and query node only if the block quantity is "latest"
- [#5944](https://github.com/blockscout/blockscout/pull/5944) - Add tab with state changes to transaction page

### Fixes

- [#6038](https://github.com/blockscout/blockscout/pull/6038) - Extend token name from string to text type
- [#6037](https://github.com/blockscout/blockscout/pull/6037) - Fix order of results in txlistinternal API endpoint
- [#6036](https://github.com/blockscout/blockscout/pull/6036) - Fix address checksum on transaction page
- [#6032](https://github.com/blockscout/blockscout/pull/6032) - Sort by address.hash column in accountlist API endpoint
- [#6017](https://github.com/blockscout/blockscout/pull/6017), [#6028](https://github.com/blockscout/blockscout/pull/6028) - Move "contract interaction" and "Add chain to MM" env vars to runtime
- [#6012](https://github.com/blockscout/blockscout/pull/6012) - Fix display of estimated addresses counter on the main page
- [#5978](https://github.com/blockscout/blockscout/pull/5978) - Allow timestamp param in the log of eth_getTransactionReceipt method
- [#5977](https://github.com/blockscout/blockscout/pull/5977) - Fix address overview.html.eex in case of nil implementation address hash
- [#5975](https://github.com/blockscout/blockscout/pull/5975) - Fix CSV export of internal transactions
- [#5957](https://github.com/blockscout/blockscout/pull/5957) - Server-side reCAPTCHA check for CSV export
- [#5954](https://github.com/blockscout/blockscout/pull/5954) - Fix ace editor appearance
- [#5942](https://github.com/blockscout/blockscout/pull/5942), [#5945](https://github.com/blockscout/blockscout/pull/5945) - Fix nightly solidity versions filtering UX
- [#5904](https://github.com/blockscout/blockscout/pull/5904) - Enhance health API endpoint: better parsing HEALTHY_BLOCKS_PERIOD and use it in the response
- [#5903](https://github.com/blockscout/blockscout/pull/5903) - Disable compile env validation
- [#5887](https://github.com/blockscout/blockscout/pull/5887) - Added missing environment variables to Makefile container params
- [#5850](https://github.com/blockscout/blockscout/pull/5850) - Fix too large postgres notifications
- [#5809](https://github.com/blockscout/blockscout/pull/5809) - Fix 404 on `/metadata` page
- [#5807](https://github.com/blockscout/blockscout/pull/5807) - Update Makefile migrate command due to release build
- [#5786](https://github.com/blockscout/blockscout/pull/5786) - Replace `current_path` with `Controller.current_full_path` in two controllers
- [#5948](https://github.com/blockscout/blockscout/pull/5948) - Fix unexpected messages in `CoinBalanceOnDemand`
- [#6013](https://github.com/blockscout/blockscout/pull/6013) - Fix ERC-1155 tokens fetching
- [#6043](https://github.com/blockscout/blockscout/pull/6043) - Fix token instance fetching
- [#6093](https://github.com/blockscout/blockscout/pull/6093) - Fix Indexer.Fetcher.TokenInstance for ERC-1155 tokens

### Chore

- [#5921](https://github.com/blockscout/blockscout/pull/5921) - Bump briefly from 25942fb to 1dd66ee
- [#6033](https://github.com/blockscout/blockscout/pull/6033) - Bump sass from 1.54.7 to 1.54.8 in /apps/block_scout_web/assets
- [#6046](https://github.com/blockscout/blockscout/pull/6046) - Bump credo from 1.6.6 to 1.6.7
- [#6045](https://github.com/blockscout/blockscout/pull/6045) - Re-use _btn_copy.html for raw trace page
- [#6035](https://github.com/blockscout/blockscout/pull/6035) - Hide copy btn if no raw trace
- [#6034](https://github.com/blockscout/blockscout/pull/6034) - Suppress empty sections in supported chain dropdown
- [#5939](https://github.com/blockscout/blockscout/pull/5939) - Bump sweetalert2 from 11.4.26 to 11.4.27 in /apps/block_scout_web/assets
- [#5938](https://github.com/blockscout/blockscout/pull/5938) - Bump xss from 1.0.13 to 1.0.14 in /apps/block_scout_web/assets
- [#5743](https://github.com/blockscout/blockscout/pull/5743) - Fixing tracer not found #5729
- [#5952](https://github.com/blockscout/blockscout/pull/5952) - Bump sweetalert2 from 11.4.27 to 11.4.28 in /apps/block_scout_web/assets
- [#5955](https://github.com/blockscout/blockscout/pull/5955) - Bump ex_doc from 0.28.4 to 0.28.5
- [#5956](https://github.com/blockscout/blockscout/pull/5956) - Bump bcrypt_elixir from 2.3.1 to 3.0.1
- [#5964](https://github.com/blockscout/blockscout/pull/5964) - Bump sweetalert2 from 11.4.28 to 11.4.29 in /apps/block_scout_web/assets
- [#5966](https://github.com/blockscout/blockscout/pull/5966) - Bump sass from 1.54.4 to 1.54.5 in /apps/block_scout_web/assets
- [#5967](https://github.com/blockscout/blockscout/pull/5967) - Bump @babel/core from 7.18.10 to 7.18.13 in /apps/block_scout_web/assets
- [#5973](https://github.com/blockscout/blockscout/pull/5973) - Bump prometheus from 4.9.0 to 4.9.1
- [#5974](https://github.com/blockscout/blockscout/pull/5974) - Bump cldr_utils from 2.19.0 to 2.19.1
- [#5884](https://github.com/blockscout/blockscout/pull/5884) - Bump nimble_csv from 1.1.0 to 1.2.0
- [#5984](https://github.com/blockscout/blockscout/pull/5984) - Bump jest from 28.1.3 to 29.0.0 in /apps/block_scout_web/assets
- [#5983](https://github.com/blockscout/blockscout/pull/5983) - Bump core-js from 3.24.1 to 3.25.0 in /apps/block_scout_web/assets
- [#5981](https://github.com/blockscout/blockscout/pull/5981) - Bump eslint-plugin-promise from 6.0.0 to 6.0.1 in /apps/block_scout_web/assets
- [#5982](https://github.com/blockscout/blockscout/pull/5982) - Bump jest-environment-jsdom from 28.1.3 to 29.0.0 in /apps/block_scout_web/assets
- [#5987](https://github.com/blockscout/blockscout/pull/5987) - Bump jest from 29.0.0 to 29.0.1 in /apps/block_scout_web/assets
- [#5988](https://github.com/blockscout/blockscout/pull/5988) - Bump jest-environment-jsdom from 29.0.0 to 29.0.1 in /apps/block_scout_web/assets
- [#5989](https://github.com/blockscout/blockscout/pull/5989) - Bump jquery from 3.6.0 to 3.6.1 in /apps/block_scout_web/assets
- [#5990](https://github.com/blockscout/blockscout/pull/5990) - Bump web3modal from 1.9.8 to 1.9.9 in /apps/block_scout_web/assets
- [#6004](https://github.com/blockscout/blockscout/pull/6004) - Bump luxon from 3.0.1 to 3.0.3 in /apps/block_scout_web/assets
- [#6005](https://github.com/blockscout/blockscout/pull/6005) - Bump ex_cldr from 2.33.1 to 2.33.2
- [#6006](https://github.com/blockscout/blockscout/pull/6006) - Bump eslint from 8.22.0 to 8.23.0 in /apps/block_scout_web/assets
- [#6015](https://github.com/blockscout/blockscout/pull/6015) - Bump @fortawesome/fontawesome-free from 6.1.2 to 6.2.0 in /apps/block_scout_web/assets
- [#6021](https://github.com/blockscout/blockscout/pull/6021) - Bump sass from 1.54.5 to 1.54.7 in /apps/block_scout_web/assets
- [#6018](https://github.com/blockscout/blockscout/pull/6018) - Update chromedriver version
- [#5836](https://github.com/blockscout/blockscout/pull/5836) - Bump comeonin from 4.1.2 to 5.3.3
- [#5869](https://github.com/blockscout/blockscout/pull/5869) - Bump reduce-reducers from 0.4.3 to 1.0.4 in /apps/block_scout_web/assets
- [#5919](https://github.com/blockscout/blockscout/pull/5919) - Bump floki from 0.32.1 to 0.33.1
- [#5930](https://github.com/blockscout/blockscout/pull/5930) - Bump eslint from 8.21.0 to 8.22.0 in /apps/block_scout_web/assets
- [#5845](https://github.com/blockscout/blockscout/pull/5845) - Bump autoprefixer from 10.4.2 to 10.4.8 in /apps/block_scout_web/assets
- [#5877](https://github.com/blockscout/blockscout/pull/5877) - Bump eslint from 8.17.0 to 8.21.0 in /apps/block_scout_web/assets
- [#5875](https://github.com/blockscout/blockscout/pull/5875) - Bump sass from 1.49.8 to 1.54.3 in /apps/block_scout_web/assets
- [#5873](https://github.com/blockscout/blockscout/pull/5873) - Bump highlight.js from 11.4.0 to 11.6.0 in /apps/block_scout_web/assets
- [#5870](https://github.com/blockscout/blockscout/pull/5870) - Bump spandex_ecto from 0.6.2 to 0.7.0
- [#5867](https://github.com/blockscout/blockscout/pull/5867) - Bump @babel/preset-env from 7.16.11 to 7.18.10 in /apps/block_scout_web/assets
- [#5876](https://github.com/blockscout/blockscout/pull/5876) - Bump bignumber.js from 9.0.2 to 9.1.0 in /apps/block_scout_web/assets
- [#5871](https://github.com/blockscout/blockscout/pull/5871) - Bump redux from 4.1.2 to 4.2.0 in /apps/block_scout_web/assets
- [#5868](https://github.com/blockscout/blockscout/pull/5868) - Bump ex_rlp from 0.5.3 to 0.5.4
- [#5874](https://github.com/blockscout/blockscout/pull/5874) - Bump core-js from 3.20.3 to 3.24.1 in /apps/block_scout_web/assets
- [#5882](https://github.com/blockscout/blockscout/pull/5882) - Bump math from 0.3.1 to 0.7.0
- [#5878](https://github.com/blockscout/blockscout/pull/5878) - Bump css-minimizer-webpack-plugin from 3.4.1 to 4.0.0 in /apps/block_scout_web/assets
- [#5883](https://github.com/blockscout/blockscout/pull/5883) - Bump postgrex from 0.15.10 to 0.15.13
- [#5885](https://github.com/blockscout/blockscout/pull/5885) - Bump hammer from 6.0.0 to 6.1.0
- [#5893](https://github.com/blockscout/blockscout/pull/5893) - Bump prometheus from 4.8.1 to 4.9.0
- [#5892](https://github.com/blockscout/blockscout/pull/5892) - Bump babel-loader from 8.2.3 to 8.2.5 in /apps/block_scout_web/assets
- [#5890](https://github.com/blockscout/blockscout/pull/5890) - Bump sweetalert2 from 11.3.10 to 11.4.26 in /apps/block_scout_web/assets
- [#5889](https://github.com/blockscout/blockscout/pull/5889) - Bump sass from 1.54.3 to 1.54.4 in /apps/block_scout_web/assets
- [#5894](https://github.com/blockscout/blockscout/pull/5894) - Bump jest from 27.4.7 to 28.1.3 in /apps/block_scout_web/assets
- [#5865](https://github.com/blockscout/blockscout/pull/5865) - Bump timex from 3.7.1 to 3.7.9
- [#5872](https://github.com/blockscout/blockscout/pull/5872) - Bump benchee from 0.13.2 to 0.99.0
- [#5895](https://github.com/blockscout/blockscout/pull/5895) - Bump wallaby from 0.29.1 to 0.30.1
- [#5905](https://github.com/blockscout/blockscout/pull/5905) - Bump absinthe from 1.6.5 to 1.6.8
- [#5881](https://github.com/blockscout/blockscout/pull/5881) - Bump dataloader from 1.0.9 to 1.0.10
- [#5909](https://github.com/blockscout/blockscout/pull/5909) - Bump junit_formatter from 3.3.0 to 3.3.1
- [#5912](https://github.com/blockscout/blockscout/pull/5912) - Bump credo from 1.6.4 to 1.6.6
- [#5911](https://github.com/blockscout/blockscout/pull/5911) - Bump absinthe_relay from 1.5.1 to 1.5.2
- [#5915](https://github.com/blockscout/blockscout/pull/5915) - Bump flow from 0.15.0 to 1.2.0
- [#5916](https://github.com/blockscout/blockscout/pull/5916) - Bump dialyxir from 1.1.0 to 1.2.0
- [#5910](https://github.com/blockscout/blockscout/pull/5910) - Bump benchee from 0.99.0 to 1.1.0
- [#5917](https://github.com/blockscout/blockscout/pull/5917) - Bump bypass from 1.0.0 to 2.1.0
- [#5920](https://github.com/blockscout/blockscout/pull/5920) - Bump spandex_datadog from 1.1.0 to 1.2.0
- [#5918](https://github.com/blockscout/blockscout/pull/5918) - Bump logger_file_backend from 0.0.12 to 0.0.13
- [#5863](https://github.com/blockscout/blockscout/pull/5863) - Update Poison hex package
- [#5861](https://github.com/blockscout/blockscout/pull/5861) - Add cache for docker build
- [#5859](https://github.com/blockscout/blockscout/pull/5859) - Update ex_cldr hex packages
- [#5858](https://github.com/blockscout/blockscout/pull/5858) - Update CHANGELOG; revert update of css-loader; rename fontawesome icons selectors
- [#5811](https://github.com/blockscout/blockscout/pull/5811) - Bump chartjs-adapter-luxon from 1.1.0 to 1.2.0 in /apps/block_scout_web/assets
- [#5814](https://github.com/blockscout/blockscout/pull/5814) - Bump webpack from 5.69.1 to 5.74.0 in /apps/block_scout_web/assets
- [#5812](https://github.com/blockscout/blockscout/pull/5812) - Bump mini-css-extract-plugin from 2.5.3 to 2.6.1 in /apps/block_scout_web/assets
- [#5819](https://github.com/blockscout/blockscout/pull/5819) - Bump xss from 1.0.10 to 1.0.13 in /apps/block_scout_web/assets
- [#5818](https://github.com/blockscout/blockscout/pull/5818) - Bump @fortawesome/fontawesome-free from 6.0.0-beta3 to 6.1.2 in /apps/block_scout_web/assets
- [#5821](https://github.com/blockscout/blockscout/pull/5821) - Bump spandex from 3.0.3 to 3.1.0
- [#5830](https://github.com/blockscout/blockscout/pull/5830) - Bump spandex_phoenix from 1.0.5 to 1.0.6
- [#5825](https://github.com/blockscout/blockscout/pull/5825) - Bump postcss from 8.4.6 to 8.4.16 in /apps/block_scout_web/assets
- [#5816](https://github.com/blockscout/blockscout/pull/5816) - Bump webpack-cli from 4.9.2 to 4.10.0 in /apps/block_scout_web/assets
- [#5822](https://github.com/blockscout/blockscout/pull/5822) - Bump chart.js from 3.7.0 to 3.9.1 in /apps/block_scout_web/assets
- [#5829](https://github.com/blockscout/blockscout/pull/5829) - Bump mox from 0.5.2 to 1.0.2
- [#5823](https://github.com/blockscout/blockscout/pull/5823) - Bump luxon from 2.4.0 to 3.0.1 in /apps/block_scout_web/assets
- [#5837](https://github.com/blockscout/blockscout/pull/5837) - Bump @walletconnect/web3-provider from 1.7.8 to 1.8.0 in /apps/block_scout_web/assets
- [#5840](https://github.com/blockscout/blockscout/pull/5840) - Bump web3modal from 1.9.5 to 1.9.8 in /apps/block_scout_web/assets
- [#5842](https://github.com/blockscout/blockscout/pull/5842) - Bump copy-webpack-plugin from 10.2.1 to 11.0.0 in /apps/block_scout_web/assets
- [#5835](https://github.com/blockscout/blockscout/pull/5835) - Bump tesla from 1.3.3 to 1.4.4
- [#5841](https://github.com/blockscout/blockscout/pull/5841) - Bump sass-loader from 12.6.0 to 13.0.2 in /apps/block_scout_web/assets
- [#5844](https://github.com/blockscout/blockscout/pull/5844) - Bump postcss-loader from 6.2.1 to 7.0.1 in /apps/block_scout_web/assets
- [#5838](https://github.com/blockscout/blockscout/pull/5838) - Bump path-parser from 4.2.0 to 6.1.0 in /apps/block_scout_web/assets
- [#5843](https://github.com/blockscout/blockscout/pull/5843) - Bump @tarekraafat/autocomplete.js from 10.2.6 to 10.2.7 in /apps/block_scout_web/assets
- [#5834](https://github.com/blockscout/blockscout/pull/5834) - Bump clipboard from 2.0.9 to 2.0.11 in /apps/block_scout_web/assets
- [#5827](https://github.com/blockscout/blockscout/pull/5827) - Bump @babel/core from 7.16.12 to 7.18.10 in /apps/block_scout_web/assets
- [#5851](https://github.com/blockscout/blockscout/pull/5851) - Bump exvcr from 0.13.2 to 0.13.3
- [#5824](https://github.com/blockscout/blockscout/pull/5824) - Bump ex_json_schema from 0.6.2 to 0.9.1
- [#5849](https://github.com/blockscout/blockscout/pull/5849) - Bump gettext 0.18.2 -> 0.20.0
- [#5806](https://github.com/blockscout/blockscout/pull/5806) - Update target Postgres version in Docker: 13 -> 14

## 4.1.7-beta

### Features

- [#5783](https://github.com/blockscout/blockscout/pull/5783) - Allow to setup multiple ranges of blocks to index

### Fixes

- [#5799](https://github.com/blockscout/blockscout/pull/5799) - Fix address_tokens_usd_sum function
- [#5798](https://github.com/blockscout/blockscout/pull/5798) - Copy explorer node_modules to result image
- [#5797](https://github.com/blockscout/blockscout/pull/5797) - Fix flickering token tooltip

### Chore

- [#5796](https://github.com/blockscout/blockscout/pull/5796) - Add job for e2e tests on every push to master + fix job "Merge 'master' to specific branch after release"

## 4.1.6-beta

### Features

- [#5739](https://github.com/blockscout/blockscout/pull/5739) - Erigon archive node support
- [#5732](https://github.com/blockscout/blockscout/pull/5732) - Manage testnet label (right to the navbar logo)
- [#5699](https://github.com/blockscout/blockscout/pull/5699) - Switch to basic (non-pro) API endpoint for Coingecko requests, if API key is not provided
- [#5542](https://github.com/blockscout/blockscout/pull/5542) - Add `jq` in docker image
- [#5345](https://github.com/blockscout/blockscout/pull/5345) - Graphql: add user-selected ordering to transactions for address query

### Fixes

- [#5768](https://github.com/blockscout/blockscout/pull/5768) - Outstanding rows limit for missing blocks query (catchup fetcher)
- [#5737](https://github.com/blockscout/blockscout/pull/5737), [#5772](https://github.com/blockscout/blockscout/pull/5772) - Fix double requests; Fix token balances dropdown view
- [#5723](https://github.com/blockscout/blockscout/pull/5723) - Add nil clause for Data.to_string/1
- [#5714](https://github.com/blockscout/blockscout/pull/5714) - Add clause for EthereumJSONRPC.Transaction.elixir_to_params/1 when gas_price is missing in the response
- [#5697](https://github.com/blockscout/blockscout/pull/5697) - Gas price oracle: ignore gas price rounding for values less than 0.01
- [#5690](https://github.com/blockscout/blockscout/pull/5690) - Allow special characters for password in DB URL parser
- [#5778](https://github.com/blockscout/blockscout/pull/5778) - Allow hyphen in database name

### Chore

- [#5787](https://github.com/blockscout/blockscout/pull/5787) - Add job for merging master to specific branch after release
- [#5788](https://github.com/blockscout/blockscout/pull/5788) - Update Docker image on every push to master branch
- [#5736](https://github.com/blockscout/blockscout/pull/5736) - Remove obsolete network selector
- [#5730](https://github.com/blockscout/blockscout/pull/5730) - Add primary keys for DB tables where they do not exist
- [#5703](https://github.com/blockscout/blockscout/pull/5703) - Remove bridged tokens functionality from Blockscout core
- [#5700](https://github.com/blockscout/blockscout/pull/5700) - Remove Staking dapp logic from Blockscout core
- [#5696](https://github.com/blockscout/blockscout/pull/5696) - Update .tool-versions
- [#5695](https://github.com/blockscout/blockscout/pull/5695) - Decimal hex package update 1.9 -> 2.0
- [#5684](https://github.com/blockscout/blockscout/pull/5684) - Block import timings logs

## 4.1.5-beta

### Features

- [#5667](https://github.com/blockscout/blockscout/pull/5667) - Address page: scroll to selected tab's data

### Fixes

- [#5680](https://github.com/blockscout/blockscout/pull/5680) - Fix broken token icons; Disable animation in lists; Fix doubled requests for some pages
- [#5671](https://github.com/blockscout/blockscout/pull/5671) - Fix double requests for token exchange rates; Disable fetching `btc_value` by default (add `EXCHANGE_RATES_FETCH_BTC_VALUE` env variable); Add `CACHE_EXCHANGE_RATES_PERIOD` env variable
- [#5676](https://github.com/blockscout/blockscout/pull/5676) - Fix wrong miner address shown for post EIP-1559 block for clique network

### Chore

- [#5679](https://github.com/blockscout/blockscout/pull/5679) - Optimize query in fetch_min_missing_block_cache function
- [#5674](https://github.com/blockscout/blockscout/pull/5674) - Disable token holder refreshing
- [#5661](https://github.com/blockscout/blockscout/pull/5661) - Fixes yaml syntax for boolean env variables in docker compose

## 4.1.4-beta

### Features

- [#5656](https://github.com/blockscout/blockscout/pull/5656) - Gas price oracle
- [#5613](https://github.com/blockscout/blockscout/pull/5613) - Exchange rates CoinMarketCap source module
- [#5588](https://github.com/blockscout/blockscout/pull/5588) - Add broadcasting of coin balance
- [#5560](https://github.com/blockscout/blockscout/pull/5560) - Manual fetch benefeciaries
- [#5479](https://github.com/blockscout/blockscout/pull/5479) - Remake of solidity verifier module; Verification UX improvements
- [#5540](https://github.com/blockscout/blockscout/pull/5540) - Tx page: scroll to selected tab's data

### Fixes

- [#5647](https://github.com/blockscout/blockscout/pull/5647) - Add handling for invalid Sourcify response
- [#5635](https://github.com/blockscout/blockscout/pull/5635) - Set CoinGecko source in exchange_rates_source function fix in case of token_bridge
- [#5629](https://github.com/blockscout/blockscout/pull/5629) - Fix empty coin balance for empty address
- [#5612](https://github.com/blockscout/blockscout/pull/5612) - Fix token transfers order
- [#5626](https://github.com/blockscout/blockscout/pull/5626) - Fix vyper compiler versions order
- [#5603](https://github.com/blockscout/blockscout/pull/5603) - Fix failing verification attempts
- [#5598](https://github.com/blockscout/blockscout/pull/5598) - Fix token dropdown
- [#5592](https://github.com/blockscout/blockscout/pull/5592) - Burn fees for legacy transactions
- [#5568](https://github.com/blockscout/blockscout/pull/5568) - Add regexp for ipfs checking
- [#5567](https://github.com/blockscout/blockscout/pull/5567) - Sanitize token name and symbol before insert into DB, display in the application
- [#5564](https://github.com/blockscout/blockscout/pull/5564) - Add fallback clauses to `string_to_..._hash` functions
- [#5538](https://github.com/blockscout/blockscout/pull/5538) - Fix internal transaction's tile bug

### Chore

- [#5660](https://github.com/blockscout/blockscout/pull/5660) - Display txs count chart by default, disable price chart by default, add chart titles
- [#5659](https://github.com/blockscout/blockscout/pull/5659) - Use chartjs-adapter-luxon instead chartjs-adapter-moment for charts
- [#5651](https://github.com/blockscout/blockscout/pull/5651), [#5657](https://github.com/blockscout/blockscout/pull/5657) - Gnosis chain rebranded theme and generalization of chart legend colors definition
- [#5640](https://github.com/blockscout/blockscout/pull/5640) - Clean up and fix tests, reduce amount of warnings
- [#5625](https://github.com/blockscout/blockscout/pull/5625) - Get rid of some redirects to checksummed address url
- [#5623](https://github.com/blockscout/blockscout/pull/5623) - Allow hyphen in DB password
- [#5543](https://github.com/blockscout/blockscout/pull/5543) - Increase max_restarts to 1_000 (from 3 by default) for explorer, block_scout_web supervisors
- [#5536](https://github.com/blockscout/blockscout/pull/5536) - NPM audit fix

## 4.1.3-beta

### Features

- [#5515](https://github.com/blockscout/blockscout/pull/5515) - Integrate ace editor to display contract sources
- [#5505](https://github.com/blockscout/blockscout/pull/5505) - Manage debug_traceTransaction JSON RPC method timeout
- [#5491](https://github.com/blockscout/blockscout/pull/5491) - Sequential blocks broadcast on the main page
- [#5312](https://github.com/blockscout/blockscout/pull/5312) - Add OpenZeppelin proxy storage slot
- [#5302](https://github.com/blockscout/blockscout/pull/5302) - Add specific tx receipt fields for the GoQuorum client
- [#5268](https://github.com/blockscout/blockscout/pull/5268), [#5313](https://github.com/blockscout/blockscout/pull/5313) - Contract names display improvement

### Fixes

- [#5528](https://github.com/blockscout/blockscout/pull/5528) - Token balances fetcher retry
- [#5524](https://github.com/blockscout/blockscout/pull/5524) - ContractState module resistance to unresponsive archive node
- [#5513](https://github.com/blockscout/blockscout/pull/5513) - Do not fill pending blocks ops with block numbers below TRACE_FIRST_BLOCK
- [#5508](https://github.com/blockscout/blockscout/pull/5508) - Hide indexing banner if we fetched internal transactions from TRACE_FIRST_BLOCK
- [#5504](https://github.com/blockscout/blockscout/pull/5504) - Extend TRACE_FIRST_BLOCK env var to geth variant
- [#5488](https://github.com/blockscout/blockscout/pull/5488) - Split long contract output to multiple lines
- [#5487](https://github.com/blockscout/blockscout/pull/5487) - Fix array displaying in decoded constructor args
- [#5482](https://github.com/blockscout/blockscout/pull/5482) - Fix for querying of the contract read functions
- [#5455](https://github.com/blockscout/blockscout/pull/5455) - Fix unverified_smart_contract function: add md5 of bytecode to the changeset
- [#5454](https://github.com/blockscout/blockscout/pull/5454) - Docker: Fix the qemu-x86_64 signal 11 error on Apple Silicon
- [#5443](https://github.com/blockscout/blockscout/pull/5443) - Geth: display tx revert reason
- [#5420](https://github.com/blockscout/blockscout/pull/5420) - Deduplicate addresses and coin balances before inserting to the DB
- [#5416](https://github.com/blockscout/blockscout/pull/5416) - Fix getsourcecode for EOA addresses
- [#5413](https://github.com/blockscout/blockscout/pull/5413) - Fix params encoding for read contracts methods
- [#5411](https://github.com/blockscout/blockscout/pull/5411) - Fix character_not_in_repertoire error for tx revert reason
- [#5410](https://github.com/blockscout/blockscout/pull/5410) - Handle exited realtime fetcher
- [#5383](https://github.com/blockscout/blockscout/pull/5383) - Fix reload transactions button
- [#5381](https://github.com/blockscout/blockscout/pull/5381), [#5397](https://github.com/blockscout/blockscout/pull/5397) - Fix exchange rate broadcast error
- [#5375](https://github.com/blockscout/blockscout/pull/5375) - Fix pending transactions fetcher
- [#5374](https://github.com/blockscout/blockscout/pull/5374) - Return all ERC-1155's token instances in tokenList api endpoint
- [#5342](https://github.com/blockscout/blockscout/pull/5342) - Fix 500 error on NF token page with nil metadata
- [#5319](https://github.com/blockscout/blockscout/pull/5319), [#5357](https://github.com/blockscout/blockscout/pull/5357), [#5425](https://github.com/blockscout/blockscout/pull/5425) - Empty blocks sanitizer performance improvement
- [#5310](https://github.com/blockscout/blockscout/pull/5310) - Fix flash on reload in dark mode
- [#5306](https://github.com/blockscout/blockscout/pull/5306) - Fix indexer bug
- [#5300](https://github.com/blockscout/blockscout/pull/5300), [#5305](https://github.com/blockscout/blockscout/pull/5305) - Token instance page: general video improvements
- [#5136](https://github.com/blockscout/blockscout/pull/5136) - Improve contract verification
- [#5285](https://github.com/blockscout/blockscout/pull/5285) - Fix verified smart-contract bytecode twins feature
- [#5269](https://github.com/blockscout/blockscout/pull/5269) - Address Page: Fix implementation address align
- [#5264](https://github.com/blockscout/blockscout/pull/5264) - Fix bug with 500 response on `partial` sourcify status
- [#5263](https://github.com/blockscout/blockscout/pull/5263) - Fix bug with name absence for contract
- [#5259](https://github.com/blockscout/blockscout/pull/5259) - Fix `coin-balances/by-day` bug
- [#5239](https://github.com/blockscout/blockscout/pull/5239) - Add accounting for block rewards in `getblockreward` api method

### Chore

- [#5506](https://github.com/blockscout/blockscout/pull/5506) - Refactor config files
- [#5480](https://github.com/blockscout/blockscout/pull/5480) - Remove duplicate of balances_params_to_address_params function
- [#5473](https://github.com/blockscout/blockscout/pull/5473) - Refactor daily coin balances fetcher
- [#5458](https://github.com/blockscout/blockscout/pull/5458) - Decrease min safe polling period for realtime fetcher
- [#5456](https://github.com/blockscout/blockscout/pull/5456) - Ignore arbitrary block details fields for custom Ethereum clients
- [#5450](https://github.com/blockscout/blockscout/pull/5450) - Logging error in publishing of smart-contract
- [#5433](https://github.com/blockscout/blockscout/pull/5433) - Caching modules refactoring
- [#5419](https://github.com/blockscout/blockscout/pull/5419) - Add check if address exists for some api methods
- [#5408](https://github.com/blockscout/blockscout/pull/5408) - Update websocket_client hex package
- [#5407](https://github.com/blockscout/blockscout/pull/5407) - Update hackney, certifi, tzdata
- [#5369](https://github.com/blockscout/blockscout/pull/5369) - Manage indexer memory limit
- [#5368](https://github.com/blockscout/blockscout/pull/5368) - Refactoring from SourcifyFilePathBackfiller
- [#5367](https://github.com/blockscout/blockscout/pull/5367) - Resolve Prototype Pollution in minimist dependency
- [#5366](https://github.com/blockscout/blockscout/pull/5366) - Fix Vyper smart-contract verification form tooltips
- [#5348](https://github.com/blockscout/blockscout/pull/5348) - Block data for Avalanche: pass blockExtraData param
- [#5341](https://github.com/blockscout/blockscout/pull/5341) - Remove unused broadcasts
- [#5318](https://github.com/blockscout/blockscout/pull/5318) - Eliminate Jquery import from chart-loader.js
- [#5317](https://github.com/blockscout/blockscout/pull/5317) - NPM audit
- [#5303](https://github.com/blockscout/blockscout/pull/5303) - Besu: revertReason support in trace
- [#5301](https://github.com/blockscout/blockscout/pull/5301) - Allow specific block keys for sgb/ava
- [#5295](https://github.com/blockscout/blockscout/pull/5295) - CI pipeline: build and push Docker image to Docker Hub on every release
- [#5290](https://github.com/blockscout/blockscout/pull/5290) - Bump ex_doc from 0.25.2 to 0.28.2
- [#5289](https://github.com/blockscout/blockscout/pull/5289) - Bump ex_abi from 1.5.9 to 1.5.11
- [#5288](https://github.com/blockscout/blockscout/pull/5288) - Makefile: find exact container by name
- [#5287](https://github.com/blockscout/blockscout/pull/5287) - Docker: modify native token symbol
- [#5286](https://github.com/blockscout/blockscout/pull/5286) - Change namespace for one of the SmartContractViewTest test
- [#5260](https://github.com/blockscout/blockscout/pull/5260) - Makefile release task to prerelease and release task
- [#5082](https://github.com/blockscout/blockscout/pull/5082) - Elixir 1.12 -> 1.13

## 4.1.2-beta

### Features

- [#5232](https://github.com/blockscout/blockscout/pull/5232) - Contract Read Page: Add functions overloading support
- [#5220](https://github.com/blockscout/blockscout/pull/5220) - Add info about proxy contracts to api methods response
- [#5200](https://github.com/blockscout/blockscout/pull/5200) - Docker-compose configuration
- [#5105](https://github.com/blockscout/blockscout/pull/5105) - Redesign token page
- [#5016](https://github.com/blockscout/blockscout/pull/5016) - Add view for internal transactions error
- [#4690](https://github.com/blockscout/blockscout/pull/4690) - Improve pagination: introduce pagination with random access to pages; Integrate it to the Transactions List page

### Fixes

- [#5248](https://github.com/blockscout/blockscout/pull/5248) - Speedup query for getting verified smart-contract bytecode twin
- [#5241](https://github.com/blockscout/blockscout/pull/5241) - Fix DB hostname Regex pattern
- [#5216](https://github.com/blockscout/blockscout/pull/5216) - Add token-transfers-toggle.js to the `block_transaction/index.html.eex`
- [#5212](https://github.com/blockscout/blockscout/pull/5212) - Fix `gas_used` value bug
- [#5197](https://github.com/blockscout/blockscout/pull/5197) - Fix contract functions outputs
- [#5196](https://github.com/blockscout/blockscout/pull/5196) - Various Docker setup fixes
- [#5192](https://github.com/blockscout/blockscout/pull/5192) - Fix DATABASE_URL config parser
- [#5191](https://github.com/blockscout/blockscout/pull/5191) - Add empty view for new addresses
- [#5184](https://github.com/blockscout/blockscout/pull/5184) - eth_call method: remove from param from the request, if it is null
- [#5172](https://github.com/blockscout/blockscout/pull/5172), [#5182](https://github.com/blockscout/blockscout/pull/5182) - Reduced the size of js bundles
- [#5169](https://github.com/blockscout/blockscout/pull/5169) - Fix several UI bugs; Add tooltip to the prev/next block buttons
- [#5166](https://github.com/blockscout/blockscout/pull/5166), [#5198](https://github.com/blockscout/blockscout/pull/5198) - Fix contracts verification bugs
- [#5160](https://github.com/blockscout/blockscout/pull/5160) - Fix blocks validated hint
- [#5155](https://github.com/blockscout/blockscout/pull/5155) - Fix get_implementation_abi_from_proxy/2 implementation
- [#5154](https://github.com/blockscout/blockscout/pull/5154) - Fix token counters bug
- [#4862](https://github.com/blockscout/blockscout/pull/4862) - Fix internal transactions pagination

### Chore

- [#5230](https://github.com/blockscout/blockscout/pull/5230) - Contract verification forms refactoring
- [#5227](https://github.com/blockscout/blockscout/pull/5227) - Major update of css-loader npm package
- [#5226](https://github.com/blockscout/blockscout/pull/5226) - Update mini-css-extract-plugin, css-minimizer-webpack-plugin packages
- [#5224](https://github.com/blockscout/blockscout/pull/5224) - Webpack config refactoring
- [#5223](https://github.com/blockscout/blockscout/pull/5223) - Migrate fontawesome 5 -> 6
- [#5202](https://github.com/blockscout/blockscout/pull/5202), [#5229](https://github.com/blockscout/blockscout/pull/5229) - Docker setup Makefile release/publish tasks
- [#5195](https://github.com/blockscout/blockscout/pull/5195) - Add Berlin, London to the list of default EVM versions
- [#5190](https://github.com/blockscout/blockscout/pull/5190) - Set 8545 as default port everywhere except Ganache JSON RPC variant
- [#5189](https://github.com/blockscout/blockscout/pull/5189) - ENV var to manage pending transactions fetcher switching off
- [#5171](https://github.com/blockscout/blockscout/pull/5171) - Replace lodash NPM package with tiny lodash modules
- [#5170](https://github.com/blockscout/blockscout/pull/5170) - Token price row name fix
- [#5153](https://github.com/blockscout/blockscout/pull/5153) - Discord link instead of Gitter
- [#5142](https://github.com/blockscout/blockscout/pull/5142) - Updated some outdated npm packages
- [#5140](https://github.com/blockscout/blockscout/pull/5140) - Babel minor and core-js major updates
- [#5139](https://github.com/blockscout/blockscout/pull/5139) - Eslint major update
- [#5138](https://github.com/blockscout/blockscout/pull/5138) - Webpack minor update
- [#5119](https://github.com/blockscout/blockscout/pull/5119) - Inventory controller refactoring
- [#5118](https://github.com/blockscout/blockscout/pull/5118) - Fix top navigation template

## 4.1.1-beta

### Features

- [#5090](https://github.com/blockscout/blockscout/pull/5090) - Allotted rate limit by IP
- [#5080](https://github.com/blockscout/blockscout/pull/5080) - Allotted rate limit by a global API key

### Fixes

- [#5085](https://github.com/blockscout/blockscout/pull/5085) - Fix wallet style
- [#5088](https://github.com/blockscout/blockscout/pull/5088) - Store address transactions/token transfers in the DB
- [#5071](https://github.com/blockscout/blockscout/pull/5071) - Fix write page contract tuple input
- [#5066](https://github.com/blockscout/blockscout/pull/5066) - Fix read contract page bug
- [#5034](https://github.com/blockscout/blockscout/pull/5034) - Fix broken functions input at transaction page
- [#5025](https://github.com/blockscout/blockscout/pull/5025) - Add standard input JSON files validation
- [#5051](https://github.com/blockscout/blockscout/pull/5051) - Fix 500 response when ABI method was parsed as nil

### Chore

- [#5092](https://github.com/blockscout/blockscout/pull/5092) - Resolve vulnerable follow-redirects npm dep in ./apps/explorer
- [#5091](https://github.com/blockscout/blockscout/pull/5091) - Refactor search page template
- [#5081](https://github.com/blockscout/blockscout/pull/5081) - Add internal transactions fetcher disabled? config parameter
- [#5063](https://github.com/blockscout/blockscout/pull/5063) - Resolve moderate NPM vulnerabilities with npm audit tool
- [#5053](https://github.com/blockscout/blockscout/pull/5053) - Update ex_keccak lib

## 4.1.0-beta

### Features

- [#5030](https://github.com/blockscout/blockscout/pull/5030) - API rate limiting
- [#4924](https://github.com/blockscout/blockscout/pull/4924) - Add daily bytecode verifcation to prevent metamorphic contracts vulnerablity
- [#4908](https://github.com/blockscout/blockscout/pull/4908) - Add verification via standard JSON input
- [#5004](https://github.com/blockscout/blockscout/pull/5004) - Add ability to set up a separate DB endpoint for the API endpoints
- [#4989](https://github.com/blockscout/blockscout/pull/4989), [#4991](https://github.com/blockscout/blockscout/pull/4991) - Bridged tokens list API endpoint
- [#4931](https://github.com/blockscout/blockscout/pull/4931) - Web3 modal with Wallet Connect for Write contract page and Staking Dapp

### Fixes

- [#5045](https://github.com/blockscout/blockscout/pull/5045) - Contracts interaction improvements
- [#5032](https://github.com/blockscout/blockscout/pull/5032) - Fix token transfer csv export
- [#5020](https://github.com/blockscout/blockscout/pull/5020) - Token instance image display imrovement
- [#5019](https://github.com/blockscout/blockscout/pull/5019) - Fix fetch_last_token_balance function termination
- [#5011](https://github.com/blockscout/blockscout/pull/5011) - Fix `0x0` implementation address
- [#5008](https://github.com/blockscout/blockscout/pull/5008) - Extend decimals cap in format_according_to_decimals up to 24
- [#5005](https://github.com/blockscout/blockscout/pull/5005) - Fix falsy appearance `Connection Lost` warning on reload/switch page
- [#5003](https://github.com/blockscout/blockscout/pull/5003) - API router refactoring
- [#4992](https://github.com/blockscout/blockscout/pull/4992) - Fix `type` field in transactions after enabling 1559
- [#4979](https://github.com/blockscout/blockscout/pull/4979), [#4993](https://github.com/blockscout/blockscout/pull/4993) - Store total gas_used in addresses table
- [#4977](https://github.com/blockscout/blockscout/pull/4977) - Export token transfers on address: include transfers on contract itself
- [#4976](https://github.com/blockscout/blockscout/pull/4976) - Handle :econnrefused in pending transactions fetcher
- [#4965](https://github.com/blockscout/blockscout/pull/4965) - Fix search field appearance on medium size screens
- [#4945](https://github.com/blockscout/blockscout/pull/4945) - Fix `Verify & Publish` button link
- [#4938](https://github.com/blockscout/blockscout/pull/4938) - Fix displaying of nested arrays for contracts read
- [#4888](https://github.com/blockscout/blockscout/pull/4888) - Fix fetch_top_tokens method: add nulls last for token holders desc order
- [#4867](https://github.com/blockscout/blockscout/pull/4867) - Fix bug in quering contracts method and improve contracts interactions

### Chore

- [#5047](https://github.com/blockscout/blockscout/pull/5047) - At contract write use wei precision
- [#5023](https://github.com/blockscout/blockscout/pull/5023) - Capability to leave an empty logo
- [#5018](https://github.com/blockscout/blockscout/pull/5018) - Resolve npm vulnerabilities via npm audix fix
- [#5014](https://github.com/blockscout/blockscout/pull/5014) - Separate FIRST_BLOCK and TRACE_FIRST_BLOCK option for blocks import and tracing methods
- [#4998](https://github.com/blockscout/blockscout/pull/4998) - API endpoints logger
- [#4983](https://github.com/blockscout/blockscout/pull/4983), [#5038](https://github.com/blockscout/blockscout/pull/5038) - Fix contract verification tests
- [#4861](https://github.com/blockscout/blockscout/pull/4861) - Add separate column for token icons

## 4.0.0-beta

### Features

- [#4807](https://github.com/blockscout/blockscout/pull/4807) - Added support for BeaconProxy pattern
- [#4777](https://github.com/blockscout/blockscout/pull/4777), [#4791](https://github.com/blockscout/blockscout/pull/4791), [#4799](https://github.com/blockscout/blockscout/pull/4799), [#4847](https://github.com/blockscout/blockscout/pull/4847) - Added decoding revert reason
- [#4776](https://github.com/blockscout/blockscout/pull/4776) - Added view for unsuccessfully fetched values from read functions
- [#4761](https://github.com/blockscout/blockscout/pull/4761) - ERC-1155 support
- [#4739](https://github.com/blockscout/blockscout/pull/4739) - Improve logs and inputs decoding
- [#4747](https://github.com/blockscout/blockscout/pull/4747) - Advanced CSV export
- [#4745](https://github.com/blockscout/blockscout/pull/4745) - Vyper contracts verification
- [#4699](https://github.com/blockscout/blockscout/pull/4699), [#4793](https://github.com/blockscout/blockscout/pull/4793), [#4820](https://github.com/blockscout/blockscout/pull/4820), [#4827](https://github.com/blockscout/blockscout/pull/4827) - Address page facelifting
- [#4667](https://github.com/blockscout/blockscout/pull/4667) - Transaction Page: Add expand/collapse button for long contract method data
- [#4641](https://github.com/blockscout/blockscout/pull/4641), [#4733](https://github.com/blockscout/blockscout/pull/4733) - Improve Read Contract page logic
- [#4660](https://github.com/blockscout/blockscout/pull/4660) - Save Sourcify path instead of filename
- [#4656](https://github.com/blockscout/blockscout/pull/4656) - Open in Tenderly button
- [#4655](https://github.com/blockscout/blockscout/pull/4655), [#4676](https://github.com/blockscout/blockscout/pull/4676) - EIP-3091 support
- [#4621](https://github.com/blockscout/blockscout/pull/4621) - Add beacon contract address slot for proxy
- [#4625](https://github.com/blockscout/blockscout/pull/4625) - Contract address page: Add implementation link to the overview of proxy contracts
- [#4624](https://github.com/blockscout/blockscout/pull/4624) - Support HTML tags in alert message
- [#4608](https://github.com/blockscout/blockscout/pull/4608), [#4622](https://github.com/blockscout/blockscout/pull/4622) - Block Details page: Improved style of transactions button
- [#4596](https://github.com/blockscout/blockscout/pull/4596), [#4681](https://github.com/blockscout/blockscout/pull/4681), [#4693](https://github.com/blockscout/blockscout/pull/4693) - Display token icon for bridged with Mainnet tokens or identicons for other tokens
- [#4520](https://github.com/blockscout/blockscout/pull/4520) - Add support for EIP-1559
- [#4593](https://github.com/blockscout/blockscout/pull/4593) - Add status in `Position` pane for txs have no block
- [#4579](https://github.com/blockscout/blockscout/pull/4579) - Write contract page: Resize inputs; Improve multiplier selector

### Fixes

- [#4857](https://github.com/blockscout/blockscout/pull/4857) - Fix `tx/raw-trace` Internal Server Error
- [#4854](https://github.com/blockscout/blockscout/pull/4854) - Fix infinite gas usage count loading
- [#4853](https://github.com/blockscout/blockscout/pull/4853) - Allow custom optimizations runs for contract verifications via API
- [#4840](https://github.com/blockscout/blockscout/pull/4840) - Replace Enum.dedup with Enum.uniq where actually uniq items are expected
- [#4835](https://github.com/blockscout/blockscout/pull/4835) - Fix view for broken token icons
- [#4830](https://github.com/blockscout/blockscout/pull/4830) - Speed up txs per day chart data collection
- [#4818](https://github.com/blockscout/blockscout/pull/4818) - Fix for extract_omni_bridged_token_metadata_wrapper method
- [#4812](https://github.com/blockscout/blockscout/pull/4812), [#4815](https://github.com/blockscout/blockscout/pull/4815) - Check if exists custom_cap property of extended token object before access it
- [#4810](https://github.com/blockscout/blockscout/pull/4810) - Show `nil` block.size as `N/A bytes`
- [#4806](https://github.com/blockscout/blockscout/pull/4806) - Get token type for token balance update if it is empty
- [#4802](https://github.com/blockscout/blockscout/pull/4802) - Fix floating tooltip on the main page
- [#4801](https://github.com/blockscout/blockscout/pull/4801) - Added clauses and tests for get_total_staked_and_ordered/1
- [#4798](https://github.com/blockscout/blockscout/pull/4798) - Token instance View contract icon Safari fix
- [#4796](https://github.com/blockscout/blockscout/pull/4796) - Fix nil.timestamp issue
- [#4764](https://github.com/blockscout/blockscout/pull/4764) - Add cleaning of substrings of `require` messages from parsed constructor arguments
- [#4778](https://github.com/blockscout/blockscout/pull/4778) - Migrate :optimization_runs field type: `int4 -> int8` in `smart_contracts` table
- [#4768](https://github.com/blockscout/blockscout/pull/4768) - Block Details page: handle zero division
- [#4751](https://github.com/blockscout/blockscout/pull/4751) - Change text and link for `trade STAKE` button
- [#4746](https://github.com/blockscout/blockscout/pull/4746) - Fix comparison of decimal value
- [#4711](https://github.com/blockscout/blockscout/pull/4711) - Add trimming to the contract functions inputs
- [#4729](https://github.com/blockscout/blockscout/pull/4729) - Fix bugs with fees in cases of txs with `gas price = 0`
- [#4725](https://github.com/blockscout/blockscout/pull/4725) - Fix hardcoded coin name on transaction's and block's page
- [#4724](https://github.com/blockscout/blockscout/pull/4724), [#4842](https://github.com/blockscout/blockscout/pull/4841) - Sanitizer of "empty" blocks
- [#4717](https://github.com/blockscout/blockscout/pull/4717) - Contract verification fix: check only success creation tx
- [#4713](https://github.com/blockscout/blockscout/pull/4713) - Search input field: sanitize input
- [#4703](https://github.com/blockscout/blockscout/pull/4703) - Block Details page: Fix pagination on the Transactions tab
- [#4686](https://github.com/blockscout/blockscout/pull/4686) - Block page: check gas limit value before division
- [#4678](https://github.com/blockscout/blockscout/pull/4678) - Internal transactions indexer: fix issue of some pending transactions never become confirmed
- [#4668](https://github.com/blockscout/blockscout/pull/4668) - Fix css for dark theme
- [#4654](https://github.com/blockscout/blockscout/pull/4654) - AddressView: Change `@burn_address` to string `0x0000000000000000000000000000000000000000`
- [#4626](https://github.com/blockscout/blockscout/pull/4626) - Refine view of popup for reverted tx
- [#4640](https://github.com/blockscout/blockscout/pull/4640) - Token page: fixes in mobile view
- [#4612](https://github.com/blockscout/blockscout/pull/4612) - Hide error selector in the contract's functions list
- [#4615](https://github.com/blockscout/blockscout/pull/4615) - Fix broken style for `View more transfers` button
- [#4592](https://github.com/blockscout/blockscout/pull/4592) - Add `type` field for `receive` and `fallback` entities of a Smart Contract
- [#4601](https://github.com/blockscout/blockscout/pull/4601) - Fix endless Fetching tokens... message on empty addresses
- [#4591](https://github.com/blockscout/blockscout/pull/4591) - Add step and min value for txValue input field
- [#4589](https://github.com/blockscout/blockscout/pull/4589) - Fix solid outputs on contract read page
- [#4586](https://github.com/blockscout/blockscout/pull/4586) - Fix floating tooltips on the token transfer family blocks
- [#4587](https://github.com/blockscout/blockscout/pull/4587) - Enable navbar menu on Search results page
- [#4582](https://github.com/blockscout/blockscout/pull/4582) - Fix NaN input on write contract page

### Chore

- [#4876](https://github.com/blockscout/blockscout/pull/4876) - Add missing columns updates when INSERT ... ON CONFLICT DO UPDATE ... happens
- [#4872](https://github.com/blockscout/blockscout/pull/4872) - Set explicit ascending order by hash in acquire transactions query of internal transactions import
- [#4871](https://github.com/blockscout/blockscout/pull/4871) - Remove cumulative gas used update duplicate
- [#4860](https://github.com/blockscout/blockscout/pull/4860) - Node 16 support
- [#4828](https://github.com/blockscout/blockscout/pull/4828) - Logging for txs/day chart
- [#4823](https://github.com/blockscout/blockscout/pull/4823) - Various error handlers with unresponsive JSON RPC endpoint
- [#4821](https://github.com/blockscout/blockscout/pull/4821) - Block Details page: Remove crossing at the Burnt Fee line
- [#4819](https://github.com/blockscout/blockscout/pull/4819) - Add config for GasUsage Cache
- [#4781](https://github.com/blockscout/blockscout/pull/4781) - PGAnalyze index suggestions
- [#4735](https://github.com/blockscout/blockscout/pull/4735) - Code clean up: Remove clauses for outdated ganache bugs
- [#4726](https://github.com/blockscout/blockscout/pull/4726) - Update chart.js
- [#4707](https://github.com/blockscout/blockscout/pull/4707) - Top navigation: Move Accounts tab to Tokens
- [#4704](https://github.com/blockscout/blockscout/pull/4704) - Update to Erlang/OTP 24
- [#4682](https://github.com/blockscout/blockscout/pull/4682) - Update all possible outdated mix dependencies
- [#4663](https://github.com/blockscout/blockscout/pull/4663) - Migrate to Elixir 1.12.x
- [#4661](https://github.com/blockscout/blockscout/pull/4661) - Update NPM packages to resolve vulnerabilities
- [#4649](https://github.com/blockscout/blockscout/pull/4649) - 1559 Transaction Page: Convert Burnt Fee to ether and add price in USD
- [#4646](https://github.com/blockscout/blockscout/pull/4646) - Transaction page: Rename burned to burnt
- [#4611](https://github.com/blockscout/blockscout/pull/4611) - Ability to hide miner in block views

## 3.7.3-beta

### Features

- [#4569](https://github.com/blockscout/blockscout/pull/4569) - Smart-Contract: remove comment with the submission date
- [#4568](https://github.com/blockscout/blockscout/pull/4568) - TX page: Token transfer and minting section improvements
- [#4540](https://github.com/blockscout/blockscout/pull/4540) - Allign copy buttons for `Block Details` and `Transaction Details` pages
- [#4528](https://github.com/blockscout/blockscout/pull/4528) - Block Details page: rework view
- [#4531](https://github.com/blockscout/blockscout/pull/4531) - Add Arbitrum support
- [#4524](https://github.com/blockscout/blockscout/pull/4524) - Add index position of transaction in the block
- [#4489](https://github.com/blockscout/blockscout/pull/4489) - Search results page
- [#4475](https://github.com/blockscout/blockscout/pull/4475) - Tx page facelifting
- [#4452](https://github.com/blockscout/blockscout/pull/4452) - Add names for smart-conrtact's function response

### Fixes

- [#4553](https://github.com/blockscout/blockscout/pull/4553) - Indexer performance update: skip genesis block in requesting of trace_block API endpoint
- [#4544](https://github.com/blockscout/blockscout/pull/4544) - Indexer performance update: Add skip_metadata flag for token if indexer failed to get any of [name, symbol, decimals, totalSupply]
- [#4542](https://github.com/blockscout/blockscout/pull/4542) - Indexer performance update: Deduplicate tokens in the indexer token transfers transformer
- [#4535](https://github.com/blockscout/blockscout/pull/4535) - Indexer performance update:: Eliminate multiple updates of the same token while parsing mint/burn token transfers batch
- [#4527](https://github.com/blockscout/blockscout/pull/4527) - Indexer performance update: refactor coin balance daily fetcher
- [#4525](https://github.com/blockscout/blockscout/pull/4525) - Uncataloged token transfers query performance improvement
- [#4513](https://github.com/blockscout/blockscout/pull/4513) - Fix installation with custom default path: add NETWORK_PATH variable to the current_path
- [#4500](https://github.com/blockscout/blockscout/pull/4500) - `/tokens/{addressHash}/instance/{id}/token-transfers`: fix incorrect next page url
- [#4493](https://github.com/blockscout/blockscout/pull/4493) - Contract's code page: handle null contracts_creation_transaction
- [#4488](https://github.com/blockscout/blockscout/pull/4488) - Tx page: handle empty to_address
- [#4483](https://github.com/blockscout/blockscout/pull/4483) - Fix copy-paste typo in `token_transfers_counter.ex`
- [#4473](https://github.com/blockscout/blockscout/pull/4473), [#4481](https://github.com/blockscout/blockscout/pull/4481) - Search autocomplete: fix for address/block/tx hash
- [#4472](https://github.com/blockscout/blockscout/pull/4472) - Search autocomplete: fix Cannot read property toLowerCase of undefined
- [#4456](https://github.com/blockscout/blockscout/pull/4456) - URL encoding for NFT media files URLs
- [#4453](https://github.com/blockscout/blockscout/pull/4453) - Unescape characters for string output type in the contract response
- [#4401](https://github.com/blockscout/blockscout/pull/4401) - Fix displaying of token holders with the same amount

### Chore

- [#4550](https://github.com/blockscout/blockscout/pull/4550) - Update con_cache package to 1.0
- [#4523](https://github.com/blockscout/blockscout/pull/4523) - Change order of transations in block's view
- [#4521](https://github.com/blockscout/blockscout/pull/4521) - Rewrite transaction page tooltips
- [#4516](https://github.com/blockscout/blockscout/pull/4516) - Add DB migrations step into Docker start script
- [#4497](https://github.com/blockscout/blockscout/pull/4497) - Handle error in fetch_validators_list method
- [#4444](https://github.com/blockscout/blockscout/pull/4444) - Main page performance cumulative update
- [#4439](https://github.com/blockscout/blockscout/pull/4439), - [#4465](https://github.com/blockscout/blockscout/pull/4465) - Fix revert response in contract's output

## 3.7.2-beta

### Features

- [#4424](https://github.com/blockscout/blockscout/pull/4424) - Display search results categories
- [#4423](https://github.com/blockscout/blockscout/pull/4423) - Add creation time of contract in the results of the search
- [#4391](https://github.com/blockscout/blockscout/pull/4391) - Add batched transactions on the `address/{addressHash}/transactions` page
- [#4353](https://github.com/blockscout/blockscout/pull/4353) - Added live-reload on the token holders page

### Fixes

- [#4437](https://github.com/blockscout/blockscout/pull/4437) - Fix `PendingTransactionsSanitizer` for non-consensus blocks
- [#4430](https://github.com/blockscout/blockscout/pull/4430) - Fix current token balance on-demand fetcher
- [#4429](https://github.com/blockscout/blockscout/pull/4429), [#4431](https://github.com/blockscout/blockscout/pull/4431) - Fix 500 response on `/tokens/{addressHash}/token-holders?type=JSON` when total supply is zero
- [#4419](https://github.com/blockscout/blockscout/pull/4419) - Order contracts in the search by inserted_at in descending order
- [#4418](https://github.com/blockscout/blockscout/pull/4418) - Fix empty search results for the full-word search criteria
- [#4406](https://github.com/blockscout/blockscout/pull/4406) - Fix internal server error on the validator's txs page
- [#4360](https://github.com/blockscout/blockscout/pull/4360) - Fix false-pending transactions in reorg blocks
- [#4388](https://github.com/blockscout/blockscout/pull/4388) - Fix internal server error on contract page for insctances without sourcify envs
- [#4385](https://github.com/blockscout/blockscout/pull/4385) - Fix html template for transaction's input; Add copy text for tuples

### Chore

- [#4400](https://github.com/blockscout/blockscout/pull/4400) - Add "Token ID" label onto `tokens/.../instance/.../token-transfers` page
- [#4398](https://github.com/blockscout/blockscout/pull/4398) - Speed up the transactions loading on the front-end
- [#4384](https://github.com/blockscout/blockscout/pull/4384) - Fix Elixir version in `.tool-versions`
- [#4382](https://github.com/blockscout/blockscout/pull/4382) - Replace awesomplete with autocomplete.js
- [#4371](https://github.com/blockscout/blockscout/pull/4371) - Place search outside of burger in mobile view
- [#4355](https://github.com/blockscout/blockscout/pull/4355) - Do not redirect to 404 page with empty string in the search field

## 3.7.1-beta

### Features

- [#4331](https://github.com/blockscout/blockscout/pull/4331) - Added support for partially verified contracts via [Sourcify](https://sourcify.dev)
- [#4323](https://github.com/blockscout/blockscout/pull/4323) - Renamed Contract Byte Code, add Contract Creation Code on contract's page
- [#4312](https://github.com/blockscout/blockscout/pull/4312) - Display pending transactions on address page
- [#4299](https://github.com/blockscout/blockscout/pull/4299) - Added [Sourcify](https://sourcify.dev) verification API endpoint
- [#4267](https://github.com/blockscout/blockscout/pull/4267) - Extend verification through [Sourcify](https://sourcify.dev) smart-contract verification: fetch smart contract metadata from Sourcify repo if it has been already verified there
- [#4241](https://github.com/blockscout/blockscout/pull/4241) - Reload transactions on the main page without reloading of the whole page
- [#4218](https://github.com/blockscout/blockscout/pull/4218) - Hide long arrays in smart-contracts
- [#4205](https://github.com/blockscout/blockscout/pull/4205) - Total transactions fees per day API endpoint
- [#4158](https://github.com/blockscout/blockscout/pull/4158) - Calculate total fee per day
- [#4067](https://github.com/blockscout/blockscout/pull/4067) - Display LP tokens USD value and custom metadata in tokens dropdown at address page

### Fixes

- [#4351](https://github.com/blockscout/blockscout/pull/4351) - Support effectiveGasPrice property in tx receipt (Geth specific)
- [#4346](https://github.com/blockscout/blockscout/pull/4346) - Fix internal server error on raw-trace transaction page
- [#4345](https://github.com/blockscout/blockscout/pull/4345) - Fix bug on validator's address transactions page(Support effectiveGasPrice property in receipt (geth specific))
- [#4342](https://github.com/blockscout/blockscout/pull/4342) - Remove dropped/replaced txs from address transactions page
- [#4320](https://github.com/blockscout/blockscout/pull/4320) - Fix absence of imported smart-contracts' source code in `getsourcecode` API method
- [#4274](https://github.com/blockscout/blockscout/pull/4302) - Fix search token-autocomplete
- [#4316](https://github.com/blockscout/blockscout/pull/4316) - Fix `/decompiled-contracts` bug
- [#4310](https://github.com/blockscout/blockscout/pull/4310) - Fix logo URL redirection, set font-family defaults for chart.js
- [#4308](https://github.com/blockscout/blockscout/pull/4308) - Fix internal server error on contract verification options page
- [#4307](https://github.com/blockscout/blockscout/pull/4307) - Fix for composing IPFS URLs for NFTs images
- [#4306](https://github.com/blockscout/blockscout/pull/4306) - Check token instance images MIME types
- [#4295](https://github.com/blockscout/blockscout/pull/4295) - Mobile view fix: transaction tile tx hash overflow
- [#4294](https://github.com/blockscout/blockscout/pull/4294) - User wont be able to open verification pages for verified smart-contract
- [#4240](https://github.com/blockscout/blockscout/pull/4240) - `[]` is accepted in write contract page
- [#4236](https://github.com/blockscout/blockscout/pull/4236), [#4242](https://github.com/blockscout/blockscout/pull/4242) - Fix typo, constructor instead of contructor
- [#4167](https://github.com/blockscout/blockscout/pull/4167) - Deduplicate block numbers in acquire_blocks function
- [#4149](https://github.com/blockscout/blockscout/pull/4149) - Exclude smart_contract_additional_sources from JSON encoding in address schema
- [#4137](https://github.com/blockscout/blockscout/pull/4137) - Get token balance query improvement
- [#4129](https://github.com/blockscout/blockscout/pull/4129) - Speedup procedure of finding missing block numbers for catchup fetcher
- [#4038](https://github.com/blockscout/blockscout/pull/4038) - Add clause for abi_decode_address_output/1 when is_nil(address)
- [#3989](https://github.com/blockscout/blockscout/pull/3989), [4061](https://github.com/blockscout/blockscout/pull/4061) - Fixed bug that sometimes lead to incorrect ordering of token transfers
- [#3946](https://github.com/blockscout/blockscout/pull/3946) - Get NFT metadata from URIs with status_code 301
- [#3888](https://github.com/blockscout/blockscout/pull/3888) - EIP-1967 contract proxy pattern detection fix

### Chore

- [#4315](https://github.com/blockscout/blockscout/pull/4315) - Replace node_modules/ with ~ in app.scss
- [#4314](https://github.com/blockscout/blockscout/pull/4314) - Set infinite timeout for fetch_min_missing_block_cache method DB query
- [#4300](https://github.com/blockscout/blockscout/pull/4300) - Remove clear_build.sh script
- [#4268](https://github.com/blockscout/blockscout/pull/4268) - Migration to Chart.js 3.0
- [#4253](https://github.com/blockscout/blockscout/pull/4253) - Elixir 1.11.4, npm audit fix
- [#4231](https://github.com/blockscout/blockscout/pull/4231) - Transactions stats: get min/max blocks in one query
- [#4157](https://github.com/blockscout/blockscout/pull/4157) - Fix internal docs generation
- [#4127](https://github.com/blockscout/blockscout/pull/4127) - Update ex_keccak package
- [#4063](https://github.com/blockscout/blockscout/pull/4063) - Do not display 4bytes signature in the tx tile for contract creation
- [#3934](https://github.com/blockscout/blockscout/pull/3934) - Update nimble_csv package
- [#3902](https://github.com/blockscout/blockscout/pull/3902) - Increase number of left symbols in short address view
- [#3894](https://github.com/blockscout/blockscout/pull/3894) - Refactoring: replace inline style display: none with d-none class
- [#3893](https://github.com/blockscout/blockscout/pull/3893) - Add left/right paddings in tx tile
- [#3870](https://github.com/blockscout/blockscout/pull/3870) - Manage token balance on-demand fetcher threshold via env var

## 3.7.0-beta

### Features

- [#3858](https://github.com/blockscout/blockscout/pull/3858) - Integration with Sourcify
- [#3834](https://github.com/blockscout/blockscout/pull/3834) - Method name in tx tile
- [#3792](https://github.com/blockscout/blockscout/pull/3792) - Cancel pending transaction
- [#3786](https://github.com/blockscout/blockscout/pull/3786) - Read contract: enable methods with StateMutability: pure
- [#3758](https://github.com/blockscout/blockscout/pull/3758) - Add pool metadata display/change to Staking DApp
- [#3750](https://github.com/blockscout/blockscout/pull/3750) - getblocknobytime block module API endpoint

### Fixes

- [#3835](https://github.com/blockscout/blockscout/pull/3835) - Fix getTokenHolders API endpoint pagination
- [#3787](https://github.com/blockscout/blockscout/pull/3787) - Improve tokens list elements display
- [#3785](https://github.com/blockscout/blockscout/pull/3785) - Fix for write contract functionality: false and 0 boolean inputs are parsed as true
- [#3783](https://github.com/blockscout/blockscout/pull/3783) - Fix number of block confirmations
- [#3773](https://github.com/blockscout/blockscout/pull/3773) - Inventory pagination query performance improvement
- [#3767](https://github.com/blockscout/blockscout/pull/3767) - Decoded contract method input tuple reader fix
- [#3748](https://github.com/blockscout/blockscout/pull/3748) - Skip null topics in eth_getLogs API endpoint

### Chore

- [#3831](https://github.com/blockscout/blockscout/pull/3831) - Process type field in eth_getTransactionReceipt response
- [#3802](https://github.com/blockscout/blockscout/pull/3802) - Extend Become a Candidate popup in Staking DApp
- [#3801](https://github.com/blockscout/blockscout/pull/3801) - Poison package update
- [#3799](https://github.com/blockscout/blockscout/pull/3799) - Update credo, dialyxir mix packages
- [#3789](https://github.com/blockscout/blockscout/pull/3789) - Update repo organization
- [#3788](https://github.com/blockscout/blockscout/pull/3788) - Update fontawesome NPM package

## 3.6.0-beta

### Features

- [#3743](https://github.com/blockscout/blockscout/pull/3743) - Minimal proxy pattern support (EIP-1167)
- [#3722](https://github.com/blockscout/blockscout/pull/3722) - Allow double quotes for (u)int arrays inputs during contract interaction
- [#3694](https://github.com/blockscout/blockscout/pull/3694) - LP tokens total liquidity
- [#3676](https://github.com/blockscout/blockscout/pull/3676) - Bridged tokens TLV in USD
- [#3674](https://github.com/blockscout/blockscout/pull/3674) - Display Sushiswap pools data
- [#3637](https://github.com/blockscout/blockscout/pull/3637) - getsourcecode API endpoint: show data for unverified contract from verified contract with the same bytecode
- [#3631](https://github.com/blockscout/blockscout/pull/3631) - Tokens search
- [#3631](https://github.com/blockscout/blockscout/pull/3631) - BSC OMNI bridge support
- [#3603](https://github.com/blockscout/blockscout/pull/3603) - Display method output parameter name at contract read page
- [#3597](https://github.com/blockscout/blockscout/pull/3597) - Show APY for delegators in Staking DApp
- [#3584](https://github.com/blockscout/blockscout/pull/3584) - Token holders API endpoint
- [#3564](https://github.com/blockscout/blockscout/pull/3564) - Staking welcome message

### Fixes

- [#3742](https://github.com/blockscout/blockscout/pull/3742) - Fix Sushiswap LP tokens custom metadata fetcher: bytes(n) symbol and name support
- [#3741](https://github.com/blockscout/blockscout/pull/3741) - Contract reader fix when there are multiple input params including an array type
- [#3735](https://github.com/blockscout/blockscout/pull/3735) - Token balance on demand fetcher memory leak fix
- [#3732](https://github.com/blockscout/blockscout/pull/3732) - POSDAO: fix snapshotting and remove temporary code
- [#3731](https://github.com/blockscout/blockscout/pull/3731) - Handle bad gateway at pending transactions fetcher
- [#3730](https://github.com/blockscout/blockscout/pull/3730) - Set default period for average block time counter refresh interval
- [#3729](https://github.com/blockscout/blockscout/pull/3729) - Token on-demand balance fetcher: handle nil balance
- [#3728](https://github.com/blockscout/blockscout/pull/3728) - Coinprice api endpoint: handle nil rates
- [#3723](https://github.com/blockscout/blockscout/pull/3723) - Fix losing digits at value conversion back from WEI
- [#3715](https://github.com/blockscout/blockscout/pull/3715) - Pending transactions sanitizer process
- [#3710](https://github.com/blockscout/blockscout/pull/3710) - Missing @destination in bridged-tokens template
- [#3707](https://github.com/blockscout/blockscout/pull/3707) - Fetch bridged token price by address of foreign token, not by symbol
- [#3686](https://github.com/blockscout/blockscout/pull/3686) - BSC bridged tokens detection fix
- [#3683](https://github.com/blockscout/blockscout/pull/3683) - Token instance image IPFS link display fix
- [#3655](https://github.com/blockscout/blockscout/pull/3655) - Handle absence of readAll function in some old/legacy browsers
- [#3634](https://github.com/blockscout/blockscout/pull/3634) - Fix transaction decoding view: support tuple types
- [#3623](https://github.com/blockscout/blockscout/pull/3623) - Ignore unrecognized messages in bridge counter processes
- [#3622](https://github.com/blockscout/blockscout/pull/3622) - Contract reader: fix int type output Ignore unrecognized messages in bridge counter processes
- [#3621](https://github.com/blockscout/blockscout/pull/3621) - Contract reader: :binary input/output fix
- [#3620](https://github.com/blockscout/blockscout/pull/3620) - Ignore unfamiliar messages by Explorer.Staking.ContractState module
- [#3611](https://github.com/blockscout/blockscout/pull/3611) - Fix logo size
- [#3600](https://github.com/blockscout/blockscout/pull/3600) - Prevent update validator metadata with empty name from contract
- [#3592](https://github.com/blockscout/blockscout/pull/3592), [#3601](https://github.com/blockscout/blockscout/pull/3601), [#3607](https://github.com/blockscout/blockscout/pull/3607) - Contract interaction: fix nested tuples in the output view, add formatting
- [#3583](https://github.com/blockscout/blockscout/pull/3583) - Reduce RPC requests and DB changes by Staking DApp
- [#3577](https://github.com/blockscout/blockscout/pull/3577) - Eliminate GraphiQL page XSS attack

### Chore

- [#3745](https://github.com/blockscout/blockscout/pull/3745) - Refactor and optimize Staking DApp
- [#3744](https://github.com/blockscout/blockscout/pull/3744) - Update Mix packages: timex, hackney, tzdata certifi
- [#3736](https://github.com/blockscout/blockscout/pull/3736), [#3739](https://github.com/blockscout/blockscout/pull/3739) - Contract writer: Fix sending a transaction with tuple input type
- [#3719](https://github.com/blockscout/blockscout/pull/3719) - Rename ethprice API endpoint
- [#3717](https://github.com/blockscout/blockscout/pull/3717) - Update alpine-elixir-phoenix 1.11.3
- [#3714](https://github.com/blockscout/blockscout/pull/3714) - Application announcements management: whole explorer, staking dapp
- [#3712](https://github.com/blockscout/blockscout/pull/3712) - POSDAO refactoring: use pool ID instead of staking address
- [#3709](https://github.com/blockscout/blockscout/pull/3709) - Fix 413 Request Entity Too Large returned from single request batch
- [#3708](https://github.com/blockscout/blockscout/pull/3708) - NPM 6 -> 7
- [#3701](https://github.com/blockscout/blockscout/pull/3701) - Increase LP tokens calc process re-check interval
- [#3700](https://github.com/blockscout/blockscout/pull/3700) - Update tool versions
- [#3697](https://github.com/blockscout/blockscout/pull/3697) - Update hackney dependency
- [#3696](https://github.com/blockscout/blockscout/pull/3696) - Table loader fix
- [#3688](https://github.com/blockscout/blockscout/pull/3688) - Reorganize staking buttons
- [#3687](https://github.com/blockscout/blockscout/pull/3687) - Miscellaneous minor fixes
- [#3667](https://github.com/blockscout/blockscout/pull/3667) - Store bridged token price in the DB
- [#3662](https://github.com/blockscout/blockscout/pull/3662) - Order bridged tokens in descending order by tokens holder for Omni bridge cap calculation
- [#3659](https://github.com/blockscout/blockscout/pull/3659) - Staking Dapp new buttons: swap, bridge
- [#3645](https://github.com/blockscout/blockscout/pull/3645) - Change Twitter handle
- [#3644](https://github.com/blockscout/blockscout/pull/3644) - Correct exchange rate for SURF.finance token
- [#3618](https://github.com/blockscout/blockscout/pull/3618) - Contracts verification up to 10 libraries
- [#3616](https://github.com/blockscout/blockscout/pull/3616) - POSDAO refactoring: use zero address instead of staker address for certain cases
- [#3612](https://github.com/blockscout/blockscout/pull/3612) - POSDAO refactoring: use 'getDelegatorPools' getter instead of 'getStakerPools' in Staking DApp
- [#3585](https://github.com/blockscout/blockscout/pull/3585) - Add autoswitching from eth_subscribe to eth_blockNumber in Staking DApp
- [#3574](https://github.com/blockscout/blockscout/pull/3574) - Correct UNI token price
- [#3569](https://github.com/blockscout/blockscout/pull/3569) - Allow re-define cache period vars at runtime
- [#3567](https://github.com/blockscout/blockscout/pull/3567) - Force to show filter at the page where filtered items list is empty
- [#3565](https://github.com/blockscout/blockscout/pull/3565) - Staking dapp: unhealthy state alert message

## 3.5.1-beta

### Features

- [#3558](https://github.com/blockscout/blockscout/pull/3558) - Focus to search field with a forward slash key
- [#3541](https://github.com/blockscout/blockscout/pull/3541) - Staking dapp stats: total number of delegators, total staked amount
- [#3540](https://github.com/blockscout/blockscout/pull/3540) - Apply DarkForest custom theme to NFT instances

### Fixes

- [#3551](https://github.com/blockscout/blockscout/pull/3551) - Fix contract's method's output of tuple type

### Chore

- [#3557](https://github.com/blockscout/blockscout/pull/3557) - Single Staking menu
- [#3540](https://github.com/blockscout/blockscout/pull/3540), [#3545](https://github.com/blockscout/blockscout/pull/3545) - Support different versions of DarkForest (0.4 - 0.5)

## 3.5.0-beta

### Features

- [#3536](https://github.com/blockscout/blockscout/pull/3536) - Revert reason in the result of contract's method call
- [#3532](https://github.com/blockscout/blockscout/pull/3532) - Contract interaction: an easy setting of precision for integer input
- [#3531](https://github.com/blockscout/blockscout/pull/3531) - Allow double quotes in input data of contract methods
- [#3515](https://github.com/blockscout/blockscout/pull/3515) - CRC total balance
- [#3513](https://github.com/blockscout/blockscout/pull/3513) - Allow square brackets for an array input data in contracts interaction
- [#3480](https://github.com/blockscout/blockscout/pull/3480) - Add support of Autonity client
- [#3470](https://github.com/blockscout/blockscout/pull/3470) - Display sum of tokens' USD value at tokens holder's address page
- [#3462](https://github.com/blockscout/blockscout/pull/3462) - Display price for bridged tokens

### Fixes

- [#3535](https://github.com/blockscout/blockscout/pull/3535) - Improve speed of tokens dropdown loading at owner address page
- [#3530](https://github.com/blockscout/blockscout/pull/3530) - Allow trailing/leading whitespaces for inputs for contract read methods
- [#3526](https://github.com/blockscout/blockscout/pull/3526) - Order staking pools
- [#3525](https://github.com/blockscout/blockscout/pull/3525), [#3533](https://github.com/blockscout/blockscout/pull/3533) - Address token balance on demand fetcher
- [#3514](https://github.com/blockscout/blockscout/pull/3514) - Read contract: fix internal server error
- [#3513](https://github.com/blockscout/blockscout/pull/3513) - Fix input data processing for method call (array type of data)
- [#3509](https://github.com/blockscout/blockscout/pull/3509) - Fix QR code tooltip appearance in mobile view
- [#3507](https://github.com/blockscout/blockscout/pull/3507), [#3510](https://github.com/blockscout/blockscout/pull/3510) - Fix left margin of balance card in mobile view
- [#3506](https://github.com/blockscout/blockscout/pull/3506) - Fix token transfer's tile styles: prevent overlapping of long names
- [#3505](https://github.com/blockscout/blockscout/pull/3505) - Fix Staking DApp first loading
- [#3433](https://github.com/blockscout/blockscout/pull/3433) - Token balances and rewards tables deadlocks elimination
- [#3494](https://github.com/blockscout/blockscout/pull/3494), [#3497](https://github.com/blockscout/blockscout/pull/3497), [#3504](https://github.com/blockscout/blockscout/pull/3504), [#3517](https://github.com/blockscout/blockscout/pull/3517) - Contracts interaction: fix method call with array[] inputs
- [#3494](https://github.com/blockscout/blockscout/pull/3494), [#3495](https://github.com/blockscout/blockscout/pull/3495) - Contracts interaction: fix tuple output display
- [#3479](https://github.com/blockscout/blockscout/pull/3479) - Fix working with big numbers in Staking DApp
- [#3477](https://github.com/blockscout/blockscout/pull/3477) - Contracts interaction: fix broken call of GnosisProxy contract methods with parameters
- [#3477](https://github.com/blockscout/blockscout/pull/3477) - Contracts interaction: fix broken call of fallback function
- [#3476](https://github.com/blockscout/blockscout/pull/3476) - Fix contract verification of precompiled contracts
- [#3467](https://github.com/blockscout/blockscout/pull/3467) - Fix Firefox styles
- [#3464](https://github.com/blockscout/blockscout/pull/3464) - Fix display of token transfers list at token page (fix unique identifier of a tile)

- [#3457](https://github.com/blockscout/blockscout/pull/3457) - Fix endless block invalidation issue
- [#3457](https://github.com/blockscout/blockscout/pull/3457) - Fix doubled total transferred/minted/burnt tokens on transaction's page if block has reorg
- [#3457](https://github.com/blockscout/blockscout/pull/3457) - Fix doubled token transfer on block's page if block has reorg

### Chore

- [#3500](https://github.com/blockscout/blockscout/pull/3500) - Update solc version in explorer folder
- [#3498](https://github.com/blockscout/blockscout/pull/3498) - Make Staking DApp work with transferAndCall function
- [#3496](https://github.com/blockscout/blockscout/pull/3496) - Rollback websocket_client module to 1.3.0
- [#3489](https://github.com/blockscout/blockscout/pull/3489) - Migrate to Webpack@5
- [#3487](https://github.com/blockscout/blockscout/pull/3487) - Docker setup update to be compatible with Erlang OTP 23
- [#3484](https://github.com/blockscout/blockscout/pull/3484) - Elixir upgrade to 11.2
- [#3483](https://github.com/blockscout/blockscout/pull/3483) - Update outdated dependencies
- [#3483](https://github.com/blockscout/blockscout/pull/3483) - Migrate to Erlang/OTP 23
- [#3468](https://github.com/blockscout/blockscout/pull/3468) - Do not check supported networks on application loading page
- [#3467](https://github.com/blockscout/blockscout/pull/3467) - NodeJS engine upgrade up to 14
- [#3460](https://github.com/blockscout/blockscout/pull/3460) - Update Staking DApp scripts due to MetaMask breaking changes

## 3.4.0-beta

### Features

- [#3442](https://github.com/blockscout/blockscout/pull/3442) - Constructor arguments autodetection in API verify endpoint
- [#3435](https://github.com/blockscout/blockscout/pull/3435) - Token transfers counter cache
- [#3420](https://github.com/blockscout/blockscout/pull/3420) - Enable read/write proxy tabs for Gnosis safe proxy contract
- [#3411](https://github.com/blockscout/blockscout/pull/3411) - Circles UBI theme
- [#3406](https://github.com/blockscout/blockscout/pull/3406), [#3409](https://github.com/blockscout/blockscout/pull/3409) - Adding mp4 files support for NFTs
- [#3398](https://github.com/blockscout/blockscout/pull/3398) - Collect and display gas usage per day at the main page
- [#3385](https://github.com/blockscout/blockscout/pull/3385), [#3397](https://github.com/blockscout/blockscout/pull/3397) - Total gas usage at the main page
- [#3384](https://github.com/blockscout/blockscout/pull/3384), [#3386](https://github.com/blockscout/blockscout/pull/3386) - Address total gas usage
- [#3377](https://github.com/blockscout/blockscout/pull/3377) - Add links to contract libraries
- [#2292](https://github.com/blockscout/blockscout/pull/2292), [#3356](https://github.com/blockscout/blockscout/pull/3356), [#3359](https://github.com/blockscout/blockscout/pull/3359), [#3360](https://github.com/blockscout/blockscout/pull/3360), [#3365](https://github.com/blockscout/blockscout/pull/3365) - Add Web UI for POSDAO Staking DApp
- [#3354](https://github.com/blockscout/blockscout/pull/3354) - Tx hash in EOA coin balance history
- [#3333](https://github.com/blockscout/blockscout/pull/3333), [#3337](https://github.com/blockscout/blockscout/pull/3337), [#3393](https://github.com/blockscout/blockscout/pull/3393) - Dark forest contract custom theme
- [#3330](https://github.com/blockscout/blockscout/pull/3330) - Caching of address transactions counter, remove query 10_000 rows limit

### Fixes

- [#3449](https://github.com/blockscout/blockscout/pull/3449) - Correct avg time calculation
- [#3443](https://github.com/blockscout/blockscout/pull/3443) - Improve blocks handling in Staking DApp
- [#3440](https://github.com/blockscout/blockscout/pull/3440) - Rewrite missing blocks range query
- [#3439](https://github.com/blockscout/blockscout/pull/3439) - Dark mode color fixes (search, charts)
- [#3437](https://github.com/blockscout/blockscout/pull/3437) - Fix Postgres Docker container
- [#3428](https://github.com/blockscout/blockscout/pull/3428) - Fix address tokens search
- [#3424](https://github.com/blockscout/blockscout/pull/3424) - Fix display of long NFT IDs
- [#3422](https://github.com/blockscout/blockscout/pull/3422) - Fix contract reader: tuple type
- [#3408](https://github.com/blockscout/blockscout/pull/3408) - Fix (total) difficulty display
- [#3401](https://github.com/blockscout/blockscout/pull/3401), [#3432](https://github.com/blockscout/blockscout/pull/3432) - Fix procedure of marking internal transactions as failed
- [#3400](https://github.com/blockscout/blockscout/pull/3400) - Add :last_block_number realtime chain event
- [#3399](https://github.com/blockscout/blockscout/pull/3399) - Fix Token transfers CSV export
- [#3396](https://github.com/blockscout/blockscout/pull/3396) - Handle exchange rates request throttled
- [#3382](https://github.com/blockscout/blockscout/pull/3382) - Check ets table exists for known tokens
- [#3376](https://github.com/blockscout/blockscout/pull/3376) - Fix contract nested inputs
- [#3375](https://github.com/blockscout/blockscout/pull/3375) - Prevent terminating of tokens/contracts process
- [#3374](https://github.com/blockscout/blockscout/pull/3374) - Fix find block timestamp query
- [#3373](https://github.com/blockscout/blockscout/pull/3373) - Fix horizontal scroll in Tokens table
- [#3370](https://github.com/blockscout/blockscout/pull/3370) - Improve contracts verification: refine constructor arguments extractor
- [#3368](https://github.com/blockscout/blockscout/pull/3368) - Fix Verify contract loading button width
- [#3357](https://github.com/blockscout/blockscout/pull/3357) - Fix token transfer realtime fetcher
- [#3353](https://github.com/blockscout/blockscout/pull/3353) - Fix xDai buttons hover color
- [#3352](https://github.com/blockscout/blockscout/pull/3352) - Fix dark body background
- [#3350](https://github.com/blockscout/blockscout/pull/3350) - Fix tokens list pagination
- [#3347](https://github.com/blockscout/blockscout/pull/3347) - Contract interaction: fix encoding of bytes output
- [#3346](https://github.com/blockscout/blockscout/pull/3346), [#3351](https://github.com/blockscout/blockscout/pull/3351) - Fix inventory tab pagination
- [#3344](https://github.com/blockscout/blockscout/pull/3344) - Fix logs search on address page
- [#3342](https://github.com/blockscout/blockscout/pull/3342) - Fix mobile styles for contract code tab
- [#3341](https://github.com/blockscout/blockscout/pull/3341) - Change Solc binary downloader path to official primary supported path
- [#3339](https://github.com/blockscout/blockscout/pull/3339) - Repair websocket subscription
- [#3329](https://github.com/blockscout/blockscout/pull/3329) - Fix pagination for bridged tokens list page
- [#3335](https://github.com/blockscout/blockscout/pull/3335) - MarketCap calculation: check that ETS tables exist before inserting new data or lookup from the table

### Chore

- [#5240](https://github.com/blockscout/blockscout/pull/5240) - Managing invalidation of address coin balance cache
- [#3450](https://github.com/blockscout/blockscout/pull/3450) - Replace window.web3 with window.ethereum
- [#3446](https://github.com/blockscout/blockscout/pull/3446), [#3448](https://github.com/blockscout/blockscout/pull/3448) - Set infinity timeout and increase cache invalidation period for counters
- [#3431](https://github.com/blockscout/blockscout/pull/3431) - Standardize token name definition, if name is empty
- [#3421](https://github.com/blockscout/blockscout/pull/3421) - Functions to enable GnosisSafe app link
- [#3414](https://github.com/blockscout/blockscout/pull/3414) - Manage lis of other explorers in the footer via env var
- [#3407](https://github.com/blockscout/blockscout/pull/3407) - Add EthereumJSONRPC.HTTP.HTTPoison.json_rpc function clause when URL is null
- [#3405](https://github.com/blockscout/blockscout/pull/3405) - N/A instead of 0 for market cap if it is not fetched
- [#3404](https://github.com/blockscout/blockscout/pull/3404) - DISABLE_KNOWN_TOKENS env var
- [#3403](https://github.com/blockscout/blockscout/pull/3403) - Refactor Coingecko interaction
- [#3394](https://github.com/blockscout/blockscout/pull/3394) - Actualize docker vars list
- [#3372](https://github.com/blockscout/blockscout/pull/3372), [#3380](https://github.com/blockscout/blockscout/pull/3380) - Improve all lists header container
- [#3371](https://github.com/blockscout/blockscout/pull/3371) - Eliminate dark background except Dark forest theme
- [#3366](https://github.com/blockscout/blockscout/pull/3366) - Stabilize tests execution in Github Actions CI
- [#3343](https://github.com/blockscout/blockscout/pull/3343) - Make (Bridged) Tokens' list page's header more compact

## 3.3.3-beta

### Features

- [#3320](https://github.com/blockscout/blockscout/pull/3320) - Bridged tokens from AMB extensions support
- [#3311](https://github.com/blockscout/blockscout/pull/3311) - List of addresses with restricted access option
- [#3293](https://github.com/blockscout/blockscout/pull/3293) - Composite market cap for xDai: TokenBridge + OmniBridge
- [#3282](https://github.com/blockscout/blockscout/pull/3282), [#3318](https://github.com/blockscout/blockscout/pull/3318) - Import bridged tokens custom metadata
- [#3281](https://github.com/blockscout/blockscout/pull/3281) - Write contract: display currently connected address
- [#3279](https://github.com/blockscout/blockscout/pull/3279) - NFT instance: link to the app
- [#3278](https://github.com/blockscout/blockscout/pull/3278) - Support of fetching of NFT metadata from IPFS
- [#3273](https://github.com/blockscout/blockscout/pull/3273) - Update token metadata at burn/mint events
- [#3268](https://github.com/blockscout/blockscout/pull/3268) - Token total supply on-demand fetcher
- [#3261](https://github.com/blockscout/blockscout/pull/3261) - Bridged tokens table

### Fixes

- [#3323](https://github.com/blockscout/blockscout/pull/3323) - Fix logs list API endpoint response
- [#3319](https://github.com/blockscout/blockscout/pull/3319) - Eliminate horizontal scroll
- [#3314](https://github.com/blockscout/blockscout/pull/3314) - Handle nil values from response of CoinGecko price API
- [#3313](https://github.com/blockscout/blockscout/pull/3313) - Fix xDai styles: invisible tokens on address
- [#3312](https://github.com/blockscout/blockscout/pull/3312) - Replace symbol for some tokens to be able to find price in CoinGecko for OmniBridge balance
- [#3307](https://github.com/blockscout/blockscout/pull/3307) - Replace "latest" compiler version with the actual one
- [#3303](https://github.com/blockscout/blockscout/pull/3303) - Address contract twins feature performance
- [#3295](https://github.com/blockscout/blockscout/pull/3295) - Token instance: check if external_url is not null before trimming
- [#3291](https://github.com/blockscout/blockscout/pull/3291) - Support unlimited number of external rewards in block
- [#3290](https://github.com/blockscout/blockscout/pull/3290) - Eliminate protocol Jason.Encoder not implemented for... error
- [#3284](https://github.com/blockscout/blockscout/pull/3284) - Fix fetch_coin_balance query: coin balance delta
- [#3276](https://github.com/blockscout/blockscout/pull/3276) - Bridged tokens status/metadata fetcher refactoring
- [#3264](https://github.com/blockscout/blockscout/pull/3264) - Fix encoding of address output if function input exists
- [#3259](https://github.com/blockscout/blockscout/pull/3259), [#3269](https://github.com/blockscout/blockscout/pull/3269) - Contract interaction: array input type parsing fix
- [#3257](https://github.com/blockscout/blockscout/pull/3257) - Contracts read/write: method_id instead function_name as a key
- [#3256](https://github.com/blockscout/blockscout/pull/3256) - Fix for invisible validator address at block page and wrong alert text color at xDai

### Chore

- [#3327](https://github.com/blockscout/blockscout/pull/3327) - Handle various indexer fetchers errors in setup with non-archive node
- [#3325](https://github.com/blockscout/blockscout/pull/3325) - Dark theme improvements
- [#3316](https://github.com/blockscout/blockscout/pull/3316), [#3317](https://github.com/blockscout/blockscout/pull/3317) - xDai smile logo
- [#3315](https://github.com/blockscout/blockscout/pull/3315) - Environment variable to disable Bridge market cap updater
- [#3308](https://github.com/blockscout/blockscout/pull/3308) - Fixate latest stable release of Elixir, Node, Postgres
- [#3297](https://github.com/blockscout/blockscout/pull/3297) - Actualize names of default chains
- [#3285](https://github.com/blockscout/blockscout/pull/3285) - Switch to RPC endpoint polling if ETHEREUM_JSONRPC_WS_URL is an empty string
- [#3274](https://github.com/blockscout/blockscout/pull/3274) - Replace underscore with hyphen in routes
- [#3260](https://github.com/blockscout/blockscout/pull/3260) - Update NPM dependencies to fix known vulnerabilities
- [#3258](https://github.com/blockscout/blockscout/pull/3258) - Token transfer: check that block exists before retrieving timestamp

## 3.3.2-beta

### Features

- [#3252](https://github.com/blockscout/blockscout/pull/3252) - Gas price at the main page
- [#3239](https://github.com/blockscout/blockscout/pull/3239) - Hide address page tabs if no items
- [#3236](https://github.com/blockscout/blockscout/pull/3236) - Easy verification of contracts which has verified twins (the same bytecode)
- [#3227](https://github.com/blockscout/blockscout/pull/3227) - Distinguishing of bridged tokens
- [#3224](https://github.com/blockscout/blockscout/pull/3224) - Top tokens page

### Fixes

- [#3249](https://github.com/blockscout/blockscout/pull/3249) - Fix incorrect ABI decoding of address in tuple output
- [#3237](https://github.com/blockscout/blockscout/pull/3237) - Refine contract method signature detection for read/write feature
- [#3235](https://github.com/blockscout/blockscout/pull/3235) - Fix coin supply api edpoint
- [#3233](https://github.com/blockscout/blockscout/pull/3233) - Fix for the contract verifiaction for solc 0.5 family with experimental features enabled
- [#3231](https://github.com/blockscout/blockscout/pull/3231) - Improve search: unlimited number of searching results
- [#3231](https://github.com/blockscout/blockscout/pull/3231) - Improve search: allow search with space
- [#3231](https://github.com/blockscout/blockscout/pull/3231) - Improve search: order by token holders in descending order and token/contract name is ascending order
- [#3226](https://github.com/blockscout/blockscout/pull/3226) - Fix notifier query for live update of token transfers
- [#3220](https://github.com/blockscout/blockscout/pull/3220) - Allow interaction with navbar menu at block-not-found page

### Chore

- [#3326](https://github.com/blockscout/blockscout/pull/3326) - Chart smooth lines
- [#3250](https://github.com/blockscout/blockscout/pull/3250) - Eliminate occurrences of obsolete env variable ETHEREUM_JSONRPC_JSON_RPC_TRANSPORT
- [#3240](https://github.com/blockscout/blockscout/pull/3240), [#3251](https://github.com/blockscout/blockscout/pull/3251) - various CSS imroving
- [f3a720](https://github.com/blockscout/blockscout/commit/2dd909c10a79b0bf4b7541a486be114152f3a720) - Make wobserver optional

## 3.3.1-beta

### Features

- [#3216](https://github.com/blockscout/blockscout/pull/3216) - Display new token transfers at token page and address page without refreshing the page
- [#3199](https://github.com/blockscout/blockscout/pull/3199) - Show compilation error at contract verification
- [#3193](https://github.com/blockscout/blockscout/pull/3193) - Raw trace copy button
- [#3184](https://github.com/blockscout/blockscout/pull/3184) - Apps navbar menu item
- [#3145](https://github.com/blockscout/blockscout/pull/3145) - Pending txs per address API endpoint

### Fixes

- [#3219](https://github.com/blockscout/blockscout/pull/3219) - Fix revert reason message detection
- [#3215](https://github.com/blockscout/blockscout/pull/3215) - Coveralls in CI through Github Actions
- [#3214](https://github.com/blockscout/blockscout/pull/3214) - Fix current token balances fetcher
- [#3143](https://github.com/blockscout/blockscout/pull/3143) - Fix "Connection lost..." error at address page
- [#3209](https://github.com/blockscout/blockscout/pull/3209) - GraphQL: fix internal server error at request of internal transactions at address
- [#3207](https://github.com/blockscout/blockscout/pull/3207) - Fix read contract bytes array type output
- [#3203](https://github.com/blockscout/blockscout/pull/3203) - Improve "get mined blocks" query performance
- [#3202](https://github.com/blockscout/blockscout/pull/3202) - Fix contracts verification with experimental features enabled
- [#3201](https://github.com/blockscout/blockscout/pull/3201) - Connect to Metamask button
- [#3192](https://github.com/blockscout/blockscout/pull/3192) - Dropdown menu doesn't open at "not found" page
- [#3190](https://github.com/blockscout/blockscout/pull/3190) - Contract log/method decoded view improvements: eliminate horizontal scroll, remove excess borders, whitespaces
- [#3185](https://github.com/blockscout/blockscout/pull/3185) - Transaction page: decoding logs from nested contracts calls
- [#3182](https://github.com/blockscout/blockscout/pull/3182) - Besu: support revertReason key in eth_getTransactionReceipt endpoint
- [#3178](https://github.com/blockscout/blockscout/pull/3178) - Fix permanent fetching tokens...  when read/write proxy tab is active
- [#3178](https://github.com/blockscout/blockscout/pull/3178) - Fix unavailable navbar menu when read/write proxy tab is active

### Chore

- [#3212](https://github.com/blockscout/blockscout/pull/3212) - GitHub actions CI config
- [#3210](https://github.com/blockscout/blockscout/pull/3210) - Update Phoenix up to 1.4.17
- [#3206](https://github.com/blockscout/blockscout/pull/3206) - Update Elixir version: 1.10.2 -> 1.10.3
- [#3204](https://github.com/blockscout/blockscout/pull/3204) - GraphQL Absinthe related packages update up to stable versions
- [#3180](https://github.com/blockscout/blockscout/pull/3180) - Return correct status in verify API endpoint if contract verified
- [#3180](https://github.com/blockscout/blockscout/pull/3180) - Remove Kovan from the list of default chains

## 3.3.0-beta

### Features

- [#3174](https://github.com/blockscout/blockscout/pull/3174) - EIP-1967 support: transparent proxy pattern
- [#3173](https://github.com/blockscout/blockscout/pull/3173) - Display implementation address at read/write proxy tabs
- [#3171](https://github.com/blockscout/blockscout/pull/3171) - Import accounts/contracts/balances from Geth genesis.json
- [#3161](https://github.com/blockscout/blockscout/pull/3161) - Write proxy contracts feature
- [#3160](https://github.com/blockscout/blockscout/pull/3160) - Write contracts feature
- [#3157](https://github.com/blockscout/blockscout/pull/3157) - Read methods of implementation on proxy contract

### Fixes

- [#3168](https://github.com/blockscout/blockscout/pull/3168) - Eliminate internal server error at /accounts page with token-bridge type of supply and inexistent bridge contracts
- [#3169](https://github.com/blockscout/blockscout/pull/3169) - Fix for verification of contracts defined in genesis block

### Chore

## 3.2.0-beta

### Features

- [#3154](https://github.com/blockscout/blockscout/pull/3154) - Support of Hyperledger Besu client
- [#3153](https://github.com/blockscout/blockscout/pull/3153) - Proxy contracts: logs decoding using implementation ABI
- [#3153](https://github.com/blockscout/blockscout/pull/3153) - Proxy contracts: methods decoding using implementation ABI
- [#3149](https://github.com/blockscout/blockscout/pull/3149) - Display and store revert reason of tx on demand at transaction details page and at gettxinfo API endpoint.

### Fixes

### Chore

- [#3152](https://github.com/blockscout/blockscout/pull/3152) - Fix contract compilation tests for old versions of compiler

## 3.1.3-beta

### Features

- [#3125](https://github.com/blockscout/blockscout/pull/3125)  - Availability to configure a number of days to consider at coin balance history chart via environment variable

### Fixes

- [#3146](https://github.com/blockscout/blockscout/pull/3146) - Fix coin balance history page: order of items, fix if no balance changes
- [#3142](https://github.com/blockscout/blockscout/pull/3142) - Speed-up last coin balance timestamp query (coin balance history page performance improvement)
- [#3140](https://github.com/blockscout/blockscout/pull/3140) - Fix performance of the balance changing history list loading
- [#3133](https://github.com/blockscout/blockscout/pull/3133) - Take into account FIRST_BLOCK in trace_ReplayBlockTransactions requests
- [#3132](https://github.com/blockscout/blockscout/pull/3132) - Fix performance of coin supply API endpoints
- [#3130](https://github.com/blockscout/blockscout/pull/3130) - Take into account FIRST_BLOCK for block rewards fetching
- [#3128](https://github.com/blockscout/blockscout/pull/3128) - Token instance metadata retriever refinement: add processing of token metadata if only image URL is passed to token URI
- [#3126](https://github.com/blockscout/blockscout/pull/3126) - Fetch balance only for blocks which are greater or equal block with FIRST_BLOCK number
- [#3125](https://github.com/blockscout/blockscout/pull/3125) - Fix performance of coin balance history chart
- [#3122](https://github.com/blockscout/blockscout/pull/3122) - Exclude balance percentage calculation for burn address on accounts page
- [#3121](https://github.com/blockscout/blockscout/pull/3121) - Geth: handle response from eth_getblockbyhash JSON RPC method without totalDifficulty (uncle blocks)
- [#3119](https://github.com/blockscout/blockscout/pull/3119), [#3120](https://github.com/blockscout/blockscout/pull/3120) - Fix performance of Inventory tab loading for ERC-721 tokens
- [#3114](https://github.com/blockscout/blockscout/pull/3114) - Fix performance of "Blocks validated" page
- [#3112](https://github.com/blockscout/blockscout/pull/3112) - Fix verification of contracts, compiled with nightly builds of solc compiler
- [#3112](https://github.com/blockscout/blockscout/pull/3112) - Check compiler version at contract verification
- [#3106](https://github.com/blockscout/blockscout/pull/3106) - Fix verification of contracts with `immutable` declaration
- [#3106](https://github.com/blockscout/blockscout/pull/3106), [#3115](https://github.com/blockscout/blockscout/pull/3115) - Fix verification of contracts, created from factory (from internal transaction)

### Chore

- [#3137](https://github.com/blockscout/blockscout/pull/3137) - RSK Papyrus Release v2.0.1 hardfork: cumulativeDifficulty
- [#3134](https://github.com/blockscout/blockscout/pull/3134) - Get last value of fetched coinsupply API endpoint from DB if cache is empty
- [#3124](https://github.com/blockscout/blockscout/pull/3124) - Display upper border for tx speed if the value cannot be calculated

## 3.1.2-beta

### Features

- [#3089](https://github.com/blockscout/blockscout/pull/3089) - CoinGecko API coin id environment variable
- [#3069](https://github.com/blockscout/blockscout/pull/3069) - Make a link to address page on decoded constructor argument of address type
- [#3067](https://github.com/blockscout/blockscout/pull/3067) - Show proper title of the tile or container for token burnings/mintings instead of "Token Transfer"
- [#3066](https://github.com/blockscout/blockscout/pull/3066) - ERC-721 token instance page: link to token added
- [#3065](https://github.com/blockscout/blockscout/pull/3065) - Transactions history chart

### Fixes

- [#3097](https://github.com/blockscout/blockscout/pull/3097) - Fix contract reader decoding
- [#3095](https://github.com/blockscout/blockscout/pull/3095) - Fix constructor arguments decoding
- [#3092](https://github.com/blockscout/blockscout/pull/3092) - Contract verification: constructor arguments search search refinement
- [#3077](https://github.com/blockscout/blockscout/pull/3077) - Finally speedup pending tx list
- [#3076](https://github.com/blockscout/blockscout/pull/3076) - Speedup tx list query on address page: check if an address has a reward, check if this is actual payout key of the validator - beneficiary, return only mined txs in tx list query
- [#3071](https://github.com/blockscout/blockscout/pull/3071) - Speedup list of token transfers per token query
- [#3070](https://github.com/blockscout/blockscout/pull/3070) - Index creation to blazingly speedup token holders query
- [#3064](https://github.com/blockscout/blockscout/pull/3064) - Automatically define Block reward contract address in TokenBridge supply module
- [#3061](https://github.com/blockscout/blockscout/pull/3061) - Fix verification of contracts with error messages in require in parent contract
- [#2756](https://github.com/blockscout/blockscout/pull/2756) - Improve subquery joins

### Chore

- [#3100](https://github.com/blockscout/blockscout/pull/3100) - Update npm packages
- [#3099](https://github.com/blockscout/blockscout/pull/3099) - Remove pending txs cache
- [#3093](https://github.com/blockscout/blockscout/pull/3093) - Extend list of env vars for Docker setup
- [#3084](https://github.com/blockscout/blockscout/pull/3084) - Bump Elixir version 1.10.2
- [#3079](https://github.com/blockscout/blockscout/pull/3079) - Extend optionality of websockets to Geth

## 3.1.1-beta

### Features

- [#3058](https://github.com/blockscout/blockscout/pull/3058) - Searching by verified contract name

### Fixes

- [#3053](https://github.com/blockscout/blockscout/pull/3053) - Fix ABI decoding in contracts methods, logs (migrate to ex_abi 0.3.0)
- [#3044](https://github.com/blockscout/blockscout/pull/3044) - Prevent division by zero on /accounts page
- [#3043](https://github.com/blockscout/blockscout/pull/3043) - Extract host name for split couple of indexer and web app
- [#3042](https://github.com/blockscout/blockscout/pull/3042) - Speedup pending txs list query
- [#2944](https://github.com/blockscout/blockscout/pull/2944), [#3046](https://github.com/blockscout/blockscout/pull/3046) - Split js logic into multiple files

## 3.1.0-beta

### Features

- [#3013](https://github.com/blockscout/blockscout/pull/3013), [#3026](https://github.com/blockscout/blockscout/pull/3026), [#3031](https://github.com/blockscout/blockscout/pull/3031) - Raw trace of transaction on-demand
- [#3000](https://github.com/blockscout/blockscout/pull/3000) - Get rid of storing of first trace for all types of transactions for Parity variant
- [#2875](https://github.com/blockscout/blockscout/pull/2875) - Save contract code from Parity genesis file
- [#2834](https://github.com/blockscout/blockscout/pull/2834), [#3009](https://github.com/blockscout/blockscout/pull/3009), [#3014](https://github.com/blockscout/blockscout/pull/3014), [#3033](https://github.com/blockscout/blockscout/pull/3033) - always redirect to checksummed hash

### Fixes

- [#3037](https://github.com/blockscout/blockscout/pull/3037) - Make buttons color at verification page consistent
- [#3034](https://github.com/blockscout/blockscout/pull/3034) - Support stateMutability=view to define reading functions in smart-contracts
- [#3029](https://github.com/blockscout/blockscout/pull/3029) - Fix transactions and blocks appearance on the main page
- [#3028](https://github.com/blockscout/blockscout/pull/3028) - Decrease polling period value for realtime fetcher
- [#3027](https://github.com/blockscout/blockscout/pull/3027) - Rescue for SUPPORTED_CHAINS env var parsing
- [#3025](https://github.com/blockscout/blockscout/pull/3025) - Fix splitting of indexer/web components setup
- [#3024](https://github.com/blockscout/blockscout/pull/3024) - Fix pool size default value in config
- [#3021](https://github.com/blockscout/blockscout/pull/3021), [#3022](https://github.com/blockscout/blockscout/pull/3022) - Refine dev/test config
- [#3016](https://github.com/blockscout/blockscout/pull/3016), [#3017](https://github.com/blockscout/blockscout/pull/3017) - Fix token instance QR code data
- [#3012](https://github.com/blockscout/blockscout/pull/3012) - Speedup token transfers list query
- [#3011](https://github.com/blockscout/blockscout/pull/3011) - Revert realtime fetcher small skips feature
- [#3007](https://github.com/blockscout/blockscout/pull/3007) - Fix copy UTF8 tx input action
- [#2996](https://github.com/blockscout/blockscout/pull/2996) - Fix awesomplete lib loading in Firefox
- [#2993](https://github.com/blockscout/blockscout/pull/2993) - Fix path definition for contract verification endpoint
- [#2990](https://github.com/blockscout/blockscout/pull/2990) - Fix import of Parity spec file
- [#2989](https://github.com/blockscout/blockscout/pull/2989) - Introduce API_PATH env var
- [#2988](https://github.com/blockscout/blockscout/pull/2988) - Fix web manifest accessibility
- [#2967](https://github.com/blockscout/blockscout/pull/2967) - Fix styles loading for firefox
- [#2950](https://github.com/blockscout/blockscout/pull/2950) - Add `creationMethod` to `EthereumJSONRPC.Parity.Trace.Action.entry_to_elixir`
- [#2897](https://github.com/blockscout/blockscout/pull/2897) - remove duplicate indexes
- [#2883](https://github.com/blockscout/blockscout/pull/2883) - Fix long contracts names

### Chore

- [#3032](https://github.com/blockscout/blockscout/pull/3032) - Remove indexing status alert for Ganache variant
- [#3030](https://github.com/blockscout/blockscout/pull/3030) - Remove default websockets URL from config
- [#2995](https://github.com/blockscout/blockscout/pull/2995) - Support API_PATH env var in Docker file

## 3.0.0-beta

### Features

- [#2835](https://github.com/blockscout/blockscout/pull/2835), [#2871](https://github.com/blockscout/blockscout/pull/2871), [#2872](https://github.com/blockscout/blockscout/pull/2872), [#2886](https://github.com/blockscout/blockscout/pull/2886), [#2925](https://github.com/blockscout/blockscout/pull/2925), [#2936](https://github.com/blockscout/blockscout/pull/2936), [#2949](https://github.com/blockscout/blockscout/pull/2949), [#2940](https://github.com/blockscout/blockscout/pull/2940), [#2958](https://github.com/blockscout/blockscout/pull/2958) - Add "block_hash" to logs, token_transfers and internal transactions and "pending blocks operations" approach
- [#2975](https://github.com/blockscout/blockscout/pull/2975) - Refine UX of contracts verification
- [#2926](https://github.com/blockscout/blockscout/pull/2926) - API endpoint: sum balances except burnt address
- [#2918](https://github.com/blockscout/blockscout/pull/2918) - Add tokenID for tokentx API action explicitly

### Fixes

- [#2969](https://github.com/blockscout/blockscout/pull/2969) - Fix contract constructor require msg appearance in constructor arguments encoded view
- [#2964](https://github.com/blockscout/blockscout/pull/2964) - Fix bug in skipping of constructor arguments in contract verification
- [#2961](https://github.com/blockscout/blockscout/pull/2961) - Add a guard that addresses is enum in `values` function in `read contract` page
- [#2960](https://github.com/blockscout/blockscout/pull/2960) - Add BLOCKSCOUT_HOST to docker setup
- [#2956](https://github.com/blockscout/blockscout/pull/2956) - Add support of 0.6.x version of compiler
- [#2955](https://github.com/blockscout/blockscout/pull/2955) - Move socket path to env
- [#2938](https://github.com/blockscout/blockscout/pull/2938) - utf8 copy tx input tooltip
- [#2934](https://github.com/blockscout/blockscout/pull/2934) - RSK release 1.2.0 breaking changes support
- [#2933](https://github.com/blockscout/blockscout/pull/2933) - Get rid of deadlock in the query to address_current_token_balance table
- [#2932](https://github.com/blockscout/blockscout/pull/2932) - fix duplicate websocket connection
- [#2928](https://github.com/blockscout/blockscout/pull/2928) - Speedup pending block ops int txs to fetch query
- [#2924](https://github.com/blockscout/blockscout/pull/2924) - Speedup address to logs query
- [#2915](https://github.com/blockscout/blockscout/pull/2915) - Speedup of blocks_without_reward_query
- [#2914](https://github.com/blockscout/blockscout/pull/2914) - Reduce execution time of stream_unfetched_token_instances query
- [#2910](https://github.com/blockscout/blockscout/pull/2910) - Reorganize queries and indexes for internal_transactions table
- [#2908](https://github.com/blockscout/blockscout/pull/2908) - Fix performance of address page
- [#2906](https://github.com/blockscout/blockscout/pull/2906) - fix address sum cache
- [#2902](https://github.com/blockscout/blockscout/pull/2902) - Offset in blocks retrieval for average block time
- [#2900](https://github.com/blockscout/blockscout/pull/2900) - check fetched instance metadata in multiple places
- [#2899](https://github.com/blockscout/blockscout/pull/2899) - fix empty buffered task
- [#2887](https://github.com/blockscout/blockscout/pull/2887) - increase chart loading speed

### Chore

- [#2959](https://github.com/blockscout/blockscout/pull/2959) - Remove logs from test folder too in the cleaning script
- [#2954](https://github.com/blockscout/blockscout/pull/2954) - Upgrade absinthe and ecto deps
- [#2947](https://github.com/blockscout/blockscout/pull/2947) - Upgrade Circle CI postgres Docker image
- [#2946](https://github.com/blockscout/blockscout/pull/2946) - Fix vulnerable NPM deps
- [#2942](https://github.com/blockscout/blockscout/pull/2942) - Actualize Docker setup
- [#2896](https://github.com/blockscout/blockscout/pull/2896) - Disable Parity websockets tests
- [#2873](https://github.com/blockscout/blockscout/pull/2873) - bump elixir to 1.9.4

## 2.1.1-beta

### Features

- [#2862](https://github.com/blockscout/blockscout/pull/2862) - Coin total supply from DB API endpoint
- [#2857](https://github.com/blockscout/blockscout/pull/2857) - Extend getsourcecode API view with new output fields
- [#2822](https://github.com/blockscout/blockscout/pull/2822) - Estimated address count on the main page, if cache is empty
- [#2821](https://github.com/blockscout/blockscout/pull/2821) - add autodetection of constructor arguments
- [#2825](https://github.com/blockscout/blockscout/pull/2825) - separate token transfers and transactions
- [#2787](https://github.com/blockscout/blockscout/pull/2787) - async fetching of address counters
- [#2791](https://github.com/blockscout/blockscout/pull/2791) - add ipc client
- [#2449](https://github.com/blockscout/blockscout/pull/2449) - add ability to send notification events through postgres notify

### Fixes

- [#2864](https://github.com/blockscout/blockscout/pull/2864) - add token instance metadata type check
- [#2855](https://github.com/blockscout/blockscout/pull/2855) - Fix favicons load
- [#2854](https://github.com/blockscout/blockscout/pull/2854) - Fix all npm vulnerabilities
- [#2851](https://github.com/blockscout/blockscout/pull/2851) - Fix paths for front assets
- [#2843](https://github.com/blockscout/blockscout/pull/2843) - fix realtime fetcher small skips feature
- [#2841](https://github.com/blockscout/blockscout/pull/2841) - LUKSO dashboard height fix
- [#2837](https://github.com/blockscout/blockscout/pull/2837) - fix txlist ordering issue
- [#2830](https://github.com/blockscout/blockscout/pull/2830) - Fix wrong color of contract icon on xDai chain
- [#2829](https://github.com/blockscout/blockscout/pull/2829) - Fix for stuck gas limit label and value
- [#2828](https://github.com/blockscout/blockscout/pull/2828) - Fix for script that clears compilation/launching assets
- [#2800](https://github.com/blockscout/blockscout/pull/2800) - return not found for not verified contract for token read_contract
- [#2806](https://github.com/blockscout/blockscout/pull/2806) - Fix blocks fetching on the main page
- [#2803](https://github.com/blockscout/blockscout/pull/2803) - Fix block validator custom tooltip
- [#2748](https://github.com/blockscout/blockscout/pull/2748) - Rewrite token updater
- [#2704](https://github.com/blockscout/blockscout/pull/2704) - refetch null values in token balances
- [#2690](https://github.com/blockscout/blockscout/pull/2690) - do not stich json rpc config into module for net version cache

### Chore

- [#2878](https://github.com/blockscout/blockscout/pull/2878) - Decrease loaders showing delay on the main page
- [#2859](https://github.com/blockscout/blockscout/pull/2859) - Add eth_blockNumber API endpoint to eth_rpc section
- [#2846](https://github.com/blockscout/blockscout/pull/2846) - Remove networks images preload
- [#2845](https://github.com/blockscout/blockscout/pull/2845) - Set outline none for nav dropdown item in mobile view (fix for Safari)
- [#2844](https://github.com/blockscout/blockscout/pull/2844) - Extend external reward types up to 20
- [#2827](https://github.com/blockscout/blockscout/pull/2827) - Node js 12.13.0 (latest LTS release) support
- [#2818](https://github.com/blockscout/blockscout/pull/2818) - allow hiding marketcap percentage
- [#2817](https://github.com/blockscout/blockscout/pull/2817) - move docker integration documentation to blockscout docs
- [#2808](https://github.com/blockscout/blockscout/pull/2808) - Add tooltip for tx input
- [#2807](https://github.com/blockscout/blockscout/pull/2807) - 422 page
- [#2805](https://github.com/blockscout/blockscout/pull/2805) - Update supported chains default option
- [#2801](https://github.com/blockscout/blockscout/pull/2801) - remove unused clause in address_to_unique_tokens query

## 2.1.0-beta

### Features

- [#2776](https://github.com/blockscout/blockscout/pull/2776) - fetch token counters async
- [#2772](https://github.com/blockscout/blockscout/pull/2772) - add token instance images to the token inventory tab
- [#2733](https://github.com/blockscout/blockscout/pull/2733) - Add cache for first page of uncles
- [#2735](https://github.com/blockscout/blockscout/pull/2735) - Add pending transactions cache
- [#2726](https://github.com/blockscout/blockscout/pull/2726) - Remove internal_transaction block_number setting from blocks runner
- [#2717](https://github.com/blockscout/blockscout/pull/2717) - Improve speed of nonconsensus data removal
- [#2679](https://github.com/blockscout/blockscout/pull/2679) - added fixed height for card chain blocks and card chain transactions
- [#2678](https://github.com/blockscout/blockscout/pull/2678) - fixed dashboard banner height bug
- [#2672](https://github.com/blockscout/blockscout/pull/2672) - added new theme for xUSDT
- [#2667](https://github.com/blockscout/blockscout/pull/2667) - Add ETS-based cache for accounts page
- [#2666](https://github.com/blockscout/blockscout/pull/2666) - fetch token counters in parallel
- [#2665](https://github.com/blockscout/blockscout/pull/2665) - new menu layout for mobile devices
- [#2663](https://github.com/blockscout/blockscout/pull/2663) - Fetch address counters in parallel
- [#2642](https://github.com/blockscout/blockscout/pull/2642) - add ERC721 coin instance page
- [#2762](https://github.com/blockscout/blockscout/pull/2762) - on-fly fetching of token instances
- [#2470](https://github.com/blockscout/blockscout/pull/2470) - Allow Realtime Fetcher to wait for small skips

### Fixes

- [#4325](https://github.com/blockscout/blockscout/pull/4325) - Fix search on `/tokens` page
- [#2793](https://github.com/blockscout/blockscout/pull/2793) - Hide "We are indexing this chain right now. Some of the counts may be inaccurate" banner if no txs in blockchain
- [#2779](https://github.com/blockscout/blockscout/pull/2779) - fix fetching `latin1` encoded data
- [#2799](https://github.com/blockscout/blockscout/pull/2799) - fix catchup fetcher for empty node and db
- [#2783](https://github.com/blockscout/blockscout/pull/2783) - Fix stuck value and ticker on the token page
- [#2781](https://github.com/blockscout/blockscout/pull/2781) - optimize txlist json rpc
- [#2777](https://github.com/blockscout/blockscout/pull/2777) - Remove duplicate blocks from changes_list before import
- [#2770](https://github.com/blockscout/blockscout/pull/2770) - do not re-fetch token instances without uris
- [#2769](https://github.com/blockscout/blockscout/pull/2769) - optimize token token transfers query
- [#2768](https://github.com/blockscout/blockscout/pull/2768) - Remove nonconsensus blocks from cache after internal transactions importing
- [#2761](https://github.com/blockscout/blockscout/pull/2761) - add indexes for token instances fetching queries
- [#2767](https://github.com/blockscout/blockscout/pull/2767) - fix websocket subscriptions with token instances
- [#2765](https://github.com/blockscout/blockscout/pull/2765) - fixed width issue for cards in mobile view for Transaction Details page
- [#2755](https://github.com/blockscout/blockscout/pull/2755) - various token instance fetcher fixes
- [#2753](https://github.com/blockscout/blockscout/pull/2753) - fix nft token instance images
- [#2750](https://github.com/blockscout/blockscout/pull/2750) - fixed contract buttons color for NFT token instance on each theme
- [#2746](https://github.com/blockscout/blockscout/pull/2746) - fixed wrong alignment in logs decoded view
- [#2745](https://github.com/blockscout/blockscout/pull/2745) - optimize addresses page
- [#2742](https://github.com/blockscout/blockscout/pull/2742) -
fixed menu hovers in dark mode desktop view
- [#2737](https://github.com/blockscout/blockscout/pull/2737) - switched hardcoded subnetwork value to elixir expression for mobile menu
- [#2736](https://github.com/blockscout/blockscout/pull/2736) - do not update cache if no blocks were inserted
- [#2731](https://github.com/blockscout/blockscout/pull/2731) - fix library verification
- [#2718](https://github.com/blockscout/blockscout/pull/2718) - Include all addresses taking part in transactions in wallets' addresses counter
- [#2709](https://github.com/blockscout/blockscout/pull/2709) - Fix stuck label and value for uncle block height
- [#2707](https://github.com/blockscout/blockscout/pull/2707) - fix for dashboard banner chart legend items
- [#2706](https://github.com/blockscout/blockscout/pull/2706) - fix empty total_supply in coin gecko response
- [#2701](https://github.com/blockscout/blockscout/pull/2701) - Exclude nonconsensus blocks from avg block time calculation by default
- [#2696](https://github.com/blockscout/blockscout/pull/2696) - do not update fetched_coin_balance with nil
- [#2693](https://github.com/blockscout/blockscout/pull/2693) - remove non consensus internal transactions
- [#2691](https://github.com/blockscout/blockscout/pull/2691) - fix exchange rate websocket update for Rootstock
- [#2688](https://github.com/blockscout/blockscout/pull/2688) - fix try it out section
- [#2687](https://github.com/blockscout/blockscout/pull/2687) - remove non-consensus token transfers, logs when inserting new consensus blocks
- [#2684](https://github.com/blockscout/blockscout/pull/2684) - do not filter pending logs
- [#2682](https://github.com/blockscout/blockscout/pull/2682) - Use Task.start instead of Task.async in caches
- [#2671](https://github.com/blockscout/blockscout/pull/2671) - fixed buttons color at smart contract section
- [#2660](https://github.com/blockscout/blockscout/pull/2660) - set correct last value for coin balances chart data
- [#2619](https://github.com/blockscout/blockscout/pull/2619) - Enforce DB transaction's order to prevent deadlocks
- [#2738](https://github.com/blockscout/blockscout/pull/2738) - do not fail block `internal_transactions_indexed_at` field update

### Chore

- [#2797](https://github.com/blockscout/blockscout/pull/2797) - Return old style menu
- [#2796](https://github.com/blockscout/blockscout/pull/2796) - Optimize all images with ImageOptim
- [#2794](https://github.com/blockscout/blockscout/pull/2786) - update hosted versions in readme
- [#2789](https://github.com/blockscout/blockscout/pull/2786) - remove projects table in readme, link to docs version
- [#2786](https://github.com/blockscout/blockscout/pull/2786) - updated docs links, removed docs folder
- [#2752](https://github.com/blockscout/blockscout/pull/2752) - allow enabling internal transactions for simple token transfers txs
- [#2749](https://github.com/blockscout/blockscout/pull/2749) - fix opt 22.1 support
- [#2744](https://github.com/blockscout/blockscout/pull/2744) - Disable Geth tests in CI
- [#2724](https://github.com/blockscout/blockscout/pull/2724) - fix ci by commenting a line in hackney library
- [#2708](https://github.com/blockscout/blockscout/pull/2708) - add log index to logs view
- [#2723](https://github.com/blockscout/blockscout/pull/2723) - get rid of ex_json_schema warnings
- [#2740](https://github.com/blockscout/blockscout/pull/2740) - add verify contract rpc doc

## 2.0.4-beta

### Features

- [#2636](https://github.com/blockscout/blockscout/pull/2636) - Execute all address' transactions page queries in parallel
- [#2596](https://github.com/blockscout/blockscout/pull/2596) - support AuRa's empty step reward type
- [#2588](https://github.com/blockscout/blockscout/pull/2588) - add verification submission comment
- [#2505](https://github.com/blockscout/blockscout/pull/2505) - support POA Network emission rewards
- [#2581](https://github.com/blockscout/blockscout/pull/2581) - Add generic Map-like Cache behaviour and implementation
- [#2561](https://github.com/blockscout/blockscout/pull/2561) - Add token's type to the response of tokenlist method
- [#2555](https://github.com/blockscout/blockscout/pull/2555) - find and show decoding candidates for logs
- [#2499](https://github.com/blockscout/blockscout/pull/2499) - import emission reward ranges
- [#2497](https://github.com/blockscout/blockscout/pull/2497) - Add generic Ordered Cache behaviour and implementation

### Fixes

- [#2659](https://github.com/blockscout/blockscout/pull/2659) - Multipurpose front-end part update
- [#2640](https://github.com/blockscout/blockscout/pull/2640) - SVG network icons
- [#2635](https://github.com/blockscout/blockscout/pull/2635) - optimize ERC721 inventory query
- [#2626](https://github.com/blockscout/blockscout/pull/2626) - Fixing 2 Mobile UI Issues
- [#2623](https://github.com/blockscout/blockscout/pull/2623) - fix a blinking test
- [#2616](https://github.com/blockscout/blockscout/pull/2616) - deduplicate coin history records by delta
- [#2613](https://github.com/blockscout/blockscout/pull/2613) - fix getminedblocks rpc endpoint
- [#2612](https://github.com/blockscout/blockscout/pull/2612) - Add cache updating independently from Indexer
- [#2610](https://github.com/blockscout/blockscout/pull/2610) - use CoinGecko instead of CoinMarketcap for exchange rates
- [#2592](https://github.com/blockscout/blockscout/pull/2592) - process new metadata format for whisper
- [#2591](https://github.com/blockscout/blockscout/pull/2591) - Fix url error in API page
- [#2572](https://github.com/blockscout/blockscout/pull/2572) - Ease non-critical css
- [#2570](https://github.com/blockscout/blockscout/pull/2570) - Network icons preload
- [#2569](https://github.com/blockscout/blockscout/pull/2569) - do not fetch emission rewards for transactions csv exporter
- [#2568](https://github.com/blockscout/blockscout/pull/2568) - filter pending token transfers
- [#2564](https://github.com/blockscout/blockscout/pull/2564) - fix first page button for uncles and reorgs
- [#2563](https://github.com/blockscout/blockscout/pull/2563) - Fix view less transfers button
- [#2538](https://github.com/blockscout/blockscout/pull/2538) - fetch the last not empty coin balance records
- [#2468](https://github.com/blockscout/blockscout/pull/2468) - fix confirmations for non consensus blocks

### Chore

- [#2662](https://github.com/blockscout/blockscout/pull/2662) - fetch coin gecko id based on the coin symbol
- [#2646](https://github.com/blockscout/blockscout/pull/2646) - Added Xerom to list of Additional Chains using BlockScout
- [#2634](https://github.com/blockscout/blockscout/pull/2634) - add Lukso to networks dropdown
- [#2617](https://github.com/blockscout/blockscout/pull/2617) - skip cache update if there are no blocks inserted
- [#2611](https://github.com/blockscout/blockscout/pull/2611) - fix js dependency vulnerabilities
- [#2594](https://github.com/blockscout/blockscout/pull/2594) - do not start genesis data fetching periodically
- [#2590](https://github.com/blockscout/blockscout/pull/2590) - restore backward compatablity with old releases
- [#2577](https://github.com/blockscout/blockscout/pull/2577) - Need recompile column in the env vars table
- [#2574](https://github.com/blockscout/blockscout/pull/2574) - limit request body in json rpc error
- [#2566](https://github.com/blockscout/blockscout/pull/2566) - upgrade absinthe phoenix

## 2.0.3-beta

### Features

- [#2433](https://github.com/blockscout/blockscout/pull/2433) - Add a functionality to try Eth RPC methods in the documentation
- [#2529](https://github.com/blockscout/blockscout/pull/2529) - show both eth value and token transfers on transaction overview page
- [#2376](https://github.com/blockscout/blockscout/pull/2376) - Split API and WebApp routes
- [#2477](https://github.com/blockscout/blockscout/pull/2477) - aggregate token transfers on transaction page
- [#2458](https://github.com/blockscout/blockscout/pull/2458) - Add LAST_BLOCK var to add ability indexing in the range of blocks
- [#2456](https://github.com/blockscout/blockscout/pull/2456) - fetch pending transactions for geth
- [#2403](https://github.com/blockscout/blockscout/pull/2403) - Return gasPrice field at the result of gettxinfo method

### Fixes

- [#2562](https://github.com/blockscout/blockscout/pull/2562) - Fix dark theme flickering
- [#2560](https://github.com/blockscout/blockscout/pull/2560) - fix slash before not empty path in docs
- [#2559](https://github.com/blockscout/blockscout/pull/2559) - fix rsk total supply for empty exchange rate
- [#2553](https://github.com/blockscout/blockscout/pull/2553) - Dark theme import to the end of sass
- [#2550](https://github.com/blockscout/blockscout/pull/2550) - correctly encode decimal values for frontend
- [#2549](https://github.com/blockscout/blockscout/pull/2549) - Fix wrong colour of tooltip
- [#2548](https://github.com/blockscout/blockscout/pull/2548) - CSS preload support in Firefox
- [#2547](https://github.com/blockscout/blockscout/pull/2547) - do not show eth value if it's zero on the transaction overview page
- [#2543](https://github.com/blockscout/blockscout/pull/2543) - do not hide search input during logs search
- [#2524](https://github.com/blockscout/blockscout/pull/2524) - fix dark theme validator data styles
- [#2532](https://github.com/blockscout/blockscout/pull/2532) - don't show empty token transfers on the transaction overview page
- [#2528](https://github.com/blockscout/blockscout/pull/2528) - fix coin history chart data
- [#2520](https://github.com/blockscout/blockscout/pull/2520) - Hide loading message when fetching is failed
- [#2523](https://github.com/blockscout/blockscout/pull/2523) - Avoid importing internal_transactions of pending transactions
- [#2519](https://github.com/blockscout/blockscout/pull/2519) - enable `First` page button in pagination
- [#2518](https://github.com/blockscout/blockscout/pull/2518) - create suggested indexes
- [#2517](https://github.com/blockscout/blockscout/pull/2517) - remove duplicate indexes
- [#2515](https://github.com/blockscout/blockscout/pull/2515) - do not aggregate NFT token transfers
- [#2514](https://github.com/blockscout/blockscout/pull/2514) - Isolating of staking dapp css && extracting of non-critical css
- [#2512](https://github.com/blockscout/blockscout/pull/2512) - alert link fix
- [#2509](https://github.com/blockscout/blockscout/pull/2509) - value-ticker gaps fix
- [#2508](https://github.com/blockscout/blockscout/pull/2508) - logs view columns fix
- [#2506](https://github.com/blockscout/blockscout/pull/2506) - fix two active tab in the top menu
- [#2503](https://github.com/blockscout/blockscout/pull/2503) - Mitigate autocompletion library influence to page loading performance
- [#2502](https://github.com/blockscout/blockscout/pull/2502) - increase reward task timeout
- [#2463](https://github.com/blockscout/blockscout/pull/2463) - dark theme fixes
- [#2496](https://github.com/blockscout/blockscout/pull/2496) - fix docker build
- [#2495](https://github.com/blockscout/blockscout/pull/2495) - fix logs for indexed chain
- [#2459](https://github.com/blockscout/blockscout/pull/2459) - fix top addresses query
- [#2425](https://github.com/blockscout/blockscout/pull/2425) - Force to show address view for checksummed address even if it is not in DB
- [#2551](https://github.com/blockscout/blockscout/pull/2551) - Correctly handle dynamically created Bootstrap tooltips

### Chore

- [#2554](https://github.com/blockscout/blockscout/pull/2554) - remove extra slash for endpoint url in docs
- [#2552](https://github.com/blockscout/blockscout/pull/2552) - remove brackets for token holders percentage
- [#2507](https://github.com/blockscout/blockscout/pull/2507) - update minor version of ecto, ex_machina, phoenix_live_reload
- [#2516](https://github.com/blockscout/blockscout/pull/2516) - update absinthe plug from fork
- [#2473](https://github.com/blockscout/blockscout/pull/2473) - get rid of cldr warnings
- [#2402](https://github.com/blockscout/blockscout/pull/2402) - bump otp version to 22.0
- [#2492](https://github.com/blockscout/blockscout/pull/2492) - hide decoded row if event is not decoded
- [#2490](https://github.com/blockscout/blockscout/pull/2490) - enable credo duplicated code check
- [#2432](https://github.com/blockscout/blockscout/pull/2432) - bump credo version
- [#2457](https://github.com/blockscout/blockscout/pull/2457) - update mix.lock
- [#2435](https://github.com/blockscout/blockscout/pull/2435) - Replace deprecated extract-text-webpack-plugin with mini-css-extract-plugin
- [#2450](https://github.com/blockscout/blockscout/pull/2450) - Fix clearance of logs and node_modules folders in clearing script
- [#2434](https://github.com/blockscout/blockscout/pull/2434) - get rid of timex warnings
- [#2402](https://github.com/blockscout/blockscout/pull/2402) - bump otp version to 22.0
- [#2373](https://github.com/blockscout/blockscout/pull/2373) - Add script to validate internal_transactions constraint for large DBs

## 2.0.2-beta

### Features

- [#2412](https://github.com/blockscout/blockscout/pull/2412) - dark theme
- [#2399](https://github.com/blockscout/blockscout/pull/2399) - decode verified smart contract's logs
- [#2391](https://github.com/blockscout/blockscout/pull/2391) - Controllers Improvements
- [#2379](https://github.com/blockscout/blockscout/pull/2379) - Disable network selector when is empty
- [#2374](https://github.com/blockscout/blockscout/pull/2374) - decode constructor arguments for verified smart contracts
- [#2366](https://github.com/blockscout/blockscout/pull/2366) - paginate eth logs
- [#2360](https://github.com/blockscout/blockscout/pull/2360) - add default evm version to smart contract verification
- [#2352](https://github.com/blockscout/blockscout/pull/2352) - Fetch rewards in parallel with transactions
- [#2294](https://github.com/blockscout/blockscout/pull/2294) - add healthy block period checking endpoint
- [#2324](https://github.com/blockscout/blockscout/pull/2324) - set timeout for loading message on the main page

### Fixes

- [#2421](https://github.com/blockscout/blockscout/pull/2421) - Fix hiding of loader for txs on the main page
- [#2420](https://github.com/blockscout/blockscout/pull/2420) - fetch data from cache in healthy endpoint
- [#2416](https://github.com/blockscout/blockscout/pull/2416) - Fix "page not found" handling in the router
- [#2413](https://github.com/blockscout/blockscout/pull/2413) - remove outer tables for decoded data
- [#2410](https://github.com/blockscout/blockscout/pull/2410) - preload smart contract for logs decoding
- [#2405](https://github.com/blockscout/blockscout/pull/2405) - added templates for table loader and tile loader
- [#2398](https://github.com/blockscout/blockscout/pull/2398) - show only one decoded candidate
- [#2389](https://github.com/blockscout/blockscout/pull/2389) - Reduce Lodash lib size (86% of lib methods are not used)
- [#2388](https://github.com/blockscout/blockscout/pull/2388) - add create2 support to geth's js tracer
- [#2387](https://github.com/blockscout/blockscout/pull/2387) - fix not existing keys in transaction json rpc
- [#2378](https://github.com/blockscout/blockscout/pull/2378) - Page performance: exclude moment.js localization files except EN, remove unused css
- [#2368](https://github.com/blockscout/blockscout/pull/2368) - add two columns of smart contract info
- [#2375](https://github.com/blockscout/blockscout/pull/2375) - Update created_contract_code_indexed_at on transaction import conflict
- [#2346](https://github.com/blockscout/blockscout/pull/2346) - Avoid fetching internal transactions of blocks that still need refetching
- [#2350](https://github.com/blockscout/blockscout/pull/2350) - fix invalid User agent headers
- [#2345](https://github.com/blockscout/blockscout/pull/2345) - do not override existing market records
- [#2337](https://github.com/blockscout/blockscout/pull/2337) - set url params for prod explicitly
- [#2341](https://github.com/blockscout/blockscout/pull/2341) - fix transaction input json encoding
- [#2311](https://github.com/blockscout/blockscout/pull/2311) - fix market history overriding with zeroes
- [#2310](https://github.com/blockscout/blockscout/pull/2310) - parse url for api docs
- [#2299](https://github.com/blockscout/blockscout/pull/2299) - fix interpolation in error message
- [#2303](https://github.com/blockscout/blockscout/pull/2303) - fix transaction csv download link
- [#2304](https://github.com/blockscout/blockscout/pull/2304) - footer grid fix for md resolution
- [#2291](https://github.com/blockscout/blockscout/pull/2291) - dashboard fix for md resolution, transactions load fix, block info row fix, addresses page issue, check mark issue
- [#2326](https://github.com/blockscout/blockscout/pull/2326) - fix nested constructor arguments

### Chore

- [#2422](https://github.com/blockscout/blockscout/pull/2422) - check if address_id is binary in token_transfers_csv endpoint
- [#2418](https://github.com/blockscout/blockscout/pull/2418) - Remove parentheses in market cap percentage
- [#2401](https://github.com/blockscout/blockscout/pull/2401) - add ENV vars to manage updating period of average block time and market history cache
- [#2363](https://github.com/blockscout/blockscout/pull/2363) - add parameters example for eth rpc
- [#2342](https://github.com/blockscout/blockscout/pull/2342) - Upgrade Postgres image version in Docker setup
- [#2325](https://github.com/blockscout/blockscout/pull/2325) - Reduce function input to address' hash only where possible
- [#2323](https://github.com/blockscout/blockscout/pull/2323) - Group Explorer caches
- [#2305](https://github.com/blockscout/blockscout/pull/2305) - Improve Address controllers
- [#2302](https://github.com/blockscout/blockscout/pull/2302) - fix names for xDai source
- [#2289](https://github.com/blockscout/blockscout/pull/2289) - Optional websockets for dev environment
- [#2307](https://github.com/blockscout/blockscout/pull/2307) - add GoJoy to README
- [#2293](https://github.com/blockscout/blockscout/pull/2293) - remove request idle timeout configuration
- [#2255](https://github.com/blockscout/blockscout/pull/2255) - bump elixir version to 1.9.0

## 2.0.1-beta

### Features

- [#2283](https://github.com/blockscout/blockscout/pull/2283) - Add transactions cache
- [#2182](https://github.com/blockscout/blockscout/pull/2182) - add market history cache
- [#2109](https://github.com/blockscout/blockscout/pull/2109) - use bigger updates instead of `Multi` transactions in BlocksTransactionsMismatch
- [#2075](https://github.com/blockscout/blockscout/pull/2075) - add blocks cache
- [#2151](https://github.com/blockscout/blockscout/pull/2151) - hide dropdown menu then other networks list is empty
- [#2191](https://github.com/blockscout/blockscout/pull/2191) - allow to configure token metadata update interval
- [#2146](https://github.com/blockscout/blockscout/pull/2146) - feat: add eth_getLogs rpc endpoint
- [#2216](https://github.com/blockscout/blockscout/pull/2216) - Improve token's controllers by avoiding unnecessary preloads
- [#2235](https://github.com/blockscout/blockscout/pull/2235) - save and show additional validation fields to smart contract
- [#2190](https://github.com/blockscout/blockscout/pull/2190) - show all token transfers
- [#2193](https://github.com/blockscout/blockscout/pull/2193) - feat: add BLOCKSCOUT_HOST, and use it in API docs
- [#2266](https://github.com/blockscout/blockscout/pull/2266) - allow excluding uncles from average block time calculation

### Fixes

- [#2290](https://github.com/blockscout/blockscout/pull/2290) - Add eth_get_balance.json to AddressView's render
- [#2286](https://github.com/blockscout/blockscout/pull/2286) - banner stats issues on sm resolutions, transactions title issue
- [#2284](https://github.com/blockscout/blockscout/pull/2284) - add 404 status for not existing pages
- [#2244](https://github.com/blockscout/blockscout/pull/2244) - fix internal transactions failing to be indexed because of constraint
- [#2281](https://github.com/blockscout/blockscout/pull/2281) - typo issues, dropdown issues
- [#2278](https://github.com/blockscout/blockscout/pull/2278) - increase threshold for scientific notation
- [#2275](https://github.com/blockscout/blockscout/pull/2275) - Description for networks selector
- [#2263](https://github.com/blockscout/blockscout/pull/2263) - added an ability to close network selector on outside click
- [#2257](https://github.com/blockscout/blockscout/pull/2257) - 'download csv' button added to different tabs
- [#2242](https://github.com/blockscout/blockscout/pull/2242) - added styles for 'download csv' button
- [#2261](https://github.com/blockscout/blockscout/pull/2261) - header logo aligned to the center properly
- [#2254](https://github.com/blockscout/blockscout/pull/2254) - search length issue, tile link wrapping issue
- [#2238](https://github.com/blockscout/blockscout/pull/2238) - header content alignment issue, hide navbar on outside click
- [#2229](https://github.com/blockscout/blockscout/pull/2229) - gap issue between qr and copy button in token transfers, top cards width and height issue
- [#2201](https://github.com/blockscout/blockscout/pull/2201) - footer columns fix
- [#2179](https://github.com/blockscout/blockscout/pull/2179) - fix docker build error
- [#2165](https://github.com/blockscout/blockscout/pull/2165) - sort blocks by timestamp when calculating average block time
- [#2175](https://github.com/blockscout/blockscout/pull/2175) - fix coinmarketcap response errors
- [#2164](https://github.com/blockscout/blockscout/pull/2164) - fix large numbers in balance view card
- [#2155](https://github.com/blockscout/blockscout/pull/2155) - fix pending transaction query
- [#2183](https://github.com/blockscout/blockscout/pull/2183) - tile content aligning for mobile resolution fix, dai logo fix
- [#2162](https://github.com/blockscout/blockscout/pull/2162) - contract creation tile color changed
- [#2144](https://github.com/blockscout/blockscout/pull/2144) - 'page not found' images path fixed for goerli
- [#2142](https://github.com/blockscout/blockscout/pull/2142) - Removed posdao theme and logo, added 'page not found' image for goerli
- [#2138](https://github.com/blockscout/blockscout/pull/2138) - badge colors issue, api titles issue
- [#2129](https://github.com/blockscout/blockscout/pull/2129) - Fix for width of explorer elements
- [#2121](https://github.com/blockscout/blockscout/pull/2121) - Binding of 404 page
- [#2120](https://github.com/blockscout/blockscout/pull/2120) - footer links and socials focus color issue
- [#2113](https://github.com/blockscout/blockscout/pull/2113) - renewed logos for rsk, dai, blockscout; themes color changes for lukso; error images for lukso
- [#2112](https://github.com/blockscout/blockscout/pull/2112) - themes color improvements, dropdown color issue
- [#2110](https://github.com/blockscout/blockscout/pull/2110) - themes colors issues, ui issues
- [#2103](https://github.com/blockscout/blockscout/pull/2103) - ui issues for all themes
- [#2090](https://github.com/blockscout/blockscout/pull/2090) - updated some ETC theme colors
- [#2096](https://github.com/blockscout/blockscout/pull/2096) - RSK theme fixes
- [#2093](https://github.com/blockscout/blockscout/pull/2093) - detect token transfer type for deprecated erc721 spec
- [#2111](https://github.com/blockscout/blockscout/pull/2111) - improve address transaction controller
- [#2108](https://github.com/blockscout/blockscout/pull/2108) - fix uncle fetching without full transactions
- [#2128](https://github.com/blockscout/blockscout/pull/2128) - add new function clause for uncle errors
- [#2123](https://github.com/blockscout/blockscout/pull/2123) - fix coins percentage view
- [#2119](https://github.com/blockscout/blockscout/pull/2119) - fix map logging
- [#2130](https://github.com/blockscout/blockscout/pull/2130) - fix navigation
- [#2148](https://github.com/blockscout/blockscout/pull/2148) - filter pending logs
- [#2147](https://github.com/blockscout/blockscout/pull/2147) - add rsk format of checksum
- [#2149](https://github.com/blockscout/blockscout/pull/2149) - remove pending transaction count
- [#2177](https://github.com/blockscout/blockscout/pull/2177) - remove duplicate entries from UncleBlock's Fetcher
- [#2169](https://github.com/blockscout/blockscout/pull/2169) - add more validator reward types for xDai
- [#2173](https://github.com/blockscout/blockscout/pull/2173) - handle correctly empty transactions
- [#2174](https://github.com/blockscout/blockscout/pull/2174) - fix reward channel joining
- [#2186](https://github.com/blockscout/blockscout/pull/2186) - fix net version test
- [#2196](https://github.com/blockscout/blockscout/pull/2196) - Nethermind client fixes
- [#2237](https://github.com/blockscout/blockscout/pull/2237) - fix rsk total_supply
- [#2198](https://github.com/blockscout/blockscout/pull/2198) - reduce transaction status and error constraint
- [#2167](https://github.com/blockscout/blockscout/pull/2167) - feat: document eth rpc api mimicking endpoints
- [#2225](https://github.com/blockscout/blockscout/pull/2225) - fix metadata decoding in Solidity 0.5.9 smart contract verification
- [#2204](https://github.com/blockscout/blockscout/pull/2204) - fix large contract verification
- [#2258](https://github.com/blockscout/blockscout/pull/2258) - reduce BlocksTransactionsMismatch memory footprint
- [#2247](https://github.com/blockscout/blockscout/pull/2247) - hide logs search if there are no logs
- [#2248](https://github.com/blockscout/blockscout/pull/2248) - sort block after query execution for average block time
- [#2249](https://github.com/blockscout/blockscout/pull/2249) - More transaction controllers improvements
- [#2267](https://github.com/blockscout/blockscout/pull/2267) - Modify implementation of `where_transaction_has_multiple_internal_transactions`
- [#2270](https://github.com/blockscout/blockscout/pull/2270) - Remove duplicate params in `Indexer.Fetcher.TokenBalance`
- [#2268](https://github.com/blockscout/blockscout/pull/2268) - remove not existing assigns in html code
- [#2276](https://github.com/blockscout/blockscout/pull/2276) - remove port in docs

### Chore

- [#2127](https://github.com/blockscout/blockscout/pull/2127) - use previouse chromedriver version
- [#2118](https://github.com/blockscout/blockscout/pull/2118) - show only the last decompiled contract
- [#2255](https://github.com/blockscout/blockscout/pull/2255) - upgrade elixir version to 1.9.0
- [#2256](https://github.com/blockscout/blockscout/pull/2256) - use the latest version of chromedriver

## 2.0.0-beta

### Features

- [#2044](https://github.com/blockscout/blockscout/pull/2044) - New network selector.
- [#2091](https://github.com/blockscout/blockscout/pull/2091) - Added "Question" modal.
- [#1963](https://github.com/blockscout/blockscout/pull/1963), [#1959](https://github.com/blockscout/blockscout/pull/1959), [#1948](https://github.com/blockscout/blockscout/pull/1948), [#1936](https://github.com/blockscout/blockscout/pull/1936), [#1925](https://github.com/blockscout/blockscout/pull/1925), [#1922](https://github.com/blockscout/blockscout/pull/1922), [#1903](https://github.com/blockscout/blockscout/pull/1903), [#1874](https://github.com/blockscout/blockscout/pull/1874), [#1895](https://github.com/blockscout/blockscout/pull/1895), [#2031](https://github.com/blockscout/blockscout/pull/2031), [#2073](https://github.com/blockscout/blockscout/pull/2073), [#2074](https://github.com/blockscout/blockscout/pull/2074),  - added new themes and logos for poa, eth, rinkeby, goerli, ropsten, kovan, sokol, xdai, etc, rsk and default theme
- [#1726](https://github.com/blockscout/blockscout/pull/2071) - Updated styles for the new smart contract page.
- [#2081](https://github.com/blockscout/blockscout/pull/2081) - Tooltip for 'more' button, explorers logos added
- [#2010](https://github.com/blockscout/blockscout/pull/2010) - added "block not found" and "tx not found pages"
- [#1928](https://github.com/blockscout/blockscout/pull/1928) - pagination styles were updated
- [#1940](https://github.com/blockscout/blockscout/pull/1940) - qr modal button and background issue
- [#1907](https://github.com/blockscout/blockscout/pull/1907) - dropdown color bug fix (lukso theme) and tooltip color bug fix
- [#1859](https://github.com/blockscout/blockscout/pull/1859) - feat: show raw transaction traces
- [#1941](https://github.com/blockscout/blockscout/pull/1941) - feat: add on demand fetching and stale attr to rpc
- [#1957](https://github.com/blockscout/blockscout/pull/1957) - Calculate stakes ratio before insert pools
- [#1956](https://github.com/blockscout/blockscout/pull/1956) - add logs tab to address
- [#1952](https://github.com/blockscout/blockscout/pull/1952) - feat: exclude empty contracts by default
- [#1954](https://github.com/blockscout/blockscout/pull/1954) - feat: use creation init on self destruct
- [#2036](https://github.com/blockscout/blockscout/pull/2036) - New tables for staking pools and delegators
- [#1974](https://github.com/blockscout/blockscout/pull/1974) - feat: previous page button logic
- [#1999](https://github.com/blockscout/blockscout/pull/1999) - load data async on addresses page
- [#1807](https://github.com/blockscout/blockscout/pull/1807) - New theming capabilites.
- [#2040](https://github.com/blockscout/blockscout/pull/2040) - Verification links to other explorers for ETH
- [#2037](https://github.com/blockscout/blockscout/pull/2037) - add address logs search functionality
- [#2012](https://github.com/blockscout/blockscout/pull/2012) - make all pages pagination async
- [#2064](https://github.com/blockscout/blockscout/pull/2064) - feat: add fields to tx apis, small cleanups
- [#2100](https://github.com/blockscout/blockscout/pull/2100) - feat: eth_get_balance rpc endpoint

### Fixes

- [#2228](https://github.com/blockscout/blockscout/pull/2228) - favorites duplication issues, active radio issue
- [#2207](https://github.com/blockscout/blockscout/pull/2207) - new 'download csv' button design
- [#2206](https://github.com/blockscout/blockscout/pull/2206) - added styles for 'Download All Transactions as CSV' button
- [#2099](https://github.com/blockscout/blockscout/pull/2099) - logs search input width
- [#2098](https://github.com/blockscout/blockscout/pull/2098) - nav dropdown issue, logo size issue
- [#2082](https://github.com/blockscout/blockscout/pull/2082) - dropdown styles, tooltip gap fix, 404 page added
- [#2077](https://github.com/blockscout/blockscout/pull/2077) - ui issues
- [#2072](https://github.com/blockscout/blockscout/pull/2072) - Fixed checkmarks not showing correctly in tabs.
- [#2066](https://github.com/blockscout/blockscout/pull/2066) - fixed length of logs search input
- [#2056](https://github.com/blockscout/blockscout/pull/2056) - log search form styles added
- [#2043](https://github.com/blockscout/blockscout/pull/2043) - Fixed modal dialog width for 'verify other explorers'
- [#2025](https://github.com/blockscout/blockscout/pull/2025) - Added a new color to display transactions' errors.
- [#2033](https://github.com/blockscout/blockscout/pull/2033) - Header nav. dropdown active element color issue
- [#2019](https://github.com/blockscout/blockscout/pull/2019) - Fixed the missing tx hashes.
- [#2020](https://github.com/blockscout/blockscout/pull/2020) - Fixed a bug triggered when a second click to a selected tab caused the other tabs to hide.
- [#1944](https://github.com/blockscout/blockscout/pull/1944) - fixed styles for token's dropdown.
- [#1926](https://github.com/blockscout/blockscout/pull/1926) - status label alignment
- [#1849](https://github.com/blockscout/blockscout/pull/1849) - Improve chains menu
- [#1868](https://github.com/blockscout/blockscout/pull/1868) - fix: logs list endpoint performance
- [#1822](https://github.com/blockscout/blockscout/pull/1822) - Fix style breaks in decompiled contract code view
- [#1885](https://github.com/blockscout/blockscout/pull/1885) - highlight reserved words in decompiled code
- [#1896](https://github.com/blockscout/blockscout/pull/1896) - re-query tokens in top nav automplete
- [#1905](https://github.com/blockscout/blockscout/pull/1905) - fix reorgs, uncles pagination
- [#1904](https://github.com/blockscout/blockscout/pull/1904) - fix `BLOCK_COUNT_CACHE_TTL` env var type
- [#1915](https://github.com/blockscout/blockscout/pull/1915) - fallback to 2 latest evm versions
- [#1937](https://github.com/blockscout/blockscout/pull/1937) - Check the presence of overlap[i] object before retrieving properties from it
- [#1960](https://github.com/blockscout/blockscout/pull/1960) - do not remove bold text in decompiled contacts
- [#1966](https://github.com/blockscout/blockscout/pull/1966) - fix: add fields for contract filter performance
- [#2017](https://github.com/blockscout/blockscout/pull/2017) - fix: fix to/from filters on tx list pages
- [#2008](https://github.com/blockscout/blockscout/pull/2008) - add new function clause for xDai network beneficiaries
- [#2009](https://github.com/blockscout/blockscout/pull/2009) - addresses page improvements
- [#2027](https://github.com/blockscout/blockscout/pull/2027) - fix: `BlocksTransactionsMismatch` ignoring blocks without transactions
- [#2062](https://github.com/blockscout/blockscout/pull/2062) - fix: uniq by hash, instead of transaction
- [#2052](https://github.com/blockscout/blockscout/pull/2052) - allow bytes32 for name and symbol
- [#2047](https://github.com/blockscout/blockscout/pull/2047) - fix: show creating internal transactions
- [#2014](https://github.com/blockscout/blockscout/pull/2014) - fix: use better queries for listLogs endpoint
- [#2027](https://github.com/blockscout/blockscout/pull/2027) - fix: `BlocksTransactionsMismatch` ignoring blocks without transactions
- [#2070](https://github.com/blockscout/blockscout/pull/2070) - reduce `max_concurrency` of `BlocksTransactionsMismatch` fetcher
- [#2083](https://github.com/blockscout/blockscout/pull/2083) - allow total_difficuly to be nil
- [#2086](https://github.com/blockscout/blockscout/pull/2086) - fix geth's staticcall without output

### Chore

- [#1900](https://github.com/blockscout/blockscout/pull/1900) - SUPPORTED_CHAINS ENV var
- [#1958](https://github.com/blockscout/blockscout/pull/1958) - Default value for release link env var
- [#1964](https://github.com/blockscout/blockscout/pull/1964) - ALLOWED_EVM_VERSIONS env var
- [#1975](https://github.com/blockscout/blockscout/pull/1975) - add log index to transaction view
- [#1988](https://github.com/blockscout/blockscout/pull/1988) - Fix wrong parity tasks names in Circle CI
- [#2000](https://github.com/blockscout/blockscout/pull/2000) - docker/Makefile: always set a container name
- [#2018](https://github.com/blockscout/blockscout/pull/2018) - Use PORT env variable in dev config
- [#2055](https://github.com/blockscout/blockscout/pull/2055) - Increase timeout for geth indexers
- [#2069](https://github.com/blockscout/blockscout/pull/2069) - Docsify integration: static docs page generation

## 1.3.15-beta

### Features

- [#1857](https://github.com/blockscout/blockscout/pull/1857) - Re-implement Geth JS internal transaction tracer in Elixir
- [#1989](https://github.com/blockscout/blockscout/pull/1989) - fix: consolidate address w/ balance one at a time
- [#2002](https://github.com/blockscout/blockscout/pull/2002) - Get estimated count of blocks when cache is empty

### Fixes

- [#1869](https://github.com/blockscout/blockscout/pull/1869) - Fix output and gas extraction in JS tracer for Geth
- [#1992](https://github.com/blockscout/blockscout/pull/1992) - fix: support https for wobserver polling
- [#2027](https://github.com/blockscout/blockscout/pull/2027) - fix: `BlocksTransactionsMismatch` ignoring blocks without transactions

## 1.3.14-beta

- [#1812](https://github.com/blockscout/blockscout/pull/1812) - add pagination to addresses page
- [#1920](https://github.com/blockscout/blockscout/pull/1920) - fix: remove source code fields from list endpoint
- [#1876](https://github.com/blockscout/blockscout/pull/1876) - async calculate a count of blocks

### Fixes

- [#1917](https://github.com/blockscout/blockscout/pull/1917) - Force block refetch if transaction is re-collated in a different block

### Chore

- [#1892](https://github.com/blockscout/blockscout/pull/1892) - Remove temporary worker modules

## 1.3.13-beta

### Features

- [#1933](https://github.com/blockscout/blockscout/pull/1933) - add eth_BlockNumber json rpc method

### Fixes

- [#1875](https://github.com/blockscout/blockscout/pull/1875) - fix: resolve false positive constructor arguments
- [#1881](https://github.com/blockscout/blockscout/pull/1881) - fix: store solc versions locally for performance
- [#1898](https://github.com/blockscout/blockscout/pull/1898) - check if the constructor has arguments before verifying constructor arguments

## 1.3.12-beta

Reverting of synchronous block counter, implemented in #1848

## 1.3.11-beta

### Features

- [#1815](https://github.com/blockscout/blockscout/pull/1815) - Be able to search without prefix "0x"
- [#1813](https://github.com/blockscout/blockscout/pull/1813) - Add total blocks counter to the main page
- [#1806](https://github.com/blockscout/blockscout/pull/1806) - Verify contracts with a post request
- [#1848](https://github.com/blockscout/blockscout/pull/1848) - Add cache for block counter

### Fixes

- [#1829](https://github.com/blockscout/blockscout/pull/1829) - Handle nil quantities in block decoding routine
- [#1830](https://github.com/blockscout/blockscout/pull/1830) - Make block size field nullable
- [#1840](https://github.com/blockscout/blockscout/pull/1840) - Handle case when total supply is nil
- [#1838](https://github.com/blockscout/blockscout/pull/1838) - Block counter calculates only consensus blocks

### Chore

- [#1814](https://github.com/blockscout/blockscout/pull/1814) - Clear build artefacts script
- [#1837](https://github.com/blockscout/blockscout/pull/1837) - Add -f flag to clear_build.sh script delete static folder

## 1.3.10-beta

### Features

- [#1739](https://github.com/blockscout/blockscout/pull/1739) - highlight decompiled source code
- [#1696](https://github.com/blockscout/blockscout/pull/1696) - full-text search by tokens
- [#1742](https://github.com/blockscout/blockscout/pull/1742) - Support RSK
- [#1777](https://github.com/blockscout/blockscout/pull/1777) - show ERC-20 token transfer info on transaction page
- [#1770](https://github.com/blockscout/blockscout/pull/1770) - set a websocket keepalive from config
- [#1789](https://github.com/blockscout/blockscout/pull/1789) - add ERC-721 info to transaction overview page
- [#1801](https://github.com/blockscout/blockscout/pull/1801) - Staking pools fetching

### Fixes

- [#1724](https://github.com/blockscout/blockscout/pull/1724) - Remove internal tx and token balance fetching from realtime fetcher
- [#1727](https://github.com/blockscout/blockscout/pull/1727) - add logs pagination in rpc api
- [#1740](https://github.com/blockscout/blockscout/pull/1740) - fix empty block time
- [#1743](https://github.com/blockscout/blockscout/pull/1743) - sort decompiled smart contracts in lexicographical order
- [#1756](https://github.com/blockscout/blockscout/pull/1756) - add today's token balance from the previous value
- [#1769](https://github.com/blockscout/blockscout/pull/1769) - add timestamp to block overview
- [#1768](https://github.com/blockscout/blockscout/pull/1768) - fix first block parameter
- [#1778](https://github.com/blockscout/blockscout/pull/1778) - Make websocket optional for realtime fetcher
- [#1790](https://github.com/blockscout/blockscout/pull/1790) - fix constructor arguments verification
- [#1793](https://github.com/blockscout/blockscout/pull/1793) - fix top nav autocomplete
- [#1795](https://github.com/blockscout/blockscout/pull/1795) - fix line numbers for decompiled contracts
- [#1803](https://github.com/blockscout/blockscout/pull/1803) - use coinmarketcap for total_supply by default
- [#1802](https://github.com/blockscout/blockscout/pull/1802) - make coinmarketcap's number of pages configurable
- [#1799](https://github.com/blockscout/blockscout/pull/1799) - Use eth_getUncleByBlockHashAndIndex for uncle block fetching
- [#1531](https://github.com/blockscout/blockscout/pull/1531) - docker: fix dockerFile for secp256k1 building
- [#1835](https://github.com/blockscout/blockscout/pull/1835) - fix: ignore `pong` messages without error

### Chore

- [#1804](https://github.com/blockscout/blockscout/pull/1804) - (Chore) Divide chains by Mainnet/Testnet in menu
- [#1783](https://github.com/blockscout/blockscout/pull/1783) - Update README with the chains that use Blockscout
- [#1780](https://github.com/blockscout/blockscout/pull/1780) - Update link to the Github repo in the footer
- [#1757](https://github.com/blockscout/blockscout/pull/1757) - Change twitter acc link to official Blockscout acc twitter
- [#1749](https://github.com/blockscout/blockscout/pull/1749) - Replace the link in the footer with the official POA announcements tg channel link
- [#1718](https://github.com/blockscout/blockscout/pull/1718) - Flatten indexer module hierarchy and supervisor tree
- [#1753](https://github.com/blockscout/blockscout/pull/1753) - Add a check mark to decompiled contract tab
- [#1744](https://github.com/blockscout/blockscout/pull/1744) - remove `0x0..0` from tests
- [#1763](https://github.com/blockscout/blockscout/pull/1763) - Describe indexer structure and list existing fetchers
- [#1800](https://github.com/blockscout/blockscout/pull/1800) - Disable lazy logging check in Credo

## 1.3.9-beta

### Features

- [#1662](https://github.com/blockscout/blockscout/pull/1662) - allow specifying number of optimization runs
- [#1654](https://github.com/blockscout/blockscout/pull/1654) - add decompiled code tab
- [#1661](https://github.com/blockscout/blockscout/pull/1661) - try to compile smart contract with the latest evm version
- [#1665](https://github.com/blockscout/blockscout/pull/1665) - Add contract verification RPC endpoint.
- [#1706](https://github.com/blockscout/blockscout/pull/1706) - allow setting update interval for addresses with b

### Fixes

- [#1669](https://github.com/blockscout/blockscout/pull/1669) - do not fail if multiple matching tokens are found
- [#1691](https://github.com/blockscout/blockscout/pull/1691) - decrease token metadata update interval
- [#1688](https://github.com/blockscout/blockscout/pull/1688) - do not fail if failure reason is atom
- [#1692](https://github.com/blockscout/blockscout/pull/1692) - exclude decompiled smart contract from encoding
- [#1684](https://github.com/blockscout/blockscout/pull/1684) - Discard child block with parent_hash not matching hash of imported block
- [#1699](https://github.com/blockscout/blockscout/pull/1699) - use seconds as transaction cache period measure
- [#1697](https://github.com/blockscout/blockscout/pull/1697) - fix failing in rpc if balance is empty
- [#1711](https://github.com/blockscout/blockscout/pull/1711) - rescue failing repo in block number cache update
- [#1712](https://github.com/blockscout/blockscout/pull/1712) - do not set contract code from transaction input
- [#1714](https://github.com/blockscout/blockscout/pull/1714) - fix average block time calculation

### Chore

- [#1693](https://github.com/blockscout/blockscout/pull/1693) - Add a checklist to the PR template

## 1.3.8-beta

### Features

- [#1611](https://github.com/blockscout/blockscout/pull/1611) - allow setting the first indexing block
- [#1596](https://github.com/blockscout/blockscout/pull/1596) - add endpoint to create decompiled contracts
- [#1634](https://github.com/blockscout/blockscout/pull/1634) - add transaction count cache

### Fixes

- [#1630](https://github.com/blockscout/blockscout/pull/1630) - (Fix) colour for release link in the footer
- [#1621](https://github.com/blockscout/blockscout/pull/1621) - Modify query to fetch failed contract creations
- [#1614](https://github.com/blockscout/blockscout/pull/1614) - Do not fetch burn address token balance
- [#1639](https://github.com/blockscout/blockscout/pull/1614) - Optimize token holder count updates when importing address current balances
- [#1643](https://github.com/blockscout/blockscout/pull/1643) - Set internal_transactions_indexed_at for empty blocks
- [#1647](https://github.com/blockscout/blockscout/pull/1647) - Fix typo in view
- [#1650](https://github.com/blockscout/blockscout/pull/1650) - Add petersburg evm version to smart contract verifier
- [#1657](https://github.com/blockscout/blockscout/pull/1657) - Force consensus loss for parent block if its hash mismatches parent_hash

### Chore

## 1.3.7-beta

### Features

### Fixes

- [#1615](https://github.com/blockscout/blockscout/pull/1615) - Add more logging to code fixer process
- [#1613](https://github.com/blockscout/blockscout/pull/1613) - Fix USD fee value
- [#1577](https://github.com/blockscout/blockscout/pull/1577) - Add process to fix contract with code
- [#1583](https://github.com/blockscout/blockscout/pull/1583) - Chunk JSON-RPC batches in case connection times out

### Chore

- [#1610](https://github.com/blockscout/blockscout/pull/1610) - Add PIRL to Readme

## 1.3.6-beta

### Features

- [#1589](https://github.com/blockscout/blockscout/pull/1589) - RPC endpoint to list addresses
- [#1567](https://github.com/blockscout/blockscout/pull/1567) - Allow setting different configuration just for realtime fetcher
- [#1562](https://github.com/blockscout/blockscout/pull/1562) - Add incoming transactions count to contract view
- [#1608](https://github.com/blockscout/blockscout/pull/1608) - Add listcontracts RPC Endpoint

### Fixes

- [#1595](https://github.com/blockscout/blockscout/pull/1595) - Reduce block_rewards in the catchup fetcher
- [#1590](https://github.com/blockscout/blockscout/pull/1590) - Added guard for fetching blocks with invalid number
- [#1588](https://github.com/blockscout/blockscout/pull/1588) - Fix usd value on address page
- [#1586](https://github.com/blockscout/blockscout/pull/1586) - Exact timestamp display
- [#1581](https://github.com/blockscout/blockscout/pull/1581) - Consider `creates` param when fetching transactions
- [#1559](https://github.com/blockscout/blockscout/pull/1559) - Change v column type for Transactions table

### Chore

- [#1579](https://github.com/blockscout/blockscout/pull/1579) - Add SpringChain to the list of Additional Chains Utilizing BlockScout
- [#1578](https://github.com/blockscout/blockscout/pull/1578) - Refine contributing procedure
- [#1572](https://github.com/blockscout/blockscout/pull/1572) - Add option to disable block rewards in indexer config

## 1.3.5-beta

### Features

- [#1560](https://github.com/blockscout/blockscout/pull/1560) - Allow executing smart contract functions in arbitrarily sized batches
- [#1543](https://github.com/blockscout/blockscout/pull/1543) - Use trace_replayBlockTransactions API for faster tracing
- [#1558](https://github.com/blockscout/blockscout/pull/1558) - Allow searching by token symbol
- [#1551](https://github.com/blockscout/blockscout/pull/1551) Exact date and time for Transaction details page
- [#1547](https://github.com/blockscout/blockscout/pull/1547) - Verify smart contracts with evm versions
- [#1540](https://github.com/blockscout/blockscout/pull/1540) - Fetch ERC721 token balances if sender is '0x0..0'
- [#1539](https://github.com/blockscout/blockscout/pull/1539) - Add the link to release in the footer
- [#1519](https://github.com/blockscout/blockscout/pull/1519) - Create contract methods
- [#1496](https://github.com/blockscout/blockscout/pull/1496) - Remove dropped/replaced transactions in pending transactions list
- [#1492](https://github.com/blockscout/blockscout/pull/1492) - Disable usd value for an empty exchange rate
- [#1466](https://github.com/blockscout/blockscout/pull/1466) - Decoding candidates for unverified contracts

### Fixes

- [#1545](https://github.com/blockscout/blockscout/pull/1545) - Fix scheduling of latest block polling in Realtime Fetcher
- [#1554](https://github.com/blockscout/blockscout/pull/1554) - Encode integer parameters when calling smart contract functions
- [#1537](https://github.com/blockscout/blockscout/pull/1537) - Fix test that depended on date
- [#1534](https://github.com/blockscout/blockscout/pull/1534) - Render a nicer error when creator cannot be determined
- [#1527](https://github.com/blockscout/blockscout/pull/1527) - Add index to value_fetched_at
- [#1518](https://github.com/blockscout/blockscout/pull/1518) - Select only distinct failed transactions
- [#1516](https://github.com/blockscout/blockscout/pull/1516) - Fix coin balance params reducer for pending transaction
- [#1511](https://github.com/blockscout/blockscout/pull/1511) - Set correct log level for production
- [#1510](https://github.com/blockscout/blockscout/pull/1510) - Fix test that fails every 1st day of the month
- [#1509](https://github.com/blockscout/blockscout/pull/1509) - Add index to blocks' consensus
- [#1508](https://github.com/blockscout/blockscout/pull/1508) - Remove duplicated indexes
- [#1505](https://github.com/blockscout/blockscout/pull/1505) - Use https instead of ssh for absinthe libs
- [#1501](https://github.com/blockscout/blockscout/pull/1501) - Constructor_arguments must be type `text`
- [#1498](https://github.com/blockscout/blockscout/pull/1498) - Add index for created_contract_address_hash in transactions
- [#1493](https://github.com/blockscout/blockscout/pull/1493) - Do not do work in process initialization
- [#1487](https://github.com/blockscout/blockscout/pull/1487) - Limit geth sync to 128 blocks
- [#1484](https://github.com/blockscout/blockscout/pull/1484) - Allow decoding input as utf-8
- [#1479](https://github.com/blockscout/blockscout/pull/1479) - Remove smoothing from coin balance chart

### Chore

- [https://github.com/blockscout/blockscout/pull/1532](https://github.com/blockscout/blockscout/pull/1532) - Upgrade elixir to 1.8.1
- [https://github.com/blockscout/blockscout/pull/1553](https://github.com/blockscout/blockscout/pull/1553) - Dockerfile: remove 1.7.1 version pin FROM bitwalker/alpine-elixir-phoenix
- [https://github.com/blockscout/blockscout/pull/1465](https://github.com/blockscout/blockscout/pull/1465) - Resolve lodash security alert<|MERGE_RESOLUTION|>--- conflicted
+++ resolved
@@ -39,11 +39,8 @@
 
 ### Fixes
 
-<<<<<<< HEAD
 - [#6699](https://github.com/blockscout/blockscout/pull/6699) - L1 tx fields fix for Goerli Optimism BedRock update
-=======
 - [#6603](https://github.com/blockscout/blockscout/pull/6603) - Add to MM button explorer URL fix
->>>>>>> 7909c5c2
 - [#6512](https://github.com/blockscout/blockscout/pull/6512) - Allow gasUsed in failed internal txs; Leave error field for staticcall
 - [#6532](https://github.com/blockscout/blockscout/pull/6532) - Fix index creation migration
 - [#6473](https://github.com/blockscout/blockscout/pull/6473) - Fix state changes for contract creation transactions
