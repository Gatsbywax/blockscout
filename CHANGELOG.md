--- conflicted
+++ resolved
@@ -16,11 +16,8 @@
 - [#2470](https://github.com/poanetwork/blockscout/pull/2470) - Allow Realtime Fetcher to wait for small skips
 
 ### Fixes
-<<<<<<< HEAD
+- [#2765](https://github.com/poanetwork/blockscout/pull/2765) - fixed width issue for cards in mobile view for Transaction Details page
 - [#2755](https://github.com/poanetwork/blockscout/pull/2755) - various token instance fetcher fixes
-=======
-- [#2765](https://github.com/poanetwork/blockscout/pull/2765) - fixed width issue for cards in mobile view for Transaction Details page
->>>>>>> 8cbf9e6a
 - [#2753](https://github.com/poanetwork/blockscout/pull/2753) - fix nft token instance images
 - [#2750](https://github.com/poanetwork/blockscout/pull/2750) - fixed contract buttons color for NFT token instance on each theme
 - [#2746](https://github.com/poanetwork/blockscout/pull/2746) - fixed wrong alignment in logs decoded view
