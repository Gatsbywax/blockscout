## Current

### Features
<<<<<<< HEAD
- [#2433](https://github.com/poanetwork/blockscout/pull/2433) - Add a functionality to try Eth RPC methods in the documentation
=======
- [#2456](https://github.com/poanetwork/blockscout/pull/2456) - fetch pending transactions for geth
>>>>>>> cb79fa59

### Fixes
- [#2459](https://github.com/poanetwork/blockscout/pull/2459) - fix top addresses query
- [#2425](https://github.com/poanetwork/blockscout/pull/2425) - Force to show address view for checksummed address even if it is not in DB

### Chore
- [#2432](https://github.com/poanetwork/blockscout/pull/2432) - bump credo version
- [#2457](https://github.com/poanetwork/blockscout/pull/2457) - update mix.lock
- [#2435](https://github.com/poanetwork/blockscout/pull/2435) - Replace deprecated extract-text-webpack-plugin with mini-css-extract-plugin
- [#2450](https://github.com/poanetwork/blockscout/pull/2450) - Fix clearance of logs and node_modules folders in clearing script
- [#2434](https://github.com/poanetwork/blockscout/pull/2434) - get rid of timex warnings

## 2.0.2-beta

### Features
- [#2412](https://github.com/poanetwork/blockscout/pull/2412) - dark theme
- [#2399](https://github.com/poanetwork/blockscout/pull/2399) - decode verified smart contract's logs
- [#2391](https://github.com/poanetwork/blockscout/pull/2391) - Controllers Improvements
- [#2379](https://github.com/poanetwork/blockscout/pull/2379) - Disable network selector when is empty
- [#2374](https://github.com/poanetwork/blockscout/pull/2374) - decode constructor arguments for verified smart contracts
- [#2366](https://github.com/poanetwork/blockscout/pull/2366) - paginate eth logs
- [#2360](https://github.com/poanetwork/blockscout/pull/2360) - add default evm version to smart contract verification
- [#2352](https://github.com/poanetwork/blockscout/pull/2352) - Fetch rewards in parallel with transactions
- [#2294](https://github.com/poanetwork/blockscout/pull/2294) - add healthy block period checking endpoint
- [#2324](https://github.com/poanetwork/blockscout/pull/2324) - set timeout for loading message on the main page

### Fixes
- [#2421](https://github.com/poanetwork/blockscout/pull/2421) - Fix hiding of loader for txs on the main page
- [#2420](https://github.com/poanetwork/blockscout/pull/2420) - fetch data from cache in healthy endpoint
- [#2416](https://github.com/poanetwork/blockscout/pull/2416) - Fix "page not found" handling in the router
- [#2413](https://github.com/poanetwork/blockscout/pull/2413) - remove outer tables for decoded data
- [#2410](https://github.com/poanetwork/blockscout/pull/2410) - preload smart contract for logs decoding
- [#2405](https://github.com/poanetwork/blockscout/pull/2405) - added templates for table loader and tile loader
- [#2398](https://github.com/poanetwork/blockscout/pull/2398) - show only one decoded candidate
- [#2389](https://github.com/poanetwork/blockscout/pull/2389) - Reduce Lodash lib size (86% of lib methods are not used)
- [#2388](https://github.com/poanetwork/blockscout/pull/2388) - add create2 support to geth's js tracer
- [#2387](https://github.com/poanetwork/blockscout/pull/2387) - fix not existing keys in transaction json rpc
- [#2378](https://github.com/poanetwork/blockscout/pull/2378) - Page performance: exclude moment.js localization files except EN, remove unused css
- [#2368](https://github.com/poanetwork/blockscout/pull/2368) - add two columns of smart contract info
- [#2375](https://github.com/poanetwork/blockscout/pull/2375) - Update created_contract_code_indexed_at on transaction import conflict
- [#2346](https://github.com/poanetwork/blockscout/pull/2346) - Avoid fetching internal transactions of blocks that still need refetching
- [#2350](https://github.com/poanetwork/blockscout/pull/2350) - fix invalid User agent headers
- [#2345](https://github.com/poanetwork/blockscout/pull/2345) - do not override existing market records
- [#2337](https://github.com/poanetwork/blockscout/pull/2337) - set url params for prod explicitly
- [#2341](https://github.com/poanetwork/blockscout/pull/2341) - fix transaction input json encoding
- [#2311](https://github.com/poanetwork/blockscout/pull/2311) - fix market history overriding with zeroes
- [#2310](https://github.com/poanetwork/blockscout/pull/2310) - parse url for api docs
- [#2299](https://github.com/poanetwork/blockscout/pull/2299) - fix interpolation in error message
- [#2303](https://github.com/poanetwork/blockscout/pull/2303) - fix transaction csv download link
- [#2304](https://github.com/poanetwork/blockscout/pull/2304) - footer grid fix for md resolution
- [#2291](https://github.com/poanetwork/blockscout/pull/2291) - dashboard fix for md resolution, transactions load fix, block info row fix, addresses page issue, check mark issue
- [#2326](https://github.com/poanetwork/blockscout/pull/2326) - fix nested constructor arguments

### Chore
- [#2422](https://github.com/poanetwork/blockscout/pull/2422) - check if address_id is binary in token_transfers_csv endpoint
- [#2418](https://github.com/poanetwork/blockscout/pull/2418) - Remove parentheses in market cap percentage
- [#2401](https://github.com/poanetwork/blockscout/pull/2401) - add ENV vars to manage updating period of average block time and market history cache
- [#2363](https://github.com/poanetwork/blockscout/pull/2363) - add parameters example for eth rpc
- [#2342](https://github.com/poanetwork/blockscout/pull/2342) - Upgrade Postgres image version in Docker setup
- [#2325](https://github.com/poanetwork/blockscout/pull/2325) - Reduce function input to address' hash only where possible
- [#2323](https://github.com/poanetwork/blockscout/pull/2323) - Group Explorer caches
- [#2305](https://github.com/poanetwork/blockscout/pull/2305) - Improve Address controllers
- [#2302](https://github.com/poanetwork/blockscout/pull/2302) - fix names for xDai source
- [#2289](https://github.com/poanetwork/blockscout/pull/2289) - Optional websockets for dev environment
- [#2307](https://github.com/poanetwork/blockscout/pull/2307) - add GoJoy to README
- [#2293](https://github.com/poanetwork/blockscout/pull/2293) - remove request idle timeout configuration
- [#2255](https://github.com/poanetwork/blockscout/pull/2255) - bump elixir version to 1.9.0


## 2.0.1-beta

### Features
- [#2283](https://github.com/poanetwork/blockscout/pull/2283) - Add transactions cache
- [#2182](https://github.com/poanetwork/blockscout/pull/2182) - add market history cache
- [#2109](https://github.com/poanetwork/blockscout/pull/2109) - use bigger updates instead of `Multi` transactions in BlocksTransactionsMismatch
- [#2075](https://github.com/poanetwork/blockscout/pull/2075) - add blocks cache
- [#2151](https://github.com/poanetwork/blockscout/pull/2151) - hide dropdown menu then other networks list is empty
- [#2191](https://github.com/poanetwork/blockscout/pull/2191) - allow to configure token metadata update interval
- [#2146](https://github.com/poanetwork/blockscout/pull/2146) - feat: add eth_getLogs rpc endpoint
- [#2216](https://github.com/poanetwork/blockscout/pull/2216) - Improve token's controllers by avoiding unnecessary preloads
- [#2235](https://github.com/poanetwork/blockscout/pull/2235) - save and show additional validation fields to smart contract
- [#2190](https://github.com/poanetwork/blockscout/pull/2190) - show all token transfers
- [#2193](https://github.com/poanetwork/blockscout/pull/2193) - feat: add BLOCKSCOUT_HOST, and use it in API docs
- [#2266](https://github.com/poanetwork/blockscout/pull/2266) - allow excluding uncles from average block time calculation

### Fixes
- [#2290](https://github.com/poanetwork/blockscout/pull/2290) - Add eth_get_balance.json to AddressView's render
- [#2286](https://github.com/poanetwork/blockscout/pull/2286) - banner stats issues on sm resolutions, transactions title issue
- [#2284](https://github.com/poanetwork/blockscout/pull/2284) - add 404 status for not existing pages
- [#2244](https://github.com/poanetwork/blockscout/pull/2244) - fix internal transactions failing to be indexed because of constraint
- [#2281](https://github.com/poanetwork/blockscout/pull/2281) - typo issues, dropdown issues
- [#2278](https://github.com/poanetwork/blockscout/pull/2278) - increase threshold for scientific notation
- [#2275](https://github.com/poanetwork/blockscout/pull/2275) - Description for networks selector
- [#2263](https://github.com/poanetwork/blockscout/pull/2263) - added an ability to close network selector on outside click
- [#2257](https://github.com/poanetwork/blockscout/pull/2257) - 'download csv' button added to different tabs
- [#2242](https://github.com/poanetwork/blockscout/pull/2242) - added styles for 'download csv' button
- [#2261](https://github.com/poanetwork/blockscout/pull/2261) - header logo aligned to the center properly
- [#2254](https://github.com/poanetwork/blockscout/pull/2254) - search length issue, tile link wrapping issue
- [#2238](https://github.com/poanetwork/blockscout/pull/2238) - header content alignment issue, hide navbar on outside click
- [#2229](https://github.com/poanetwork/blockscout/pull/2229) - gap issue between qr and copy button in token transfers, top cards width and height issue
- [#2201](https://github.com/poanetwork/blockscout/pull/2201) - footer columns fix
- [#2179](https://github.com/poanetwork/blockscout/pull/2179) - fix docker build error
- [#2165](https://github.com/poanetwork/blockscout/pull/2165) - sort blocks by timestamp when calculating average block time
- [#2175](https://github.com/poanetwork/blockscout/pull/2175) - fix coinmarketcap response errors
- [#2164](https://github.com/poanetwork/blockscout/pull/2164) - fix large numbers in balance view card
- [#2155](https://github.com/poanetwork/blockscout/pull/2155) - fix pending transaction query
- [#2183](https://github.com/poanetwork/blockscout/pull/2183) - tile content aligning for mobile resolution fix, dai logo fix
- [#2162](https://github.com/poanetwork/blockscout/pull/2162) - contract creation tile color changed
- [#2144](https://github.com/poanetwork/blockscout/pull/2144) - 'page not found' images path fixed for goerli
- [#2142](https://github.com/poanetwork/blockscout/pull/2142) - Removed posdao theme and logo, added 'page not found' image for goerli
- [#2138](https://github.com/poanetwork/blockscout/pull/2138) - badge colors issue, api titles issue
- [#2129](https://github.com/poanetwork/blockscout/pull/2129) - Fix for width of explorer elements
- [#2121](https://github.com/poanetwork/blockscout/pull/2121) - Binding of 404 page
- [#2120](https://github.com/poanetwork/blockscout/pull/2120) - footer links and socials focus color issue
- [#2113](https://github.com/poanetwork/blockscout/pull/2113) - renewed logos for rsk, dai, blockscout; themes color changes for lukso; error images for lukso
- [#2112](https://github.com/poanetwork/blockscout/pull/2112) - themes color improvements, dropdown color issue
- [#2110](https://github.com/poanetwork/blockscout/pull/2110) - themes colors issues, ui issues
- [#2103](https://github.com/poanetwork/blockscout/pull/2103) - ui issues for all themes
- [#2090](https://github.com/poanetwork/blockscout/pull/2090) - updated some ETC theme colors
- [#2096](https://github.com/poanetwork/blockscout/pull/2096) - RSK theme fixes
- [#2093](https://github.com/poanetwork/blockscout/pull/2093) - detect token transfer type for deprecated erc721 spec
- [#2111](https://github.com/poanetwork/blockscout/pull/2111) - improve address transaction controller
- [#2108](https://github.com/poanetwork/blockscout/pull/2108) - fix uncle fetching without full transactions
- [#2128](https://github.com/poanetwork/blockscout/pull/2128) - add new function clause for uncle errors
- [#2123](https://github.com/poanetwork/blockscout/pull/2123) - fix coins percentage view
- [#2119](https://github.com/poanetwork/blockscout/pull/2119) - fix map logging
- [#2130](https://github.com/poanetwork/blockscout/pull/2130) - fix navigation
- [#2148](https://github.com/poanetwork/blockscout/pull/2148) - filter pending logs
- [#2147](https://github.com/poanetwork/blockscout/pull/2147) - add rsk format of checksum
- [#2149](https://github.com/poanetwork/blockscout/pull/2149) - remove pending transaction count
- [#2177](https://github.com/poanetwork/blockscout/pull/2177) - remove duplicate entries from UncleBlock's Fetcher
- [#2169](https://github.com/poanetwork/blockscout/pull/2169) - add more validator reward types for xDai
- [#2173](https://github.com/poanetwork/blockscout/pull/2173) - handle correctly empty transactions
- [#2174](https://github.com/poanetwork/blockscout/pull/2174) - fix reward channel joining
- [#2186](https://github.com/poanetwork/blockscout/pull/2186) - fix net version test
- [#2196](https://github.com/poanetwork/blockscout/pull/2196) - Nethermind client fixes
- [#2237](https://github.com/poanetwork/blockscout/pull/2237) - fix rsk total_supply
- [#2198](https://github.com/poanetwork/blockscout/pull/2198) - reduce transaction status and error constraint
- [#2167](https://github.com/poanetwork/blockscout/pull/2167) - feat: document eth rpc api mimicking endpoints
- [#2225](https://github.com/poanetwork/blockscout/pull/2225) - fix metadata decoding in Solidity 0.5.9 smart contract verification
- [#2204](https://github.com/poanetwork/blockscout/pull/2204) - fix large contract verification
- [#2258](https://github.com/poanetwork/blockscout/pull/2258) - reduce BlocksTransactionsMismatch memory footprint
- [#2247](https://github.com/poanetwork/blockscout/pull/2247) - hide logs search if there are no logs
- [#2248](https://github.com/poanetwork/blockscout/pull/2248) - sort block after query execution for average block time
- [#2249](https://github.com/poanetwork/blockscout/pull/2249) - More transaction controllers improvements
- [#2267](https://github.com/poanetwork/blockscout/pull/2267) - Modify implementation of `where_transaction_has_multiple_internal_transactions`
- [#2270](https://github.com/poanetwork/blockscout/pull/2270) - Remove duplicate params in `Indexer.Fetcher.TokenBalance`
- [#2268](https://github.com/poanetwork/blockscout/pull/2268) - remove not existing assigns in html code
- [#2276](https://github.com/poanetwork/blockscout/pull/2276) - remove port in docs

### Chore
- [#2127](https://github.com/poanetwork/blockscout/pull/2127) - use previouse chromedriver version
- [#2118](https://github.com/poanetwork/blockscout/pull/2118) - show only the last decompiled contract
- [#2255](https://github.com/poanetwork/blockscout/pull/2255) - upgrade elixir version to 1.9.0
- [#2256](https://github.com/poanetwork/blockscout/pull/2256) - use the latest version of chromedriver

## 2.0.0-beta

### Features
- [#2044](https://github.com/poanetwork/blockscout/pull/2044) - New network selector.
- [#2091](https://github.com/poanetwork/blockscout/pull/2091) - Added "Question" modal.
- [#1963](https://github.com/poanetwork/blockscout/pull/1963), [#1959](https://github.com/poanetwork/blockscout/pull/1959), [#1948](https://github.com/poanetwork/blockscout/pull/1948), [#1936](https://github.com/poanetwork/blockscout/pull/1936), [#1925](https://github.com/poanetwork/blockscout/pull/1925), [#1922](https://github.com/poanetwork/blockscout/pull/1922), [#1903](https://github.com/poanetwork/blockscout/pull/1903), [#1874](https://github.com/poanetwork/blockscout/pull/1874), [#1895](https://github.com/poanetwork/blockscout/pull/1895), [#2031](https://github.com/poanetwork/blockscout/pull/2031), [#2073](https://github.com/poanetwork/blockscout/pull/2073), [#2074](https://github.com/poanetwork/blockscout/pull/2074),  - added new themes and logos for poa, eth, rinkeby, goerli, ropsten, kovan, sokol, xdai, etc, rsk and default theme
- [#1726](https://github.com/poanetwork/blockscout/pull/2071) - Updated styles for the new smart contract page.
- [#2081](https://github.com/poanetwork/blockscout/pull/2081) - Tooltip for 'more' button, explorers logos added
- [#2010](https://github.com/poanetwork/blockscout/pull/2010) - added "block not found" and "tx not found pages"
- [#1928](https://github.com/poanetwork/blockscout/pull/1928) - pagination styles were updated
- [#1940](https://github.com/poanetwork/blockscout/pull/1940) - qr modal button and background issue
- [#1907](https://github.com/poanetwork/blockscout/pull/1907) - dropdown color bug fix (lukso theme) and tooltip color bug fix
- [#1859](https://github.com/poanetwork/blockscout/pull/1859) - feat: show raw transaction traces
- [#1941](https://github.com/poanetwork/blockscout/pull/1941) - feat: add on demand fetching and stale attr to rpc
- [#1957](https://github.com/poanetwork/blockscout/pull/1957) - Calculate stakes ratio before insert pools
- [#1956](https://github.com/poanetwork/blockscout/pull/1956) - add logs tab to address
- [#1952](https://github.com/poanetwork/blockscout/pull/1952) - feat: exclude empty contracts by default
- [#1954](https://github.com/poanetwork/blockscout/pull/1954) - feat: use creation init on self destruct
- [#2036](https://github.com/poanetwork/blockscout/pull/2036) - New tables for staking pools and delegators
- [#1974](https://github.com/poanetwork/blockscout/pull/1974) - feat: previous page button logic
- [#1999](https://github.com/poanetwork/blockscout/pull/1999) - load data async on addresses page
- [#1807](https://github.com/poanetwork/blockscout/pull/1807) - New theming capabilites.
- [#2040](https://github.com/poanetwork/blockscout/pull/2040) - Verification links to other explorers for ETH
- [#2037](https://github.com/poanetwork/blockscout/pull/2037) - add address logs search functionality
- [#2012](https://github.com/poanetwork/blockscout/pull/2012) - make all pages pagination async
- [#2064](https://github.com/poanetwork/blockscout/pull/2064) - feat: add fields to tx apis, small cleanups
- [#2100](https://github.com/poanetwork/blockscout/pull/2100) - feat: eth_get_balance rpc endpoint

### Fixes
- [#2228](https://github.com/poanetwork/blockscout/pull/2228) - favorites duplication issues, active radio issue
- [#2207](https://github.com/poanetwork/blockscout/pull/2207) - new 'download csv' button design
- [#2206](https://github.com/poanetwork/blockscout/pull/2206) - added styles for 'Download All Transactions as CSV' button
- [#2099](https://github.com/poanetwork/blockscout/pull/2099) - logs search input width
- [#2098](https://github.com/poanetwork/blockscout/pull/2098) - nav dropdown issue, logo size issue
- [#2082](https://github.com/poanetwork/blockscout/pull/2082) - dropdown styles, tooltip gap fix, 404 page added
- [#2077](https://github.com/poanetwork/blockscout/pull/2077) - ui issues
- [#2072](https://github.com/poanetwork/blockscout/pull/2072) - Fixed checkmarks not showing correctly in tabs.
- [#2066](https://github.com/poanetwork/blockscout/pull/2066) - fixed length of logs search input
- [#2056](https://github.com/poanetwork/blockscout/pull/2056) - log search form styles added
- [#2043](https://github.com/poanetwork/blockscout/pull/2043) - Fixed modal dialog width for 'verify other explorers'
- [#2025](https://github.com/poanetwork/blockscout/pull/2025) - Added a new color to display transactions' errors.
- [#2033](https://github.com/poanetwork/blockscout/pull/2033) - Header nav. dropdown active element color issue
- [#2019](https://github.com/poanetwork/blockscout/pull/2019) - Fixed the missing tx hashes.
- [#2020](https://github.com/poanetwork/blockscout/pull/2020) - Fixed a bug triggered when a second click to a selected tab caused the other tabs to hide.
- [#1944](https://github.com/poanetwork/blockscout/pull/1944) - fixed styles for token's dropdown.
- [#1926](https://github.com/poanetwork/blockscout/pull/1926) - status label alignment
- [#1849](https://github.com/poanetwork/blockscout/pull/1849) - Improve chains menu
- [#1868](https://github.com/poanetwork/blockscout/pull/1868) - fix: logs list endpoint performance
- [#1822](https://github.com/poanetwork/blockscout/pull/1822) - Fix style breaks in decompiled contract code view
- [#1885](https://github.com/poanetwork/blockscout/pull/1885) - highlight reserved words in decompiled code
- [#1896](https://github.com/poanetwork/blockscout/pull/1896) - re-query tokens in top nav automplete
- [#1905](https://github.com/poanetwork/blockscout/pull/1905) - fix reorgs, uncles pagination
- [#1904](https://github.com/poanetwork/blockscout/pull/1904) - fix `BLOCK_COUNT_CACHE_TTL` env var type
- [#1915](https://github.com/poanetwork/blockscout/pull/1915) - fallback to 2 latest evm versions
- [#1937](https://github.com/poanetwork/blockscout/pull/1937) - Check the presence of overlap[i] object before retrieving properties from it
- [#1960](https://github.com/poanetwork/blockscout/pull/1960) - do not remove bold text in decompiled contacts
- [#1966](https://github.com/poanetwork/blockscout/pull/1966) - fix: add fields for contract filter performance
- [#2017](https://github.com/poanetwork/blockscout/pull/2017) - fix: fix to/from filters on tx list pages
- [#2008](https://github.com/poanetwork/blockscout/pull/2008) - add new function clause for xDai network beneficiaries
- [#2009](https://github.com/poanetwork/blockscout/pull/2009) - addresses page improvements
- [#2027](https://github.com/poanetwork/blockscout/pull/2027) - fix: `BlocksTransactionsMismatch` ignoring blocks without transactions
- [#2062](https://github.com/poanetwork/blockscout/pull/2062) - fix: uniq by hash, instead of transaction
- [#2052](https://github.com/poanetwork/blockscout/pull/2052) - allow bytes32 for name and symbol
- [#2047](https://github.com/poanetwork/blockscout/pull/2047) - fix: show creating internal transactions
- [#2014](https://github.com/poanetwork/blockscout/pull/2014) - fix: use better queries for listLogs endpoint
- [#2027](https://github.com/poanetwork/blockscout/pull/2027) - fix: `BlocksTransactionsMismatch` ignoring blocks without transactions
- [#2070](https://github.com/poanetwork/blockscout/pull/2070) - reduce `max_concurrency` of `BlocksTransactionsMismatch` fetcher
- [#2083](https://github.com/poanetwork/blockscout/pull/2083) - allow total_difficuly to be nil
- [#2086](https://github.com/poanetwork/blockscout/pull/2086) - fix geth's staticcall without output

### Chore

- [#1900](https://github.com/poanetwork/blockscout/pull/1900) - SUPPORTED_CHAINS ENV var
- [#1958](https://github.com/poanetwork/blockscout/pull/1958) - Default value for release link env var
- [#1964](https://github.com/poanetwork/blockscout/pull/1964) - ALLOWED_EVM_VERSIONS env var
- [#1975](https://github.com/poanetwork/blockscout/pull/1975) - add log index to transaction view
- [#1988](https://github.com/poanetwork/blockscout/pull/1988) - Fix wrong parity tasks names in Circle CI
- [#2000](https://github.com/poanetwork/blockscout/pull/2000) - docker/Makefile: always set a container name
- [#2018](https://github.com/poanetwork/blockscout/pull/2018) - Use PORT env variable in dev config
- [#2055](https://github.com/poanetwork/blockscout/pull/2055) - Increase timeout for geth indexers
- [#2069](https://github.com/poanetwork/blockscout/pull/2069) - Docsify integration: static docs page generation

## 1.3.15-beta

### Features

- [#1857](https://github.com/poanetwork/blockscout/pull/1857) - Re-implement Geth JS internal transaction tracer in Elixir
- [#1989](https://github.com/poanetwork/blockscout/pull/1989) - fix: consolidate address w/ balance one at a time
- [#2002](https://github.com/poanetwork/blockscout/pull/2002) - Get estimated count of blocks when cache is empty

### Fixes

- [#1869](https://github.com/poanetwork/blockscout/pull/1869) - Fix output and gas extraction in JS tracer for Geth
- [#1992](https://github.com/poanetwork/blockscout/pull/1992) - fix: support https for wobserver polling
- [#2027](https://github.com/poanetwork/blockscout/pull/2027) - fix: `BlocksTransactionsMismatch` ignoring blocks without transactions


## 1.3.14-beta

- [#1812](https://github.com/poanetwork/blockscout/pull/1812) - add pagination to addresses page
- [#1920](https://github.com/poanetwork/blockscout/pull/1920) - fix: remove source code fields from list endpoint
- [#1876](https://github.com/poanetwork/blockscout/pull/1876) - async calculate a count of blocks

### Fixes

- [#1917](https://github.com/poanetwork/blockscout/pull/1917) - Force block refetch if transaction is re-collated in a different block

### Chore

- [#1892](https://github.com/poanetwork/blockscout/pull/1892) - Remove temporary worker modules

## 1.3.13-beta

### Features

- [#1933](https://github.com/poanetwork/blockscout/pull/1933) - add eth_BlockNumber json rpc method

### Fixes

- [#1875](https://github.com/poanetwork/blockscout/pull/1875) - fix: resolve false positive constructor arguments
- [#1881](https://github.com/poanetwork/blockscout/pull/1881) - fix: store solc versions locally for performance
- [#1898](https://github.com/poanetwork/blockscout/pull/1898) - check if the constructor has arguments before verifying constructor arguments

## 1.3.12-beta

Reverting of synchronous block counter, implemented in #1848

## 1.3.11-beta

### Features

- [#1815](https://github.com/poanetwork/blockscout/pull/1815) - Be able to search without prefix "0x"
- [#1813](https://github.com/poanetwork/blockscout/pull/1813) - Add total blocks counter to the main page
- [#1806](https://github.com/poanetwork/blockscout/pull/1806) - Verify contracts with a post request
- [#1848](https://github.com/poanetwork/blockscout/pull/1848) - Add cache for block counter

### Fixes

- [#1829](https://github.com/poanetwork/blockscout/pull/1829) - Handle nil quantities in block decoding routine
- [#1830](https://github.com/poanetwork/blockscout/pull/1830) - Make block size field nullable
- [#1840](https://github.com/poanetwork/blockscout/pull/1840) - Handle case when total supply is nil
- [#1838](https://github.com/poanetwork/blockscout/pull/1838) - Block counter calculates only consensus blocks

### Chore

- [#1814](https://github.com/poanetwork/blockscout/pull/1814) - Clear build artefacts script
- [#1837](https://github.com/poanetwork/blockscout/pull/1837) - Add -f flag to clear_build.sh script delete static folder

## 1.3.10-beta

### Features

- [#1739](https://github.com/poanetwork/blockscout/pull/1739) - highlight decompiled source code
- [#1696](https://github.com/poanetwork/blockscout/pull/1696) - full-text search by tokens
- [#1742](https://github.com/poanetwork/blockscout/pull/1742) - Support RSK
- [#1777](https://github.com/poanetwork/blockscout/pull/1777) - show ERC-20 token transfer info on transaction page
- [#1770](https://github.com/poanetwork/blockscout/pull/1770) - set a websocket keepalive from config
- [#1789](https://github.com/poanetwork/blockscout/pull/1789) - add ERC-721 info to transaction overview page
- [#1801](https://github.com/poanetwork/blockscout/pull/1801) - Staking pools fetching

### Fixes

 - [#1724](https://github.com/poanetwork/blockscout/pull/1724) - Remove internal tx and token balance fetching from realtime fetcher
 - [#1727](https://github.com/poanetwork/blockscout/pull/1727) - add logs pagination in rpc api
 - [#1740](https://github.com/poanetwork/blockscout/pull/1740) - fix empty block time
 - [#1743](https://github.com/poanetwork/blockscout/pull/1743) - sort decompiled smart contracts in lexicographical order
 - [#1756](https://github.com/poanetwork/blockscout/pull/1756) - add today's token balance from the previous value
 - [#1769](https://github.com/poanetwork/blockscout/pull/1769) - add timestamp to block overview
 - [#1768](https://github.com/poanetwork/blockscout/pull/1768) - fix first block parameter
 - [#1778](https://github.com/poanetwork/blockscout/pull/1778) - Make websocket optional for realtime fetcher
 - [#1790](https://github.com/poanetwork/blockscout/pull/1790) - fix constructor arguments verification
 - [#1793](https://github.com/poanetwork/blockscout/pull/1793) - fix top nav autocomplete
 - [#1795](https://github.com/poanetwork/blockscout/pull/1795) - fix line numbers for decompiled contracts
 - [#1803](https://github.com/poanetwork/blockscout/pull/1803) - use coinmarketcap for total_supply by default
 - [#1802](https://github.com/poanetwork/blockscout/pull/1802) - make coinmarketcap's number of pages configurable
 - [#1799](https://github.com/poanetwork/blockscout/pull/1799) - Use eth_getUncleByBlockHashAndIndex for uncle block fetching
 - [#1531](https://github.com/poanetwork/blockscout/pull/1531) - docker: fix dockerFile for secp256k1 building
 - [#1835](https://github.com/poanetwork/blockscout/pull/1835) - fix: ignore `pong` messages without error

### Chore

 - [#1804](https://github.com/poanetwork/blockscout/pull/1804) - (Chore) Divide chains by Mainnet/Testnet in menu
 - [#1783](https://github.com/poanetwork/blockscout/pull/1783) - Update README with the chains that use Blockscout
 - [#1780](https://github.com/poanetwork/blockscout/pull/1780) - Update link to the Github repo in the footer
 - [#1757](https://github.com/poanetwork/blockscout/pull/1757) - Change twitter acc link to official Blockscout acc twitter
 - [#1749](https://github.com/poanetwork/blockscout/pull/1749) - Replace the link in the footer with the official POA announcements tg channel link
 - [#1718](https://github.com/poanetwork/blockscout/pull/1718) - Flatten indexer module hierarchy and supervisor tree
 - [#1753](https://github.com/poanetwork/blockscout/pull/1753) - Add a check mark to decompiled contract tab
 - [#1744](https://github.com/poanetwork/blockscout/pull/1744) - remove `0x0..0` from tests
 - [#1763](https://github.com/poanetwork/blockscout/pull/1763) - Describe indexer structure and list existing fetchers
 - [#1800](https://github.com/poanetwork/blockscout/pull/1800) - Disable lazy logging check in Credo


## 1.3.9-beta

### Features

 - [#1662](https://github.com/poanetwork/blockscout/pull/1662) - allow specifying number of optimization runs
 - [#1654](https://github.com/poanetwork/blockscout/pull/1654) - add decompiled code tab
 - [#1661](https://github.com/poanetwork/blockscout/pull/1661) - try to compile smart contract with the latest evm version
 - [#1665](https://github.com/poanetwork/blockscout/pull/1665) - Add contract verification RPC endpoint.
 - [#1706](https://github.com/poanetwork/blockscout/pull/1706) - allow setting update interval for addresses with b

### Fixes

 - [#1669](https://github.com/poanetwork/blockscout/pull/1669) - do not fail if multiple matching tokens are found
 - [#1691](https://github.com/poanetwork/blockscout/pull/1691) - decrease token metadata update interval
 - [#1688](https://github.com/poanetwork/blockscout/pull/1688) - do not fail if failure reason is atom
 - [#1692](https://github.com/poanetwork/blockscout/pull/1692) - exclude decompiled smart contract from encoding
 - [#1684](https://github.com/poanetwork/blockscout/pull/1684) - Discard child block with parent_hash not matching hash of imported block
 - [#1699](https://github.com/poanetwork/blockscout/pull/1699) - use seconds as transaction cache period measure
 - [#1697](https://github.com/poanetwork/blockscout/pull/1697) - fix failing in rpc if balance is empty
 - [#1711](https://github.com/poanetwork/blockscout/pull/1711) - rescue failing repo in block number cache update
 - [#1712](https://github.com/poanetwork/blockscout/pull/1712) - do not set contract code from transaction input
 - [#1714](https://github.com/poanetwork/blockscout/pull/1714) - fix average block time calculation

### Chore

 - [#1693](https://github.com/poanetwork/blockscout/pull/1693) - Add a checklist to the PR template


## 1.3.8-beta

### Features

 - [#1611](https://github.com/poanetwork/blockscout/pull/1611) - allow setting the first indexing block
 - [#1596](https://github.com/poanetwork/blockscout/pull/1596) - add endpoint to create decompiled contracts
 - [#1634](https://github.com/poanetwork/blockscout/pull/1634) - add transaction count cache

### Fixes

 - [#1630](https://github.com/poanetwork/blockscout/pull/1630) - (Fix) colour for release link in the footer
 - [#1621](https://github.com/poanetwork/blockscout/pull/1621) - Modify query to fetch failed contract creations
 - [#1614](https://github.com/poanetwork/blockscout/pull/1614) - Do not fetch burn address token balance
 - [#1639](https://github.com/poanetwork/blockscout/pull/1614) - Optimize token holder count updates when importing address current balances
 - [#1643](https://github.com/poanetwork/blockscout/pull/1643) - Set internal_transactions_indexed_at for empty blocks
 - [#1647](https://github.com/poanetwork/blockscout/pull/1647) - Fix typo in view
 - [#1650](https://github.com/poanetwork/blockscout/pull/1650) - Add petersburg evm version to smart contract verifier
 - [#1657](https://github.com/poanetwork/blockscout/pull/1657) - Force consensus loss for parent block if its hash mismatches parent_hash

### Chore


## 1.3.7-beta

### Features

### Fixes

 - [#1615](https://github.com/poanetwork/blockscout/pull/1615) - Add more logging to code fixer process
 - [#1613](https://github.com/poanetwork/blockscout/pull/1613) - Fix USD fee value
 - [#1577](https://github.com/poanetwork/blockscout/pull/1577) - Add process to fix contract with code
 - [#1583](https://github.com/poanetwork/blockscout/pull/1583) - Chunk JSON-RPC batches in case connection times out

### Chore

 - [#1610](https://github.com/poanetwork/blockscout/pull/1610) - Add PIRL to Readme

## 1.3.6-beta

### Features

 - [#1589](https://github.com/poanetwork/blockscout/pull/1589) - RPC endpoint to list addresses
 - [#1567](https://github.com/poanetwork/blockscout/pull/1567) - Allow setting different configuration just for realtime fetcher
 - [#1562](https://github.com/poanetwork/blockscout/pull/1562) - Add incoming transactions count to contract view
 - [#1608](https://github.com/poanetwork/blockscout/pull/1608) - Add listcontracts RPC Endpoint

### Fixes

 - [#1595](https://github.com/poanetwork/blockscout/pull/1595) - Reduce block_rewards in the catchup fetcher
 - [#1590](https://github.com/poanetwork/blockscout/pull/1590) - Added guard for fetching blocks with invalid number
 - [#1588](https://github.com/poanetwork/blockscout/pull/1588) - Fix usd value on address page
 - [#1586](https://github.com/poanetwork/blockscout/pull/1586) - Exact timestamp display
 - [#1581](https://github.com/poanetwork/blockscout/pull/1581) - Consider `creates` param when fetching transactions
 - [#1559](https://github.com/poanetwork/blockscout/pull/1559) - Change v column type for Transactions table

### Chore

 - [#1579](https://github.com/poanetwork/blockscout/pull/1579) - Add SpringChain to the list of Additional Chains Utilizing BlockScout
 - [#1578](https://github.com/poanetwork/blockscout/pull/1578) - Refine contributing procedure
 - [#1572](https://github.com/poanetwork/blockscout/pull/1572) - Add option to disable block rewards in indexer config


## 1.3.5-beta

### Features

 - [#1560](https://github.com/poanetwork/blockscout/pull/1560) - Allow executing smart contract functions in arbitrarily sized batches
 - [#1543](https://github.com/poanetwork/blockscout/pull/1543) - Use trace_replayBlockTransactions API for faster tracing
 - [#1558](https://github.com/poanetwork/blockscout/pull/1558) - Allow searching by token symbol
 - [#1551](https://github.com/poanetwork/blockscout/pull/1551) Exact date and time for Transaction details page
 - [#1547](https://github.com/poanetwork/blockscout/pull/1547) - Verify smart contracts with evm versions
 - [#1540](https://github.com/poanetwork/blockscout/pull/1540) - Fetch ERC721 token balances if sender is '0x0..0'
 - [#1539](https://github.com/poanetwork/blockscout/pull/1539) - Add the link to release in the footer
 - [#1519](https://github.com/poanetwork/blockscout/pull/1519) - Create contract methods
 - [#1496](https://github.com/poanetwork/blockscout/pull/1496) - Remove dropped/replaced transactions in pending transactions list
 - [#1492](https://github.com/poanetwork/blockscout/pull/1492) - Disable usd value for an empty exchange rate
 - [#1466](https://github.com/poanetwork/blockscout/pull/1466) - Decoding candidates for unverified contracts

### Fixes
 - [#1545](https://github.com/poanetwork/blockscout/pull/1545) - Fix scheduling of latest block polling in Realtime Fetcher
 - [#1554](https://github.com/poanetwork/blockscout/pull/1554) - Encode integer parameters when calling smart contract functions
 - [#1537](https://github.com/poanetwork/blockscout/pull/1537) - Fix test that depended on date
 - [#1534](https://github.com/poanetwork/blockscout/pull/1534) - Render a nicer error when creator cannot be determined
 - [#1527](https://github.com/poanetwork/blockscout/pull/1527) - Add index to value_fetched_at
 - [#1518](https://github.com/poanetwork/blockscout/pull/1518) - Select only distinct failed transactions
 - [#1516](https://github.com/poanetwork/blockscout/pull/1516) - Fix coin balance params reducer for pending transaction
 - [#1511](https://github.com/poanetwork/blockscout/pull/1511) - Set correct log level for production
 - [#1510](https://github.com/poanetwork/blockscout/pull/1510) - Fix test that fails every 1st day of the month
 - [#1509](https://github.com/poanetwork/blockscout/pull/1509) - Add index to blocks' consensus
 - [#1508](https://github.com/poanetwork/blockscout/pull/1508) - Remove duplicated indexes
 - [#1505](https://github.com/poanetwork/blockscout/pull/1505) - Use https instead of ssh for absinthe libs
 - [#1501](https://github.com/poanetwork/blockscout/pull/1501) - Constructor_arguments must be type `text`
 - [#1498](https://github.com/poanetwork/blockscout/pull/1498) - Add index for created_contract_address_hash in transactions
 - [#1493](https://github.com/poanetwork/blockscout/pull/1493) - Do not do work in process initialization
 - [#1487](https://github.com/poanetwork/blockscout/pull/1487) - Limit geth sync to 128 blocks
 - [#1484](https://github.com/poanetwork/blockscout/pull/1484) - Allow decoding input as utf-8
 - [#1479](https://github.com/poanetwork/blockscout/pull/1479) - Remove smoothing from coin balance chart

### Chore
 - [https://github.com/poanetwork/blockscout/pull/1532](https://github.com/poanetwork/blockscout/pull/1532) - Upgrade elixir to 1.8.1
 - [https://github.com/poanetwork/blockscout/pull/1553](https://github.com/poanetwork/blockscout/pull/1553) - Dockerfile: remove 1.7.1 version pin FROM bitwalker/alpine-elixir-phoenix
 - [https://github.com/poanetwork/blockscout/pull/1465](https://github.com/poanetwork/blockscout/pull/1465) - Resolve lodash security alert<|MERGE_RESOLUTION|>--- conflicted
+++ resolved
@@ -1,11 +1,8 @@
 ## Current
 
 ### Features
-<<<<<<< HEAD
 - [#2433](https://github.com/poanetwork/blockscout/pull/2433) - Add a functionality to try Eth RPC methods in the documentation
-=======
 - [#2456](https://github.com/poanetwork/blockscout/pull/2456) - fetch pending transactions for geth
->>>>>>> cb79fa59
 
 ### Fixes
 - [#2459](https://github.com/poanetwork/blockscout/pull/2459) - fix top addresses query
