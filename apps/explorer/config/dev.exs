import Config

# Configure your database
config :explorer, Explorer.Repo,
  timeout: :timer.seconds(80),
  migration_lock: nil

# Configure API database
config :explorer, Explorer.Repo.Replica1, timeout: :timer.seconds(80)

# Configure Account database
config :explorer, Explorer.Repo.Account, timeout: :timer.seconds(80)

# Configure Polygon Edge database
config :explorer, Explorer.Repo.PolygonEdge, timeout: :timer.seconds(80)

<<<<<<< HEAD
# Configure Polygon zkEVM database
config :explorer, Explorer.Repo.PolygonZkevm, timeout: :timer.seconds(80)
=======
config :explorer, Explorer.Repo.RSK, timeout: :timer.seconds(80)
>>>>>>> 4369728c

config :explorer, Explorer.Tracer, env: "dev", disabled?: true

config :logger, :explorer,
  level: :debug,
  path: Path.absname("logs/dev/explorer.log")

config :logger, :reading_token_functions,
  level: :debug,
  path: Path.absname("logs/dev/explorer/tokens/reading_functions.log"),
  metadata_filter: [fetcher: :token_functions]

config :logger, :token_instances,
  level: :debug,
  path: Path.absname("logs/dev/explorer/tokens/token_instances.log"),
  metadata_filter: [fetcher: :token_instances]<|MERGE_RESOLUTION|>--- conflicted
+++ resolved
@@ -14,12 +14,10 @@
 # Configure Polygon Edge database
 config :explorer, Explorer.Repo.PolygonEdge, timeout: :timer.seconds(80)
 
-<<<<<<< HEAD
 # Configure Polygon zkEVM database
 config :explorer, Explorer.Repo.PolygonZkevm, timeout: :timer.seconds(80)
-=======
+
 config :explorer, Explorer.Repo.RSK, timeout: :timer.seconds(80)
->>>>>>> 4369728c
 
 config :explorer, Explorer.Tracer, env: "dev", disabled?: true
 
