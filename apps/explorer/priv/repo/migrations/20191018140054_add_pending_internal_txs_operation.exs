--- conflicted
+++ resolved
@@ -56,79 +56,6 @@
     """)
 
     execute("""
-<<<<<<< HEAD
-      DO $$
-      DECLARE
-          duplicates_count INTEGER := 0;
-          blocks_scanned INTEGER := 0;
-          int_txs_count INTEGER := 0;
-          temprow RECORD;
-      BEGIN
-          SELECT COUNT(*) INTO int_txs_count FROM internal_transactions;
-          IF int_txs_count > 10000 THEN
-
-            FOR temprow IN
-                SELECT block_hash FROM internal_transactions
-                GROUP BY block_hash, block_index HAVING COUNT(*) > 1
-            LOOP
-                duplicates_count := duplicates_count + 1;
-                RAISE NOTICE '% duplicates, blocks scanned %, block #%, block hash is %', duplicates_count, blocks_scanned, temprow.number , temprow.hash;
-
-                IF NOT EXISTS (
-                    SELECT 1 FROM pending_block_operations
-                    WHERE block_hash = temprow.block_hash
-                ) THEN
-                    INSERT INTO pending_block_operations
-                    (block_hash, inserted_at, updated_at, fetch_internal_transactions)
-                    SELECT b.hash, now(), now(), TRUE FROM blocks b
-                    WHERE b.hash = temprow.block_hash;
-                END IF;
-
-                DELETE FROM internal_transactions
-                WHERE block_hash = temprow.block_hash;
-
-                RAISE NOTICE 'DELETED';
-            END LOOP;
-
-          ELSE
-            FOR temprow IN SELECT number, hash FROM blocks LOOP
-              blocks_scanned := blocks_scanned + 1;
-              IF EXISTS (
-                  SELECT 1 FROM transactions WHERE block_hash = temprow.hash
-              ) THEN
-                  IF EXISTS (
-                      SELECT block_hash, block_index FROM internal_transactions
-                      WHERE block_hash = temprow.hash
-                      GROUP BY block_hash, block_index HAVING COUNT(*) > 1
-                  ) THEN
-                      duplicates_count := duplicates_count + 1;
-                      RAISE NOTICE '% duplicates, blocks scanned %, block #%, block hash is %', duplicates_count, blocks_scanned, temprow.number , temprow.hash;
-
-                      IF NOT EXISTS (
-                          SELECT 1 FROM pending_block_operations
-                          WHERE block_hash = temprow.hash
-                      ) THEN
-                          INSERT INTO pending_block_operations
-                          (block_hash, inserted_at, updated_at, fetch_internal_transactions)
-                          SELECT b.hash, now(), now(), TRUE FROM blocks b
-                          WHERE b.hash = temprow.hash;
-                      END IF;
-
-                      DELETE FROM internal_transactions
-                      WHERE block_hash = temprow.hash;
-
-                      RAISE NOTICE 'DELETED';
-                  END IF;
-              END IF;
-            END LOOP;
-          END IF;
-          RAISE NOTICE 'SCRIPT FINISHED';
-      END $$;
-    """)
-
-    execute("""
-=======
->>>>>>> b23cd4fd
     ALTER table internal_transactions
     DROP CONSTRAINT internal_transactions_pkey,
     ADD PRIMARY KEY (block_hash, block_index);
