defmodule Explorer.ReleaseTasks do
  @moduledoc """
  Release tasks used to migrate or generate seeds.
  """

  alias Ecto.Migrator

  @start_apps [
    :crypto,
    :ssl,
    :postgrex,
    :ecto,
    # If using Ecto 3.0 or higher
    :ecto_sql
  ]

  def repos do
    base_repos_list = [
      Explorer.Repo,
      Explorer.Repo.Account
    ]

    repos_list =
      case System.get_env("CHAIN_TYPE") do
<<<<<<< HEAD
        # credo:disable-for-next-line
        "polygon_edge" -> base_repos_list ++ [Explorer.Repo.PolygonEdge]
        # credo:disable-for-next-line
        "suave" -> base_repos_list ++ [Explorer.Repo.Suave]
=======
        "polygon_edge" -> [Explorer.Repo.PolygonEdge | base_repos_list]
        "suave" -> [Explorer.Repo.Suave | base_repos_list]
>>>>>>> 130f181e
        _ -> base_repos_list
      end

    Application.get_env(:explorer, :ecto_repos, repos_list)
  end

  def create_and_migrate do
    start_services()

    create()
    run_migrations()

    stop_services()
  end

  def create do
    Enum.each(repos(), &create_db_for/1)
  end

  def migrate(_argv) do
    start_services()

    run_migrations()

    stop_services()
  end

  def seed(_argv) do
    start_services()

    run_migrations()

    run_seeds()

    stop_services()
  end

  defp start_services do
    IO.puts("Starting dependencies..")
    # Start apps necessary for executing migrations
    Enum.each(@start_apps, &Application.ensure_all_started/1)

    # Start the Repo(s) for app
    IO.puts("Starting repos..")

    # Switch pool_size to 2 for ecto > 3.0
    Enum.each(repos(), & &1.start_link(pool_size: 2))
  end

  defp stop_services do
    IO.puts("Success!")
    :init.stop()
  end

  defp create_db_for(repo) do
    IO.puts("Create #{inspect(repo)} database if it doesn't exist")

    case repo.__adapter__.storage_up(repo.config) do
      :ok -> :ok
      {:error, :already_up} -> :ok
      {:error, term} -> {:error, term}
    end
  end

  defp run_migrations do
    Enum.each(repos(), &run_migrations_for/1)
  end

  defp run_migrations_for(repo) do
    app = Keyword.get(repo.config, :otp_app)
    IO.puts("Running migrations for #{app}")
    migrations_path = priv_path_for(repo, "migrations")
    Migrator.run(repo, migrations_path, :up, all: true)
  end

  defp run_seeds do
    Enum.each(repos(), &run_seeds_for/1)
  end

  # sobelow_skip ["RCE.CodeModule"]
  defp run_seeds_for(repo) do
    # Run the seed script if it exists
    seed_script = priv_path_for(repo, "seeds.exs")

    if File.exists?(seed_script) do
      IO.puts("Running seed script..")
      Code.eval_file(seed_script)
    end
  end

  defp priv_path_for(repo, filename) do
    app = Keyword.get(repo.config, :otp_app)

    repo_underscore =
      repo
      |> Module.split()
      |> List.last()
      |> Macro.underscore()

    priv_dir = "#{:code.priv_dir(app)}"

    Path.join([priv_dir, repo_underscore, filename])
  end
end<|MERGE_RESOLUTION|>--- conflicted
+++ resolved
@@ -22,15 +22,8 @@
 
     repos_list =
       case System.get_env("CHAIN_TYPE") do
-<<<<<<< HEAD
-        # credo:disable-for-next-line
-        "polygon_edge" -> base_repos_list ++ [Explorer.Repo.PolygonEdge]
-        # credo:disable-for-next-line
-        "suave" -> base_repos_list ++ [Explorer.Repo.Suave]
-=======
         "polygon_edge" -> [Explorer.Repo.PolygonEdge | base_repos_list]
         "suave" -> [Explorer.Repo.Suave | base_repos_list]
->>>>>>> 130f181e
         _ -> base_repos_list
       end
 
