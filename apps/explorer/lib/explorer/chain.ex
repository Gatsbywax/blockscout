defmodule Explorer.Chain do
  @moduledoc """
  The chain context.
  """

  import Ecto.Query,
    only: [
      dynamic: 1,
      dynamic: 2,
      from: 2,
      join: 4,
      join: 5,
      limit: 2,
      lock: 2,
      offset: 2,
      order_by: 2,
      order_by: 3,
      preload: 2,
      preload: 3,
      select: 2,
      select: 3,
      subquery: 1,
      union: 2,
      where: 2,
      where: 3
    ]

  import EthereumJSONRPC, only: [integer_to_quantity: 1, fetch_block_internal_transactions: 2]

  require Logger

  alias ABI.TypeDecoder
  alias Ecto.{Changeset, Multi}

  alias EthereumJSONRPC.Transaction, as: EthereumJSONRPCTransaction
  alias EthereumJSONRPC.Utility.RangesHelper

  alias Explorer.Account.WatchlistAddress

  alias Explorer.Counters.{LastFetchedCounter, TokenHoldersCounter, TokenTransfersCounter}

  alias Explorer.Chain

  alias Explorer.Chain.{
    Address,
    Address.CoinBalance,
    Address.CoinBalanceDaily,
    Address.CurrentTokenBalance,
    Address.TokenBalance,
    Block,
    CurrencyHelper,
    Data,
    DecompiledSmartContract,
    DenormalizationHelper,
    Hash,
    Import,
    InternalTransaction,
    Log,
    PendingBlockOperation,
    SmartContract,
    Token,
    Token.Instance,
    TokenTransfer,
    Transaction,
    Wei,
    Withdrawal
  }

  alias Explorer.Chain.Block.{EmissionReward, Reward}

  alias Explorer.Chain.Cache.{
    BlockNumber,
    Blocks,
    ContractsCounter,
    NewContractsCounter,
    NewVerifiedContractsCounter,
    Transactions,
    Uncles,
    VerifiedContractsCounter,
    WithdrawalsSum
  }

  alias Explorer.Chain.Cache.Block, as: BlockCache
  alias Explorer.Chain.Cache.PendingBlockOperation, as: PendingBlockOperationCache
  alias Explorer.Chain.Fetcher.{CheckBytecodeMatchingOnDemand, LookUpSmartContractSourcesOnDemand}
  alias Explorer.Chain.Import.Runner
  alias Explorer.Chain.InternalTransaction.{CallType, Type}
  alias Explorer.Chain.SmartContract.Proxy.EIP1167

  alias Explorer.Market.MarketHistoryCache
  alias Explorer.{PagingOptions, Repo}

  alias Dataloader.Ecto, as: DataloaderEcto

  @default_paging_options %PagingOptions{page_size: 50}

  @token_transfers_per_transaction_preview 10
  @token_transfers_necessity_by_association %{
    [from_address: :smart_contract] => :optional,
    [to_address: :smart_contract] => :optional,
    [from_address: :names] => :optional,
    [to_address: :names] => :optional,
    token: :optional
  }

  @method_name_to_id_map %{
    "approve" => "095ea7b3",
    "transfer" => "a9059cbb",
    "multicall" => "5ae401dc",
    "mint" => "40c10f19",
    "commit" => "f14fcbc8"
  }

  @revert_msg_prefix_1 "Revert: "
  @revert_msg_prefix_2 "revert: "
  @revert_msg_prefix_3 "reverted "
  @revert_msg_prefix_4 "Reverted "
  # Geth-like node
  @revert_msg_prefix_5 "execution reverted: "
  # keccak256("Error(string)")
  @revert_error_method_id "08c379a0"

  @limit_showing_transactions 10_000
  @default_page_size 50

  @typedoc """
  The name of an association on the `t:Ecto.Schema.t/0`
  """
  @type association :: atom()

  @typedoc """
  The max `t:Explorer.Chain.Block.block_number/0` for `consensus` `true` `t:Explorer.Chain.Block.t/0`s.
  """
  @type block_height :: Block.block_number()

  @typedoc """
  Event type where data is broadcasted whenever data is inserted from chain indexing.
  """
  @type chain_event ::
          :addresses
          | :address_coin_balances
          | :blocks
          | :block_rewards
          | :exchange_rate
          | :internal_transactions
          | :logs
          | :transactions
          | :token_transfers

  @type direction :: :from | :to

  @typedoc """
   * `:optional` - the association is optional and only needs to be loaded if available
   * `:required` - the association is required and MUST be loaded.  If it is not available, then the parent struct
     SHOULD NOT be returned.
  """
  @type necessity :: :optional | :required

  @typedoc """
  The `t:necessity/0` of each association that should be loaded
  """
  @type necessity_by_association :: %{association => necessity}

  @type necessity_by_association_option :: {:necessity_by_association, necessity_by_association}
  @type paging_options :: {:paging_options, PagingOptions.t()}
  @typep balance_by_day :: %{date: String.t(), value: Wei.t()}
  @type api? :: {:api?, true | false}

  @doc """
  `t:Explorer.Chain.InternalTransaction/0`s from the address with the given `hash`.

  This function excludes any internal transactions in the results where the
  internal transaction has no siblings within the parent transaction.

  ## Options

    * `:direction` - if specified, will filter internal transactions by address type. If `:to` is specified, only
      internal transactions where the "to" address matches will be returned. Likewise, if `:from` is specified, only
      internal transactions where the "from" address matches will be returned. If `:direction` is omitted, internal
      transactions either to or from the address will be returned.
    * `:necessity_by_association` - use to load `t:association/0` as `:required` or `:optional`. If an association is
      `:required`, and the `t:Explorer.Chain.InternalTransaction.t/0` has no associated record for that association,
      then the `t:Explorer.Chain.InternalTransaction.t/0` will not be included in the page `entries`.
    * `:paging_options` - a `t:Explorer.PagingOptions.t/0` used to specify the `:page_size` and
      `:key` (a tuple of the lowest/oldest `{block_number, transaction_index, index}`) and. Results will be the internal
      transactions older than the `block_number`, `transaction index`, and `index` that are passed.

  """
  @spec address_to_internal_transactions(Hash.Address.t(), [paging_options | necessity_by_association_option]) :: [
          InternalTransaction.t()
        ]
  def address_to_internal_transactions(hash, options \\ []) do
    necessity_by_association = Keyword.get(options, :necessity_by_association, %{})
    direction = Keyword.get(options, :direction)

    from_block = from_block(options)
    to_block = to_block(options)

    paging_options = Keyword.get(options, :paging_options, @default_paging_options)

    if direction == nil || direction == "" do
      query_to_address_hash_wrapped =
        InternalTransaction
        |> InternalTransaction.where_nonpending_block()
        |> InternalTransaction.where_address_fields_match(hash, :to_address_hash)
        |> where_block_number_in_period(from_block, to_block)
        |> common_where_limit_order(paging_options)
        |> wrapped_union_subquery()

      query_from_address_hash_wrapped =
        InternalTransaction
        |> InternalTransaction.where_nonpending_block()
        |> InternalTransaction.where_address_fields_match(hash, :from_address_hash)
        |> where_block_number_in_period(from_block, to_block)
        |> common_where_limit_order(paging_options)
        |> wrapped_union_subquery()

      query_created_contract_address_hash_wrapped =
        InternalTransaction
        |> InternalTransaction.where_nonpending_block()
        |> InternalTransaction.where_address_fields_match(hash, :created_contract_address_hash)
        |> where_block_number_in_period(from_block, to_block)
        |> common_where_limit_order(paging_options)
        |> wrapped_union_subquery()

      query_to_address_hash_wrapped
      |> union(^query_from_address_hash_wrapped)
      |> union(^query_created_contract_address_hash_wrapped)
      |> wrapped_union_subquery()
      |> common_where_limit_order(paging_options)
      |> preload(:block)
      |> join_associations(necessity_by_association)
      |> select_repo(options).all()
    else
      InternalTransaction
      |> InternalTransaction.where_nonpending_block()
      |> InternalTransaction.where_address_fields_match(hash, direction)
      |> where_block_number_in_period(from_block, to_block)
      |> common_where_limit_order(paging_options)
      |> preload(:block)
      |> join_associations(necessity_by_association)
      |> select_repo(options).all()
    end
  end

  def wrapped_union_subquery(query) do
    from(
      q in subquery(query),
      select: q
    )
  end

  defp common_where_limit_order(query, paging_options) do
    query
    |> InternalTransaction.where_is_different_from_parent_transaction()
    |> page_internal_transaction(paging_options, %{index_int_tx_desc_order: true})
    |> limit(^paging_options.page_size)
    |> order_by(
      [it],
      desc: it.block_number,
      desc: it.transaction_index,
      desc: it.index
    )
  end

  def address_hashes_to_mined_transactions_without_rewards(address_hashes, options) do
    paging_options = Keyword.get(options, :paging_options, @default_paging_options)

    address_hashes
    |> address_hashes_to_mined_transactions_tasks(options)
    |> Transaction.wait_for_address_transactions()
    |> Enum.sort_by(&{&1.block_number, &1.index}, &>=/2)
    |> Enum.dedup_by(& &1.hash)
    |> Enum.take(paging_options.page_size)
  end

  defp address_hashes_to_mined_transactions_tasks(address_hashes, options) do
    direction = Keyword.get(options, :direction)
    necessity_by_association = Keyword.get(options, :necessity_by_association, %{})

    options
    |> Transaction.address_to_transactions_tasks_query(true)
    |> Transaction.not_pending_transactions()
    |> join_associations(necessity_by_association)
    |> Transaction.put_has_token_transfers_to_tx(false)
    |> Transaction.matching_address_queries_list(direction, address_hashes)
    |> Enum.map(fn query -> Task.async(fn -> select_repo(options).all(query) end) end)
  end

  @spec address_hash_to_token_transfers(Hash.Address.t(), Keyword.t()) :: [Transaction.t()]
  def address_hash_to_token_transfers(address_hash, options \\ []) do
    paging_options = Keyword.get(options, :paging_options, @default_paging_options)
    direction = Keyword.get(options, :direction)

    direction
    |> Transaction.transactions_with_token_transfers_direction(address_hash)
    |> Transaction.preload_token_transfers(address_hash)
    |> Transaction.handle_paging_options(paging_options)
    |> Repo.all()
  end

  @spec address_hash_to_token_transfers_new(Hash.Address.t() | String.t(), Keyword.t()) :: [TokenTransfer.t()]
  def address_hash_to_token_transfers_new(address_hash, options \\ []) do
    paging_options = Keyword.get(options, :paging_options, @default_paging_options)
    direction = Keyword.get(options, :direction)
    filters = Keyword.get(options, :token_type)
    necessity_by_association = Keyword.get(options, :necessity_by_association)

    direction
    |> TokenTransfer.token_transfers_by_address_hash(address_hash, filters)
    |> join_associations(necessity_by_association)
    |> TokenTransfer.handle_paging_options(paging_options)
    |> select_repo(options).all()
  end

  @spec address_hash_to_token_transfers_by_token_address_hash(
          Hash.Address.t() | String.t(),
          Hash.Address.t() | String.t(),
          Keyword.t()
        ) :: [TokenTransfer.t()]
  def address_hash_to_token_transfers_by_token_address_hash(address_hash, token_address_hash, options \\ []) do
    paging_options = Keyword.get(options, :paging_options, @default_paging_options)

    necessity_by_association = Keyword.get(options, :necessity_by_association)

    address_hash
    |> TokenTransfer.token_transfers_by_address_hash_and_token_address_hash(token_address_hash)
    |> join_associations(necessity_by_association)
    |> TokenTransfer.handle_paging_options(paging_options)
    |> select_repo(options).all()
  end

  @spec address_hash_to_withdrawals(
          Hash.Address.t(),
          [paging_options | necessity_by_association_option]
        ) :: [Withdrawal.t()]
  def address_hash_to_withdrawals(address_hash, options \\ []) when is_list(options) do
    paging_options = Keyword.get(options, :paging_options, @default_paging_options)
    necessity_by_association = Keyword.get(options, :necessity_by_association, %{})

    address_hash
    |> Withdrawal.address_hash_to_withdrawals_query()
    |> join_associations(necessity_by_association)
    |> handle_withdrawals_paging_options(paging_options)
    |> select_repo(options).all()
  end

  @spec address_to_logs(Hash.Address.t(), Keyword.t()) :: [Log.t()]
  def address_to_logs(address_hash, csv_export?, options \\ []) when is_list(options) do
    paging_options = Keyword.get(options, :paging_options) || %PagingOptions{page_size: 50}

    from_block = from_block(options)
    to_block = to_block(options)

    base =
      if DenormalizationHelper.denormalization_finished?() do
        from(log in Log,
          order_by: [desc: log.block_number, desc: log.index],
          where: log.address_hash == ^address_hash,
          limit: ^paging_options.page_size,
          select: log,
          inner_join: transaction in assoc(log, :transaction),
          where: transaction.block_consensus == true
        )
      else
        from(log in Log,
          order_by: [desc: log.block_number, desc: log.index],
          where: log.address_hash == ^address_hash,
          limit: ^paging_options.page_size,
          select: log,
          inner_join: block in Block,
          on: block.hash == log.block_hash,
          where: block.consensus == true
        )
      end

    preloaded_query =
      if csv_export? do
        base
      else
        base
        |> preload(transaction: [:to_address, :from_address])
      end

    preloaded_query
    |> page_logs(paging_options)
    |> filter_topic(Keyword.get(options, :topic))
    |> where_block_number_in_period(from_block, to_block)
    |> select_repo(options).all()
    |> Enum.take(paging_options.page_size)
  end

  defp filter_topic(base_query, nil), do: base_query

  defp filter_topic(base_query, ""), do: base_query

  defp filter_topic(base_query, topic) do
    from(log in base_query,
      where:
        log.first_topic == ^topic or log.second_topic == ^topic or log.third_topic == ^topic or
          log.fourth_topic == ^topic
    )
  end

  def where_block_number_in_period(base_query, from_block, to_block) when is_nil(from_block) and not is_nil(to_block) do
    from(q in base_query,
      where: q.block_number <= ^to_block
    )
  end

  def where_block_number_in_period(base_query, from_block, to_block) when not is_nil(from_block) and is_nil(to_block) do
    from(q in base_query,
      where: q.block_number > ^from_block
    )
  end

  def where_block_number_in_period(base_query, from_block, to_block) when is_nil(from_block) and is_nil(to_block) do
    base_query
  end

  def where_block_number_in_period(base_query, from_block, to_block) do
    from(q in base_query,
      where: q.block_number > ^from_block and q.block_number <= ^to_block
    )
  end

  @doc """
  Finds all `t:Explorer.Chain.Transaction.t/0`s given the address_hash and the token contract
  address hash.

  ## Options

    * `:paging_options` - a `t:Explorer.PagingOptions.t/0` used to specify the `:page_size` and
      `:key` (in the form of `%{"inserted_at" => inserted_at}`). Results will be the transactions
      older than the `index` that are passed.
  """
  @spec address_to_transactions_with_token_transfers(Hash.t(), Hash.t(), [paging_options]) :: [Transaction.t()]
  def address_to_transactions_with_token_transfers(address_hash, token_hash, options \\ []) do
    paging_options = Keyword.get(options, :paging_options, @default_paging_options)

    address_hash
    |> Transaction.transactions_with_token_transfers(token_hash)
    |> Transaction.preload_token_transfers(address_hash)
    |> Transaction.handle_paging_options(paging_options)
    |> Repo.all()
  end

  @doc """
  The `t:Explorer.Chain.Address.t/0` `balance` in `unit`.
  """
  @spec balance(Address.t(), :wei) :: Wei.wei() | nil
  @spec balance(Address.t(), :gwei) :: Wei.gwei() | nil
  @spec balance(Address.t(), :ether) :: Wei.ether() | nil
  def balance(%Address{fetched_coin_balance: balance}, unit) do
    case balance do
      nil -> nil
      _ -> Wei.to(balance, unit)
    end
  end

  @doc """
  The number of `t:Explorer.Chain.Block.t/0`.

      iex> insert_list(2, :block)
      iex> Explorer.Chain.block_count()
      2

  When there are no `t:Explorer.Chain.Block.t/0`.

      iex> Explorer.Chain.block_count()
      0

  """
  def block_count do
    Repo.aggregate(Block, :count, :hash)
  end

  @doc """
  Reward for mining a block.

  The block reward is the sum of the following:

  * Sum of the transaction fees (gas_used * gas_price) for the block
  * A static reward for miner (this value may change during the life of the chain)
  * The reward for uncle blocks (1/32 * static_reward * number_of_uncles)

  *NOTE*

  Uncles are not currently accounted for.
  """
  @spec block_reward(Block.block_number()) :: Wei.t()
  def block_reward(block_number) do
    block_hash =
      Block
      |> where([block], block.number == ^block_number and block.consensus == true)
      |> select([block], block.hash)
      |> Repo.one!()

    case Repo.one!(
           from(reward in Reward,
             where: reward.block_hash == ^block_hash,
             select: %Wei{
               value: coalesce(sum(reward.reward), 0)
             }
           )
         ) do
      %Wei{
        value: %Decimal{coef: 0}
      } ->
        Repo.one!(
          from(block in Block,
            left_join: transaction in assoc(block, :transactions),
            inner_join: emission_reward in EmissionReward,
            on: fragment("? <@ ?", block.number, emission_reward.block_range),
            where: block.number == ^block_number and block.consensus == true,
            group_by: [emission_reward.reward, block.hash],
            select: %Wei{
              value: coalesce(sum(transaction.gas_used * transaction.gas_price), 0) + emission_reward.reward
            }
          )
        )

      other_value ->
        other_value
    end
  end

  @doc """
  The `t:Explorer.Chain.Wei.t/0` paid to the miners of the `t:Explorer.Chain.Block.t/0`s with `hash`
  `Explorer.Chain.Hash.Full.t/0` by the signers of the transactions in those blocks to cover the gas fee
  (`gas_used * gas_price`).
  """
  @spec gas_payment_by_block_hash([Hash.Full.t()]) :: %{Hash.Full.t() => Wei.t()}
  def gas_payment_by_block_hash(block_hashes) when is_list(block_hashes) do
    query =
<<<<<<< HEAD
      from(
        transaction in Transaction,
        where: transaction.block_hash in ^block_hashes and transaction.block_consensus == true,
        group_by: transaction.block_hash,
        select: {transaction.block_hash, %Wei{value: coalesce(sum(transaction.gas_used * transaction.gas_price), 0)}}
      )

    query
    |> Repo.all()
    |> (&if(Enum.count(&1) > 0,
          do: &1,
          else: Enum.zip([block_hashes, for(_ <- 1..Enum.count(block_hashes), do: %Wei{value: Decimal.new(0)})])
        )).()
    |> Enum.into(%{})
=======
      if DenormalizationHelper.denormalization_finished?() do
        from(
          transaction in Transaction,
          where: transaction.block_hash in ^block_hashes and transaction.block_consensus == true,
          group_by: transaction.block_hash,
          select: {transaction.block_hash, %Wei{value: coalesce(sum(transaction.gas_used * transaction.gas_price), 0)}}
        )
      else
        from(
          block in Block,
          left_join: transaction in assoc(block, :transactions),
          where: block.hash in ^block_hashes and block.consensus == true,
          group_by: block.hash,
          select: {block.hash, %Wei{value: coalesce(sum(transaction.gas_used * transaction.gas_price), 0)}}
        )
      end

    initial_gas_payments =
      block_hashes
      |> Enum.map(&{&1, %Wei{value: Decimal.new(0)}})
      |> Enum.into(%{})

    existing_data =
      query
      |> Repo.all()
      |> Enum.into(%{})

    Map.merge(initial_gas_payments, existing_data)
>>>>>>> ce735c12
  end

  def timestamp_by_block_hash(block_hashes) when is_list(block_hashes) do
    query =
      from(
        block in Block,
        where: block.hash in ^block_hashes and block.consensus == true,
        group_by: block.hash,
        select: {block.hash, block.timestamp}
      )

    query
    |> Repo.all()
    |> Enum.into(%{})
  end

  @doc """
  Finds all `t:Explorer.Chain.Transaction.t/0`s in the `t:Explorer.Chain.Block.t/0`.

  ## Options

    * `:necessity_by_association` - use to load `t:association/0` as `:required` or `:optional`.  If an association is
      `:required`, and the `t:Explorer.Chain.Transaction.t/0` has no associated record for that association, then the
      `t:Explorer.Chain.Transaction.t/0` will not be included in the page `entries`.
    * `:paging_options` - a `t:Explorer.PagingOptions.t/0` used to specify the `:page_size` and
      `:key` (a tuple of the lowest/oldest `{index}`) and. Results will be the transactions older than
      the `index` that are passed.
  """
  @spec block_to_transactions(Hash.Full.t(), [paging_options | necessity_by_association_option | api?()], true | false) ::
          [
            Transaction.t()
          ]
  def block_to_transactions(block_hash, options \\ [], old_ui? \\ true) when is_list(options) do
    necessity_by_association = Keyword.get(options, :necessity_by_association, %{})

    options
    |> Keyword.get(:paging_options, @default_paging_options)
    |> fetch_transactions_in_ascending_order_by_index()
    |> join(:inner, [transaction], block in assoc(transaction, :block))
    |> where([_, block], block.hash == ^block_hash)
    |> join_associations(necessity_by_association)
    |> Transaction.put_has_token_transfers_to_tx(old_ui?)
    |> (&if(old_ui?, do: preload(&1, [{:token_transfers, [:token, :from_address, :to_address]}]), else: &1)).()
    |> select_repo(options).all()
    |> (&if(old_ui?,
          do: &1,
          else:
            Enum.map(&1, fn tx -> preload_token_transfers(tx, @token_transfers_necessity_by_association, options) end)
        )).()
  end

  @spec execution_node_to_transactions(Hash.Address.t(), [paging_options | necessity_by_association_option | api?()]) ::
          [Transaction.t()]
  def execution_node_to_transactions(execution_node_hash, options \\ []) when is_list(options) do
    necessity_by_association = Keyword.get(options, :necessity_by_association, %{})

    options
    |> Keyword.get(:paging_options, @default_paging_options)
    |> fetch_transactions_in_descending_order_by_block_and_index()
    |> where(execution_node_hash: ^execution_node_hash)
    |> join_associations(necessity_by_association)
    |> Transaction.put_has_token_transfers_to_tx(false)
    |> (& &1).()
    |> select_repo(options).all()
    |> (&Enum.map(&1, fn tx -> preload_token_transfers(tx, @token_transfers_necessity_by_association, options) end)).()
  end

  @spec block_to_withdrawals(
          Hash.Full.t(),
          [paging_options | necessity_by_association_option]
        ) :: [Withdrawal.t()]
  def block_to_withdrawals(block_hash, options \\ []) when is_list(options) do
    paging_options = Keyword.get(options, :paging_options, @default_paging_options)
    necessity_by_association = Keyword.get(options, :necessity_by_association, %{})

    block_hash
    |> Withdrawal.block_hash_to_withdrawals_query()
    |> join_associations(necessity_by_association)
    |> handle_withdrawals_paging_options(paging_options)
    |> select_repo(options).all()
  end

  @doc """
  Finds sum of gas_used for new (EIP-1559) txs belongs to block
  """
  @spec block_to_gas_used_by_1559_txs(Hash.Full.t()) :: non_neg_integer()
  def block_to_gas_used_by_1559_txs(block_hash) do
    query =
      from(
        tx in Transaction,
        where: tx.block_hash == ^block_hash,
        select: sum(tx.gas_used)
      )

    result = Repo.one(query)
    if result, do: result, else: 0
  end

  @doc """
  Finds sum of priority fee for new (EIP-1559) txs belongs to block
  """
  @spec block_to_priority_fee_of_1559_txs(Hash.Full.t()) :: Decimal.t()
  def block_to_priority_fee_of_1559_txs(block_hash) do
    block = Repo.get_by(Block, hash: block_hash)

    case block.base_fee_per_gas do
      %Wei{value: base_fee_per_gas} ->
        query =
          from(
            tx in Transaction,
            where: tx.block_hash == ^block_hash,
            select:
              sum(
                fragment(
                  "CASE
                    WHEN COALESCE(?,?) = 0 THEN 0
                    WHEN COALESCE(?,?) - ? < COALESCE(?,?) THEN (COALESCE(?,?) - ?) * ?
                    ELSE COALESCE(?,?) * ? END",
                  tx.max_fee_per_gas,
                  tx.gas_price,
                  tx.max_fee_per_gas,
                  tx.gas_price,
                  ^base_fee_per_gas,
                  tx.max_priority_fee_per_gas,
                  tx.gas_price,
                  tx.max_fee_per_gas,
                  tx.gas_price,
                  ^base_fee_per_gas,
                  tx.gas_used,
                  tx.max_priority_fee_per_gas,
                  tx.gas_price,
                  tx.gas_used
                )
              )
          )

        result = Repo.one(query)
        if result, do: result, else: 0

      _ ->
        0
    end
  end

  @doc """
  Counts the number of `t:Explorer.Chain.Transaction.t/0` in the `block`.
  """
  @spec block_to_transaction_count(Hash.Full.t()) :: non_neg_integer()
  def block_to_transaction_count(block_hash) do
    query =
      from(
        transaction in Transaction,
        where: transaction.block_hash == ^block_hash
      )

    Repo.aggregate(query, :count, :hash)
  end

  @spec check_if_withdrawals_in_block(Hash.Full.t()) :: boolean()
  def check_if_withdrawals_in_block(block_hash, options \\ []) do
    block_hash
    |> Withdrawal.block_hash_to_withdrawals_unordered_query()
    |> select_repo(options).exists?()
  end

  @doc """
  How many blocks have confirmed `block` based on the current `max_block_number`

  A consensus block's number of confirmations is the difference between its number and the current block height + 1.

      iex> block = insert(:block, number: 1)
      iex> Explorer.Chain.confirmations(block, block_height: 2)
      {:ok, 2}

  The newest block at the block height has 1 confirmation.

      iex> block = insert(:block, number: 1)
      iex> Explorer.Chain.confirmations(block, block_height: 1)
      {:ok, 1}

  A non-consensus block has no confirmations and is orphaned even if there are child blocks of it on an orphaned chain.

      iex> parent_block = insert(:block, consensus: false, number: 1)
      iex> insert(
      ...>   :block,
      ...>   parent_hash: parent_block.hash,
      ...>   consensus: false,
      ...>   number: parent_block.number + 1
      ...> )
      iex> Explorer.Chain.confirmations(parent_block, block_height: 3)
      {:error, :non_consensus}

  If you calculate the block height and then get a newer block, the confirmations will be `0` instead of negative.

      iex> block = insert(:block, number: 1)
      iex> Explorer.Chain.confirmations(block, block_height: 0)
      {:ok, 1}
  """
  @spec confirmations(Block.t() | nil, [{:block_height, block_height()}]) ::
          {:ok, non_neg_integer()} | {:error, :non_consensus | :pending}

  def confirmations(%Block{consensus: true, number: number}, named_arguments) when is_list(named_arguments) do
    max_consensus_block_number = Keyword.fetch!(named_arguments, :block_height)

    {:ok, max(1 + max_consensus_block_number - number, 1)}
  end

  def confirmations(%Block{consensus: false}, _), do: {:error, :non_consensus}

  def confirmations(nil, _), do: {:error, :pending}

  @doc """
  Creates an address.

      iex> {:ok, %Explorer.Chain.Address{hash: hash}} = Explorer.Chain.create_address(
      ...>   %{hash: "0xa94f5374fce5edbc8e2a8697c15331677e6ebf0b"}
      ...> )
      ...> to_string(hash)
      "0xa94f5374fce5edbc8e2a8697c15331677e6ebf0b"

  A `String.t/0` value for `Explorer.Chain.Address.t/0` `hash` must have 40 hexadecimal characters after the `0x` prefix
  to prevent short- and long-hash transcription errors.

      iex> {:error, %Ecto.Changeset{errors: errors}} = Explorer.Chain.create_address(
      ...>   %{hash: "0xa94f5374fce5edbc8e2a8697c15331677e6ebf0"}
      ...> )
      ...> errors
      [hash: {"is invalid", [type: Explorer.Chain.Hash.Address, validation: :cast]}]
      iex> {:error, %Ecto.Changeset{errors: errors}} = Explorer.Chain.create_address(
      ...>   %{hash: "0xa94f5374fce5edbc8e2a8697c15331677e6ebf0ba"}
      ...> )
      ...> errors
      [hash: {"is invalid", [type: Explorer.Chain.Hash.Address, validation: :cast]}]

  """
  @spec create_address(map()) :: {:ok, Address.t()} | {:error, Ecto.Changeset.t()}
  def create_address(attrs \\ %{}) do
    %Address{}
    |> Address.changeset(attrs)
    |> Repo.insert()
  end

  @doc """
  Creates a decompiled smart contract.
  """

  @spec create_decompiled_smart_contract(map()) :: {:ok, Address.t()} | {:error, Ecto.Changeset.t()}
  def create_decompiled_smart_contract(attrs) do
    changeset = DecompiledSmartContract.changeset(%DecompiledSmartContract{}, attrs)

    # Enforce ShareLocks tables order (see docs: sharelocks.md)
    Multi.new()
    |> Multi.run(:set_address_decompiled, fn repo, _ ->
      set_address_decompiled(repo, Changeset.get_field(changeset, :address_hash))
    end)
    |> Multi.insert(:decompiled_smart_contract, changeset,
      on_conflict: :replace_all,
      conflict_target: [:decompiler_version, :address_hash]
    )
    |> Repo.transaction()
    |> case do
      {:ok, %{decompiled_smart_contract: decompiled_smart_contract}} -> {:ok, decompiled_smart_contract}
      {:error, _, error_value, _} -> {:error, error_value}
    end
  end

  defp set_address_decompiled(repo, address_hash) do
    query =
      from(
        address in Address,
        where: address.hash == ^address_hash
      )

    case repo.update_all(query, set: [decompiled: true]) do
      {1, _} -> {:ok, []}
      _ -> {:error, "There was an error annotating that the address has been decompiled."}
    end
  end

  @spec verified_contracts_top(non_neg_integer()) :: [Hash.Address.t()]
  def verified_contracts_top(limit) do
    query =
      from(contract in SmartContract,
        inner_join: address in Address,
        on: contract.address_hash == address.hash,
        order_by: [desc: address.transactions_count],
        limit: ^limit,
        select: contract.address_hash
      )

    Repo.all(query)
  end

  @doc """
  Converts the `Explorer.Chain.Data.t:t/0` to `iodata` representation that can be written to users efficiently.

      iex> %Explorer.Chain.Data{
      ...>   bytes: <<>>
      ...> } |>
      ...> Explorer.Chain.data_to_iodata() |>
      ...> IO.iodata_to_binary()
      "0x"
      iex> %Explorer.Chain.Data{
      ...>   bytes: <<0, 0, 0, 0, 0, 0, 0, 0, 0, 0, 0, 0, 134, 45, 103, 203, 7,
      ...>     115, 238, 63, 140, 231, 234, 137, 179, 40, 255, 234, 134, 26,
      ...>     179, 239>>
      ...> } |>
      ...> Explorer.Chain.data_to_iodata() |>
      ...> IO.iodata_to_binary()
      "0x000000000000000000000000862d67cb0773ee3f8ce7ea89b328ffea861ab3ef"

  """
  @spec data_to_iodata(Data.t()) :: iodata()
  def data_to_iodata(data) do
    Data.to_iodata(data)
  end

  @doc """
  The fee a `transaction` paid for the `t:Explorer.Transaction.t/0` `gas`

  If the transaction is pending, then the fee will be a range of `unit`

      iex> Explorer.Chain.fee(
      ...>   %Explorer.Chain.Transaction{
      ...>     gas: Decimal.new(3),
      ...>     gas_price: %Explorer.Chain.Wei{value: Decimal.new(2)},
      ...>     gas_used: nil
      ...>   },
      ...>   :wei
      ...> )
      {:maximum, Decimal.new(6)}

  If the transaction has been confirmed in block, then the fee will be the actual fee paid in `unit` for the `gas_used`
  in the `transaction`.

      iex> Explorer.Chain.fee(
      ...>   %Explorer.Chain.Transaction{
      ...>     gas: Decimal.new(3),
      ...>     gas_price: %Explorer.Chain.Wei{value: Decimal.new(2)},
      ...>     gas_used: Decimal.new(2)
      ...>   },
      ...>   :wei
      ...> )
      {:actual, Decimal.new(4)}

  """
  @spec fee(Transaction.t(), :ether | :gwei | :wei) :: {:maximum, Decimal.t()} | {:actual, Decimal.t() | nil}
  def fee(%Transaction{gas: _gas, gas_price: nil, gas_used: nil}, _unit), do: {:maximum, nil}

  def fee(%Transaction{gas: gas, gas_price: gas_price, gas_used: nil}, unit) do
    fee =
      gas_price
      |> Wei.to(unit)
      |> Decimal.mult(gas)

    {:maximum, fee}
  end

  def fee(%Transaction{gas_price: nil, gas_used: _gas_used}, _unit), do: {:actual, nil}

  def fee(%Transaction{gas_price: gas_price, gas_used: gas_used}, unit) do
    fee =
      gas_price
      |> Wei.to(unit)
      |> Decimal.mult(gas_used)

    {:actual, fee}
  end

  @doc """
  Checks to see if the chain is down indexing based on the transaction from the
  oldest block and the pending operation
  """
  @spec finished_indexing_internal_transactions?([api?]) :: boolean()
  def finished_indexing_internal_transactions?(options \\ []) do
    internal_transactions_disabled? =
      Application.get_env(:indexer, Indexer.Fetcher.InternalTransaction.Supervisor)[:disabled?] or
        not Application.get_env(:indexer, Indexer.Supervisor)[:enabled]

    if internal_transactions_disabled? do
      true
    else
      json_rpc_named_arguments = Application.fetch_env!(:indexer, :json_rpc_named_arguments)
      variant = Keyword.fetch!(json_rpc_named_arguments, :variant)

      if variant == EthereumJSONRPC.Ganache || variant == EthereumJSONRPC.Arbitrum do
        true
      else
        check_left_blocks_to_index_internal_transactions(options)
      end
    end
  end

  defp check_left_blocks_to_index_internal_transactions(options) do
    with {:transactions_exist, true} <- {:transactions_exist, select_repo(options).exists?(Transaction)},
         min_block_number when not is_nil(min_block_number) <-
           select_repo(options).aggregate(Transaction, :min, :block_number) do
      min_block_number =
        min_block_number
        |> Decimal.max(Application.get_env(:indexer, :trace_first_block))
        |> Decimal.to_integer()

      query =
        from(
          block in Block,
          join: pending_ops in assoc(block, :pending_operations),
          where: block.consensus and block.number == ^min_block_number
        )

      if select_repo(options).exists?(query) do
        false
      else
        check_indexing_internal_transactions_threshold()
      end
    else
      {:transactions_exist, false} -> true
      nil -> false
    end
  end

  defp check_indexing_internal_transactions_threshold do
    pbo_count = PendingBlockOperationCache.estimated_count()

    if pbo_count <
         Application.get_env(:indexer, Indexer.Fetcher.InternalTransaction)[:indexing_finished_threshold] do
      true
    else
      false
    end
  end

  def finished_indexing_from_ratio?(ratio) do
    Decimal.compare(ratio, 1) !== :lt
  end

  @doc """
  Checks if indexing of blocks and internal transactions finished aka full indexing
  """
  @spec finished_indexing?([api?]) :: boolean()
  def finished_indexing?(options \\ []) do
    if Application.get_env(:indexer, Indexer.Supervisor)[:enabled] do
      indexed_ratio = indexed_ratio_blocks()

      case finished_indexing_from_ratio?(indexed_ratio) do
        false -> false
        _ -> finished_indexing_internal_transactions?(options)
      end
    else
      true
    end
  end

  @doc """
  The `t:Explorer.Chain.Transaction.t/0` `gas_price` of the `transaction` in `unit`.
  """
  def gas_price(%Transaction{gas_price: gas_price}, unit) do
    Wei.to(gas_price, unit)
  end

  @doc """
  Converts `t:Explorer.Chain.Address.t/0` `hash` to the `t:Explorer.Chain.Address.t/0` with that `hash`.

  Returns `{:ok, %Explorer.Chain.Address{}}` if found

      iex> {:ok, %Explorer.Chain.Address{hash: hash}} = Explorer.Chain.create_address(
      ...>   %{hash: "0x5aaeb6053f3e94c9b9a09f33669435e7ef1beaed"}
      ...> )
      iex> {:ok, %Explorer.Chain.Address{hash: found_hash}} = Explorer.Chain.hash_to_address(hash)
      iex> found_hash == hash
      true

  Returns `{:error, :not_found}` if not found

      iex> {:ok, hash} = Explorer.Chain.string_to_address_hash("0x5aaeb6053f3e94c9b9a09f33669435e7ef1beaed")
      iex> Explorer.Chain.hash_to_address(hash)
      {:error, :not_found}

  ## Options

    * `:necessity_by_association` - use to load `t:association/0` as `:required` or `:optional`.  If an association is
      `:required`, and the `t:Explorer.Chain.Address.t/0` has no associated record for that association,
      then the `t:Explorer.Chain.Address.t/0` will not be included in the list.

  Optionally it also accepts a boolean to fetch the `has_decompiled_code?` virtual field or not

  """
  @spec hash_to_address(Hash.Address.t() | binary(), [necessity_by_association_option | api?], boolean()) ::
          {:ok, Address.t()} | {:error, :not_found}
  def hash_to_address(
        hash,
        options \\ [
          necessity_by_association: %{
            :contracts_creation_internal_transaction => :optional,
            :names => :optional,
            :smart_contract => :optional,
            :token => :optional,
            :contracts_creation_transaction => :optional
          }
        ],
        query_decompiled_code_flag \\ true
      ) do
    necessity_by_association = Keyword.get(options, :necessity_by_association, %{})

    query =
      from(
        address in Address,
        where: address.hash == ^hash
      )

    address_result =
      query
      |> join_associations(necessity_by_association)
      |> with_decompiled_code_flag(hash, query_decompiled_code_flag)
      |> select_repo(options).one()

    address_updated_result =
      case address_result do
        %{smart_contract: smart_contract} ->
          if smart_contract do
            address_result
          else
            SmartContract.compose_smart_contract(address_result, hash, options)
          end

        _ ->
          address_result
      end

    address_updated_result
    |> case do
      nil -> {:error, :not_found}
      address -> {:ok, address}
    end
  end

  def decompiled_code(address_hash, version) do
    query =
      from(contract in DecompiledSmartContract,
        where: contract.address_hash == ^address_hash and contract.decompiler_version == ^version
      )

    query
    |> Repo.one()
    |> case do
      nil -> {:error, :not_found}
      contract -> {:ok, contract.decompiled_source_code}
    end
  end

  @spec token_contract_address_from_token_name(String.t()) :: {:ok, Hash.Address.t()} | {:error, :not_found}
  def token_contract_address_from_token_name(name) when is_binary(name) do
    query =
      from(token in Token,
        where: ilike(token.symbol, ^name),
        or_where: ilike(token.name, ^name),
        select: token.contract_address_hash
      )

    query
    |> Repo.all()
    |> case do
      [] ->
        {:error, :not_found}

      hashes ->
        if Enum.count(hashes) == 1 do
          {:ok, List.first(hashes)}
        else
          {:error, :not_found}
        end
    end
  end

  @doc """
  Converts `t:Explorer.Chain.Address.t/0` `hash` to the `t:Explorer.Chain.Address.t/0` with that `hash`.

  Returns `{:ok, %Explorer.Chain.Address{}}` if found

      iex> {:ok, %Explorer.Chain.Address{hash: hash}} = Explorer.Chain.create_address(
      ...>   %{hash: "0x5aaeb6053f3e94c9b9a09f33669435e7ef1beaed"}
      ...> )
      iex> {:ok, %Explorer.Chain.Address{hash: found_hash}} = Explorer.Chain.hash_to_address(hash)
      iex> found_hash == hash
      true

  Returns `{:error, address}` if not found but created an address

      iex> {:ok, %Explorer.Chain.Address{hash: hash}} = Explorer.Chain.create_address(
      ...>   %{hash: "0x5aaeb6053f3e94c9b9a09f33669435e7ef1beaed"}
      ...> )
      iex> {:ok, %Explorer.Chain.Address{hash: found_hash}} = Explorer.Chain.hash_to_address(hash)
      iex> found_hash == hash
      true


  ## Options

    * `:necessity_by_association` - use to load `t:association/0` as `:required` or `:optional`.  If an association is
      `:required`, and the `t:Explorer.Chain.Address.t/0` has no associated record for that association,
      then the `t:Explorer.Chain.Address.t/0` will not be included in the list.

  Optionally it also accepts a boolean to fetch the `has_decompiled_code?` virtual field or not

  """
  @spec find_or_insert_address_from_hash(Hash.Address.t(), [necessity_by_association_option], boolean()) ::
          {:ok, Address.t()}
  def find_or_insert_address_from_hash(
        %Hash{byte_count: unquote(Hash.Address.byte_count())} = hash,
        options \\ [
          necessity_by_association: %{
            :contracts_creation_internal_transaction => :optional,
            :names => :optional,
            :smart_contract => :optional,
            :token => :optional,
            :contracts_creation_transaction => :optional
          }
        ],
        query_decompiled_code_flag \\ true
      ) do
    case hash_to_address(hash, options, query_decompiled_code_flag) do
      {:ok, address} ->
        {:ok, address}

      {:error, :not_found} ->
        create_address(%{hash: to_string(hash)})
        hash_to_address(hash, options, query_decompiled_code_flag)
    end
  end

  @doc """
  Converts list of `t:Explorer.Chain.Address.t/0` `hash` to the `t:Explorer.Chain.Address.t/0` with that `hash`.

  Returns `[%Explorer.Chain.Address{}]}` if found

  """
  @spec hashes_to_addresses([Hash.Address.t()]) :: [Address.t()]
  def hashes_to_addresses(hashes) when is_list(hashes) do
    query =
      from(
        address in Address,
        where: address.hash in ^hashes,
        # https://stackoverflow.com/a/29598910/470451
        order_by: fragment("array_position(?, ?)", type(^hashes, {:array, Hash.Address}), address.hash)
      )

    Repo.all(query)
  end

  @doc """
  Finds an `t:Explorer.Chain.Address.t/0` that has the provided `t:Explorer.Chain.Address.t/0` `hash` and a contract.

  ## Options

    * `:necessity_by_association` - use to load `t:association/0` as `:required` or `:optional`.  If an association is
      `:required`, and the `t:Explorer.Chain.Address.t/0` has no associated record for that association,
      then the `t:Explorer.Chain.Address.t/0` will not be included in the list.

  Optionally it also accepts a boolean to fetch the `has_decompiled_code?` virtual field or not

  """
  @spec find_contract_address(Hash.Address.t(), [necessity_by_association_option], boolean()) ::
          {:ok, Address.t()} | {:error, :not_found}
  def find_contract_address(
        %Hash{byte_count: unquote(Hash.Address.byte_count())} = hash,
        options \\ [],
        query_decompiled_code_flag \\ false
      ) do
    necessity_by_association =
      options
      |> Keyword.get(:necessity_by_association, %{})
      |> Map.merge(%{
        smart_contract_additional_sources: :optional
      })

    query =
      from(
        address in Address,
        where: address.hash == ^hash and not is_nil(address.contract_code)
      )

    address_result =
      query
      |> join_associations(necessity_by_association)
      |> with_decompiled_code_flag(hash, query_decompiled_code_flag)
      |> select_repo(options).one()

    address_updated_result =
      case address_result do
        %{smart_contract: smart_contract} ->
          if smart_contract do
            CheckBytecodeMatchingOnDemand.trigger_check(address_result, smart_contract)
            LookUpSmartContractSourcesOnDemand.trigger_fetch(address_result, smart_contract)
            SmartContract.check_and_update_constructor_args(address_result)
          else
            LookUpSmartContractSourcesOnDemand.trigger_fetch(address_result, nil)

            address_verified_twin_contract =
              EIP1167.get_implementation_address(hash, options) ||
                SmartContract.get_address_verified_twin_contract(hash, options).verified_contract

            SmartContract.add_twin_info_to_contract(address_result, address_verified_twin_contract, hash)
          end

        _ ->
          LookUpSmartContractSourcesOnDemand.trigger_fetch(address_result, nil)
          address_result
      end

    address_updated_result
    |> case do
      nil -> {:error, :not_found}
      address -> {:ok, address}
    end
  end

  @spec find_decompiled_contract_address(Hash.Address.t()) :: {:ok, Address.t()} | {:error, :not_found}
  def find_decompiled_contract_address(%Hash{byte_count: unquote(Hash.Address.byte_count())} = hash) do
    query =
      from(
        address in Address,
        preload: [
          :contracts_creation_internal_transaction,
          :names,
          :smart_contract,
          :token,
          :contracts_creation_transaction,
          :decompiled_smart_contracts
        ],
        where: address.hash == ^hash
      )

    address = Repo.one(query)

    if address do
      {:ok, address}
    else
      {:error, :not_found}
    end
  end

  @doc """
  Converts `t:Explorer.Chain.Block.t/0` `hash` to the `t:Explorer.Chain.Block.t/0` with that `hash`.

  Unlike `number_to_block/1`, both consensus and non-consensus blocks can be returned when looked up by `hash`.

  Returns `{:ok, %Explorer.Chain.Block{}}` if found

      iex> %Block{hash: hash} = insert(:block, consensus: false)
      iex> {:ok, %Explorer.Chain.Block{hash: found_hash}} = Explorer.Chain.hash_to_block(hash)
      iex> found_hash == hash
      true

  Returns `{:error, :not_found}` if not found

      iex> {:ok, hash} = Explorer.Chain.string_to_block_hash(
      ...>   "0x9fc76417374aa880d4449a1f7f31ec597f00b1f6f3dd2d66f4c9c6c445836d8b"
      ...> )
      iex> Explorer.Chain.hash_to_block(hash)
      {:error, :not_found}

  ## Options

    * `:necessity_by_association` - use to load `t:association/0` as `:required` or `:optional`.  If an association is
      `:required`, and the `t:Explorer.Chain.Block.t/0` has no associated record for that association, then the
      `t:Explorer.Chain.Block.t/0` will not be included in the page `entries`.

  """
  @spec hash_to_block(Hash.Full.t(), [necessity_by_association_option | api?]) ::
          {:ok, Block.t()} | {:error, :not_found}
  def hash_to_block(%Hash{byte_count: unquote(Hash.Full.byte_count())} = hash, options \\ []) when is_list(options) do
    necessity_by_association = Keyword.get(options, :necessity_by_association, %{})

    Block
    |> where(hash: ^hash)
    |> join_associations(necessity_by_association)
    |> select_repo(options).one()
    |> case do
      nil ->
        {:error, :not_found}

      block ->
        {:ok, block}
    end
  end

  @doc """
  Converts the `Explorer.Chain.Hash.t:t/0` to `iodata` representation that can be written efficiently to users.

      iex> %Explorer.Chain.Hash{
      ...>   byte_count: 32,
      ...>   bytes: <<0x9fc76417374aa880d4449a1f7f31ec597f00b1f6f3dd2d66f4c9c6c445836d8b ::
      ...>            big-integer-size(32)-unit(8)>>
      ...> } |>
      ...> Explorer.Chain.hash_to_iodata() |>
      ...> IO.iodata_to_binary()
      "0x9fc76417374aa880d4449a1f7f31ec597f00b1f6f3dd2d66f4c9c6c445836d8b"

  Always pads number, so that it is a valid format for casting.

      iex> %Explorer.Chain.Hash{
      ...>   byte_count: 32,
      ...>   bytes: <<0x1234567890abcdef :: big-integer-size(32)-unit(8)>>
      ...> } |>
      ...> Explorer.Chain.hash_to_iodata() |>
      ...> IO.iodata_to_binary()
      "0x0000000000000000000000000000000000000000000000001234567890abcdef"

  """
  @spec hash_to_iodata(Hash.t()) :: iodata()
  def hash_to_iodata(hash) do
    Hash.to_iodata(hash)
  end

  @doc """
  Converts `t:Explorer.Chain.Transaction.t/0` `hash` to the `t:Explorer.Chain.Transaction.t/0` with that `hash`.

  Returns `{:ok, %Explorer.Chain.Transaction{}}` if found

      iex> %Transaction{hash: hash} = insert(:transaction)
      iex> {:ok, %Explorer.Chain.Transaction{hash: found_hash}} = Explorer.Chain.hash_to_transaction(hash)
      iex> found_hash == hash
      true

  Returns `{:error, :not_found}` if not found

      iex> {:ok, hash} = Explorer.Chain.string_to_transaction_hash(
      ...>   "0x9fc76417374aa880d4449a1f7f31ec597f00b1f6f3dd2d66f4c9c6c445836d8b"
      ...> )
      iex> Explorer.Chain.hash_to_transaction(hash)
      {:error, :not_found}

  ## Options

    * `:necessity_by_association` - use to load `t:association/0` as `:required` or `:optional`.  If an association is
      `:required`, and the `t:Explorer.Chain.Transaction.t/0` has no associated record for that association, then the
      `t:Explorer.Chain.Transaction.t/0` will not be included in the page `entries`.
  """
  @spec hash_to_transaction(Hash.Full.t(), [necessity_by_association_option | api?]) ::
          {:ok, Transaction.t()} | {:error, :not_found}
  def hash_to_transaction(
        %Hash{byte_count: unquote(Hash.Full.byte_count())} = hash,
        options \\ []
      )
      when is_list(options) do
    necessity_by_association = Keyword.get(options, :necessity_by_association, %{})

    Transaction
    |> where(hash: ^hash)
    |> join_associations(necessity_by_association)
    |> select_repo(options).one()
    |> case do
      nil ->
        {:error, :not_found}

      transaction ->
        {:ok, transaction}
    end
  end

  # preload_to_detect_tt?: we don't need to preload more than one token transfer in case the tx inside the list (we don't show any token transfers on tx tile in new UI)
  def preload_token_transfers(
        %Transaction{hash: tx_hash, block_hash: block_hash} = transaction,
        necessity_by_association,
        options,
        preload_to_detect_tt? \\ true
      ) do
    if preload_to_detect_tt? do
      transaction
    else
      limit = if(preload_to_detect_tt?, do: 1, else: @token_transfers_per_transaction_preview + 1)

      token_transfers =
        TokenTransfer
        |> (&if(is_nil(block_hash),
              do: where(&1, [token_transfer], token_transfer.transaction_hash == ^tx_hash),
              else:
                where(
                  &1,
                  [token_transfer],
                  token_transfer.transaction_hash == ^tx_hash and token_transfer.block_hash == ^block_hash
                )
            )).()
        |> limit(^limit)
        |> order_by([token_transfer], asc: token_transfer.log_index)
        |> (&if(preload_to_detect_tt?, do: &1, else: join_associations(&1, necessity_by_association))).()
        |> select_repo(options).all()
        |> flat_1155_batch_token_transfers()
        |> Enum.take(limit)

      %Transaction{transaction | token_transfers: token_transfers}
    end
  end

  def get_token_transfers_per_transaction_preview_count, do: @token_transfers_per_transaction_preview

  @doc """
  Converts list of `t:Explorer.Chain.Transaction.t/0` `hashes` to the list of `t:Explorer.Chain.Transaction.t/0`s for
  those `hashes`.

  Returns list of `%Explorer.Chain.Transaction{}`s if found

      iex> [%Transaction{hash: hash1}, %Transaction{hash: hash2}] = insert_list(2, :transaction)
      iex> [%Explorer.Chain.Transaction{hash: found_hash1}, %Explorer.Chain.Transaction{hash: found_hash2}] =
      ...>   Explorer.Chain.hashes_to_transactions([hash1, hash2])
      iex> found_hash1 in [hash1, hash2]
      true
      iex> found_hash2 in [hash1, hash2]
      true

  Returns `[]` if not found

      iex> {:ok, hash} = Explorer.Chain.string_to_transaction_hash(
      ...>   "0x9fc76417374aa880d4449a1f7f31ec597f00b1f6f3dd2d66f4c9c6c445836d8b"
      ...> )
      iex> Explorer.Chain.hashes_to_transactions([hash])
      []

  ## Options

    * `:necessity_by_association` - use to load `t:association/0` as `:required` or `:optional`.  If an association is
      `:required`, and the `t:Explorer.Chain.Transaction.t/0` has no associated record for that association, then the
      `t:Explorer.Chain.Transaction.t/0` will not be included in the page `entries`.
  """
  @spec hashes_to_transactions([Hash.Full.t()], [necessity_by_association_option | api?]) :: [Transaction.t()] | []
  def hashes_to_transactions(hashes, options \\ []) when is_list(hashes) and is_list(options) do
    necessity_by_association = Keyword.get(options, :necessity_by_association, %{})

    Transaction.fetch_transactions()
    |> where([transaction], transaction.hash in ^hashes)
    |> join_associations(necessity_by_association)
    |> preload([{:token_transfers, [:token, :from_address, :to_address]}])
    |> select_repo(options).all()
  end

  @doc """
  Bulk insert all data stored in the `Explorer`.

  See `Explorer.Chain.Import.all/1` for options and returns.
  """
  @spec import(Import.all_options()) :: Import.all_result()
  def import(options) do
    Import.all(options)
  end

  @doc """
  The percentage of indexed blocks on the chain.

  If there are no blocks, the percentage is 0.

      iex> Explorer.Chain.indexed_ratio_blocks()
      Decimal.new(0)

  """
  @spec indexed_ratio_blocks() :: Decimal.t()
  def indexed_ratio_blocks do
    if Application.get_env(:indexer, Indexer.Supervisor)[:enabled] do
      %{min: min_saved_block_number, max: max_saved_block_number} = BlockNumber.get_all()

      min_blockchain_block_number = Application.get_env(:indexer, :first_block)

      case {min_saved_block_number, max_saved_block_number} do
        {0, 0} ->
          Decimal.new(0)

        _ ->
          divisor = max_saved_block_number - min_blockchain_block_number + 1

          ratio = get_ratio(BlockCache.estimated_count(), divisor)

          ratio
          |> (&if(
                greater_or_equal_0_99(&1) &&
                  min_saved_block_number <= min_blockchain_block_number,
                do: Decimal.new(1),
                else: &1
              )).()
          |> format_indexed_ratio()
      end
    else
      Decimal.new(1)
    end
  end

  @spec indexed_ratio_internal_transactions() :: Decimal.t()
  def indexed_ratio_internal_transactions do
    if Application.get_env(:indexer, Indexer.Supervisor)[:enabled] &&
         not Application.get_env(:indexer, Indexer.Fetcher.InternalTransaction.Supervisor)[:disabled?] do
      %{max: max_saved_block_number} = BlockNumber.get_all()
      pbo_count = PendingBlockOperationCache.estimated_count()

      min_blockchain_trace_block_number = Application.get_env(:indexer, :trace_first_block)

      case max_saved_block_number do
        0 ->
          Decimal.new(0)

        _ ->
          full_blocks_range = max_saved_block_number - min_blockchain_trace_block_number + 1
          processed_int_txs_for_blocks_count = max(0, full_blocks_range - pbo_count)

          ratio = get_ratio(processed_int_txs_for_blocks_count, full_blocks_range)

          ratio
          |> (&if(
                greater_or_equal_0_99(&1),
                do: Decimal.new(1),
                else: &1
              )).()
          |> format_indexed_ratio()
      end
    else
      Decimal.new(1)
    end
  end

  @spec get_ratio(non_neg_integer(), non_neg_integer()) :: Decimal.t()
  defp get_ratio(dividend, divisor) do
    if divisor > 0,
      do: dividend |> Decimal.div(divisor),
      else: Decimal.new(1)
  end

  @spec greater_or_equal_0_99(Decimal.t()) :: boolean()
  defp greater_or_equal_0_99(value) do
    Decimal.compare(value, Decimal.from_float(0.99)) == :gt ||
      Decimal.compare(value, Decimal.from_float(0.99)) == :eq
  end

  @spec format_indexed_ratio(Decimal.t()) :: Decimal.t()
  defp format_indexed_ratio(raw_ratio) do
    raw_ratio
    |> Decimal.round(2, :down)
    |> Decimal.min(Decimal.new(1))
  end

  @spec fetch_min_block_number() :: non_neg_integer
  def fetch_min_block_number do
    query =
      from(block in Block,
        select: block.number,
        where: block.consensus == true,
        order_by: [asc: block.number],
        limit: 1
      )

    Repo.one(query) || 0
  rescue
    _ ->
      0
  end

  @spec fetch_max_block_number() :: non_neg_integer
  def fetch_max_block_number do
    query =
      from(block in Block,
        select: block.number,
        where: block.consensus == true,
        order_by: [desc: block.number],
        limit: 1
      )

    Repo.one(query) || 0
  rescue
    _ ->
      0
  end

  def fetch_block_by_hash(block_hash) do
    Repo.get(Block, block_hash)
  end

  def filter_consensus_block_numbers(block_numbers) do
    query =
      from(
        block in Block,
        where: block.number in ^block_numbers,
        where: block.consensus == true,
        select: block.number
      )

    Repo.all(query)
  end

  @doc """
  The number of `t:Explorer.Chain.InternalTransaction.t/0`.

      iex> transaction = :transaction |> insert() |> with_block()
      iex> insert(:internal_transaction, index: 0, transaction: transaction, block_hash: transaction.block_hash, block_index: 0)
      iex> Explorer.Chain.internal_transaction_count()
      1

  If there are none, the count is `0`.

      iex> Explorer.Chain.internal_transaction_count()
      0

  """
  def internal_transaction_count do
    Repo.aggregate(InternalTransaction.where_nonpending_block(), :count, :transaction_hash)
  end

  @doc """
  Finds all `t:Explorer.Chain.Transaction.t/0` in the `t:Explorer.Chain.Block.t/0`.

  ## Options

    * `:necessity_by_association` - use to load `t:association/0` as `:required` or `:optional`.  If an association is
        `:required`, and the `t:Explorer.Chain.Block.t/0` has no associated record for that association, then the
        `t:Explorer.Chain.Block.t/0` will not be included in the page `entries`.
    * `:paging_options` - a `t:Explorer.PagingOptions.t/0` used to specify the `:page_size` and
      `:key` (a tuple of the lowest/oldest `{block_number}`). Results will be the internal
      transactions older than the `block_number` that are passed.
    * ':block_type' - use to filter by type of block; Uncle`, `Reorg`, or `Block` (default).

  """
  @spec list_blocks([paging_options | necessity_by_association_option | api?]) :: [Block.t()]
  def list_blocks(options \\ []) when is_list(options) do
    necessity_by_association = Keyword.get(options, :necessity_by_association, %{})
    paging_options = Keyword.get(options, :paging_options) || @default_paging_options
    block_type = Keyword.get(options, :block_type, "Block")

    cond do
      block_type == "Block" && !paging_options.key ->
        block_from_cache(block_type, paging_options, necessity_by_association, options)

      block_type == "Uncle" && !paging_options.key ->
        uncles_from_cache(block_type, paging_options, necessity_by_association, options)

      true ->
        fetch_blocks(block_type, paging_options, necessity_by_association, options)
    end
  end

  defp block_from_cache(block_type, paging_options, necessity_by_association, options) do
    case Blocks.take_enough(paging_options.page_size) do
      nil ->
        elements = fetch_blocks(block_type, paging_options, necessity_by_association, options)

        Blocks.update(elements)

        elements

      blocks ->
        blocks
    end
  end

  def uncles_from_cache(block_type, paging_options, necessity_by_association, options) do
    case Uncles.take_enough(paging_options.page_size) do
      nil ->
        elements = fetch_blocks(block_type, paging_options, necessity_by_association, options)

        Uncles.update(elements)

        elements

      blocks ->
        blocks
    end
  end

  defp fetch_blocks(block_type, paging_options, necessity_by_association, options) do
    Block
    |> Block.block_type_filter(block_type)
    |> page_blocks(paging_options)
    |> limit(^paging_options.page_size)
    |> order_by(desc: :number)
    |> join_associations(necessity_by_association)
    |> select_repo(options).all()
  end

  @doc """
  Map `block_number`s to their `t:Explorer.Chain.Block.t/0` `hash` `t:Explorer.Chain.Hash.Full.t/0`.

  Does not include non-consensus blocks.

      iex> block = insert(:block, consensus: false)
      iex> Explorer.Chain.block_hash_by_number([block.number])
      %{}

  """
  @spec block_hash_by_number([Block.block_number()]) :: %{Block.block_number() => Hash.Full.t()}
  def block_hash_by_number(block_numbers) when is_list(block_numbers) do
    query =
      from(block in Block,
        where: block.consensus == true and block.number in ^block_numbers,
        select: {block.number, block.hash}
      )

    query
    |> Repo.all()
    |> Enum.into(%{})
  end

  @doc """
  Calls `reducer` on a stream of `t:Explorer.Chain.Block.t/0` without `t:Explorer.Chain.Block.Reward.t/0`.
  """
  def stream_blocks_without_rewards(initial, reducer, limited? \\ false) when is_function(reducer, 2) do
    Block.blocks_without_reward_query()
    |> add_fetcher_limit(limited?)
    |> Repo.stream_reduce(initial, reducer)
  end

  @doc """
  Finds all transactions of a certain block number
  """
  def get_transactions_of_block_number(block_number) do
    block_number
    |> Transaction.transactions_with_block_number()
    |> Repo.all()
  end

  @doc """
  Finds all Blocks validated by the address with the given hash.

    ## Options
      * `:necessity_by_association` - use to load `t:association/0` as `:required` or `:optional`.  If an association is
          `:required`, and the `t:Explorer.Chain.Block.t/0` has no associated record for that association, then the
          `t:Explorer.Chain.Block.t/0` will not be included in the page `entries`.
      * `:paging_options` - a `t:Explorer.PagingOptions.t/0` used to specify the `:page_size` and
        `:key` (a tuple of the lowest/oldest `{block_number}`) and. Results will be the internal
        transactions older than the `block_number` that are passed.

  Returns all blocks validated by the address given.
  """
  @spec get_blocks_validated_by_address(
          [paging_options | necessity_by_association_option],
          Hash.Address.t()
        ) :: [Block.t()]
  def get_blocks_validated_by_address(options \\ [], address_hash) when is_list(options) do
    necessity_by_association = Keyword.get(options, :necessity_by_association, %{})
    paging_options = Keyword.get(options, :paging_options, @default_paging_options)

    Block
    |> join_associations(necessity_by_association)
    |> where(miner_hash: ^address_hash)
    |> page_blocks(paging_options)
    |> limit(^paging_options.page_size)
    |> order_by(desc: :number)
    |> select_repo(options).all()
  end

  @doc """
  Counts all of the block validations and groups by the `miner_hash`.
  """
  def each_address_block_validation_count(fun) when is_function(fun, 1) do
    query =
      from(
        b in Block,
        join: addr in Address,
        on: b.miner_hash == addr.hash,
        select: {b.miner_hash, count(b.miner_hash)},
        group_by: b.miner_hash
      )

    Repo.stream_each(query, fun)
  end

  @doc """
  Return the balance in usd corresponding to this token. Return nil if the fiat_value of the token is not present.
  """
  def balance_in_fiat(%{fiat_value: fiat_value} = token_balance) when not is_nil(fiat_value) do
    token_balance.fiat_value
  end

  def balance_in_fiat(%{token: %{fiat_value: fiat_value, decimals: decimals}}) when nil in [fiat_value, decimals] do
    nil
  end

  def balance_in_fiat(%{token: %{fiat_value: fiat_value, decimals: decimals}} = token_balance) do
    tokens = CurrencyHelper.divide_decimals(token_balance.value, decimals)
    Decimal.mult(tokens, fiat_value)
  end

  def contract?(%{contract_code: nil}), do: false

  def contract?(%{contract_code: _}), do: true

  @doc """
  Returns a stream of unfetched `t:Explorer.Chain.Address.CoinBalance.t/0`.

  When there are addresses, the `reducer` is called for each `t:Explorer.Chain.Address.t/0` `hash` and all
  `t:Explorer.Chain.Block.t/0` `block_number` that address is mentioned.

  | Address Hash Schema                        | Address Hash Field              | Block Number Schema                | Block Number Field |
  |--------------------------------------------|---------------------------------|------------------------------------|--------------------|
  | `t:Explorer.Chain.Block.t/0`               | `miner_hash`                    | `t:Explorer.Chain.Block.t/0`       | `number`           |
  | `t:Explorer.Chain.Transaction.t/0`         | `from_address_hash`             | `t:Explorer.Chain.Transaction.t/0` | `block_number`     |
  | `t:Explorer.Chain.Transaction.t/0`         | `to_address_hash`               | `t:Explorer.Chain.Transaction.t/0` | `block_number`     |
  | `t:Explorer.Chain.Log.t/0`                 | `address_hash`                  | `t:Explorer.Chain.Transaction.t/0` | `block_number`     |
  | `t:Explorer.Chain.InternalTransaction.t/0` | `created_contract_address_hash` | `t:Explorer.Chain.Transaction.t/0` | `block_number`     |
  | `t:Explorer.Chain.InternalTransaction.t/0` | `from_address_hash`             | `t:Explorer.Chain.Transaction.t/0` | `block_number`     |
  | `t:Explorer.Chain.InternalTransaction.t/0` | `to_address_hash`               | `t:Explorer.Chain.Transaction.t/0` | `block_number`     |

  Pending `t:Explorer.Chain.Transaction.t/0` `from_address_hash` and `to_address_hash` aren't returned because they
  don't have an associated block number.

  When there are no addresses, the `reducer` is never called and the `initial` is returned in an `:ok` tuple.

  When an `t:Explorer.Chain.Address.t/0` `hash` is used multiple times, all unique `t:Explorer.Chain.Block.t/0` `number`
  will be returned.
  """
  @spec stream_unfetched_balances(
          initial :: accumulator,
          reducer ::
            (entry :: %{address_hash: Hash.Address.t(), block_number: Block.block_number()}, accumulator -> accumulator),
          limited? :: boolean()
        ) :: {:ok, accumulator}
        when accumulator: term()
  def stream_unfetched_balances(initial, reducer, limited? \\ false) when is_function(reducer, 2) do
    query =
      from(
        balance in CoinBalance,
        where: is_nil(balance.value_fetched_at),
        select: %{address_hash: balance.address_hash, block_number: balance.block_number}
      )

    query
    |> add_coin_balances_fetcher_limit(limited?)
    |> Repo.stream_reduce(initial, reducer)
  end

  @doc """
  Returns a stream of all token balances that weren't fetched values.
  """
  @spec stream_unfetched_token_balances(
          initial :: accumulator,
          reducer :: (entry :: TokenBalance.t(), accumulator -> accumulator),
          limited? :: boolean()
        ) :: {:ok, accumulator}
        when accumulator: term()
  def stream_unfetched_token_balances(initial, reducer, limited? \\ false) when is_function(reducer, 2) do
    TokenBalance.unfetched_token_balances()
    |> add_token_balances_fetcher_limit(limited?)
    |> Repo.stream_reduce(initial, reducer)
  end

  @doc """
  Returns a stream of all blocks with unfetched internal transactions, using
  the `pending_block_operation` table.

      iex> unfetched = insert(:block)
      iex> insert(:pending_block_operation, block: unfetched, block_number: unfetched.number)
      iex> {:ok, number_set} = Explorer.Chain.stream_blocks_with_unfetched_internal_transactions(
      ...>   MapSet.new(),
      ...>   fn number, acc ->
      ...>     MapSet.put(acc, number)
      ...>   end
      ...> )
      iex> unfetched.number in number_set
      true

  """
  @spec stream_blocks_with_unfetched_internal_transactions(
          initial :: accumulator,
          reducer :: (entry :: term(), accumulator -> accumulator),
          limited? :: boolean()
        ) :: {:ok, accumulator}
        when accumulator: term()
  def stream_blocks_with_unfetched_internal_transactions(initial, reducer, limited? \\ false)
      when is_function(reducer, 2) do
    query =
      from(
        po in PendingBlockOperation,
        where: not is_nil(po.block_number),
        select: po.block_number
      )

    query
    |> add_fetcher_limit(limited?)
    |> Repo.stream_reduce(initial, reducer)
  end

  def remove_nonconsensus_blocks_from_pending_ops(block_hashes) do
    query =
      from(
        po in PendingBlockOperation,
        where: po.block_hash in ^block_hashes
      )

    {_, _} = Repo.delete_all(query)

    :ok
  end

  def remove_nonconsensus_blocks_from_pending_ops do
    query =
      from(
        po in PendingBlockOperation,
        inner_join: block in Block,
        on: block.hash == po.block_hash,
        where: block.consensus == false
      )

    {_, _} = Repo.delete_all(query)

    :ok
  end

  @spec stream_transactions_with_unfetched_created_contract_codes(
          fields :: [
            :block_hash
            | :created_contract_code_indexed_at
            | :from_address_hash
            | :gas
            | :gas_price
            | :hash
            | :index
            | :input
            | :nonce
            | :r
            | :s
            | :to_address_hash
            | :v
            | :value
          ],
          initial :: accumulator,
          reducer :: (entry :: term(), accumulator -> accumulator),
          limited? :: boolean()
        ) :: {:ok, accumulator}
        when accumulator: term()
  def stream_transactions_with_unfetched_created_contract_codes(fields, initial, reducer, limited? \\ false)
      when is_function(reducer, 2) do
    query =
      from(t in Transaction,
        where:
          not is_nil(t.block_hash) and not is_nil(t.created_contract_address_hash) and
            is_nil(t.created_contract_code_indexed_at),
        select: ^fields
      )

    query
    |> add_fetcher_limit(limited?)
    |> Repo.stream_reduce(initial, reducer)
  end

  @spec stream_mined_transactions(
          fields :: [
            :block_hash
            | :created_contract_code_indexed_at
            | :from_address_hash
            | :gas
            | :gas_price
            | :hash
            | :index
            | :input
            | :nonce
            | :r
            | :s
            | :to_address_hash
            | :v
            | :value
          ],
          initial :: accumulator,
          reducer :: (entry :: term(), accumulator -> accumulator)
        ) :: {:ok, accumulator}
        when accumulator: term()
  def stream_mined_transactions(fields, initial, reducer) when is_function(reducer, 2) do
    query =
      from(t in Transaction,
        where: not is_nil(t.block_hash) and not is_nil(t.nonce) and not is_nil(t.from_address_hash),
        select: ^fields
      )

    Repo.stream_reduce(query, initial, reducer)
  end

  @spec stream_pending_transactions(
          fields :: [
            :block_hash
            | :created_contract_code_indexed_at
            | :from_address_hash
            | :gas
            | :gas_price
            | :hash
            | :index
            | :input
            | :nonce
            | :r
            | :s
            | :to_address_hash
            | :v
            | :value
          ],
          initial :: accumulator,
          reducer :: (entry :: term(), accumulator -> accumulator),
          limited? :: boolean()
        ) :: {:ok, accumulator}
        when accumulator: term()
  def stream_pending_transactions(fields, initial, reducer, limited? \\ false) when is_function(reducer, 2) do
    query =
      Transaction
      |> pending_transactions_query()
      |> select(^fields)
      |> add_fetcher_limit(limited?)

    Repo.stream_reduce(query, initial, reducer)
  end

  @doc """
  Returns a stream of all blocks that are marked as unfetched in `t:Explorer.Chain.Block.SecondDegreeRelation.t/0`.
  For each uncle block a `hash` of nephew block and an `index` of the block in it are returned.

  When a block is fetched, its uncles are transformed into `t:Explorer.Chain.Block.SecondDegreeRelation.t/0` and can be
  returned.  Once the uncle is imported its corresponding `t:Explorer.Chain.Block.SecondDegreeRelation.t/0`
  `uncle_fetched_at` will be set and it won't be returned anymore.
  """
  @spec stream_unfetched_uncles(
          initial :: accumulator,
          reducer :: (entry :: term(), accumulator -> accumulator),
          limited? :: boolean()
        ) :: {:ok, accumulator}
        when accumulator: term()
  def stream_unfetched_uncles(initial, reducer, limited? \\ false) when is_function(reducer, 2) do
    query =
      from(bsdr in Block.SecondDegreeRelation,
        where: is_nil(bsdr.uncle_fetched_at) and not is_nil(bsdr.index),
        select: [:nephew_hash, :index]
      )

    query
    |> add_fetcher_limit(limited?)
    |> Repo.stream_reduce(initial, reducer)
  end

  @doc """
  The number of `t:Explorer.Chain.Log.t/0`.

      iex> transaction = :transaction |> insert() |> with_block()
      iex> insert(:log, transaction: transaction, index: 0)
      iex> Explorer.Chain.log_count()
      1

  When there are no `t:Explorer.Chain.Log.t/0`.

      iex> Explorer.Chain.log_count()
      0

  """
  def log_count do
    Repo.one!(from(log in "logs", select: fragment("COUNT(*)")))
  end

  @doc """
  Max consensus block numbers.

  If blocks are skipped and inserted out of number order, the max number is still returned

      iex> insert(:block, number: 2)
      iex> insert(:block, number: 1)
      iex> Explorer.Chain.max_consensus_block_number()
      {:ok, 2}

  Non-consensus blocks are ignored

      iex> insert(:block, number: 3, consensus: false)
      iex> insert(:block, number: 2, consensus: true)
      iex> Explorer.Chain.max_consensus_block_number()
      {:ok, 2}

  If there are no blocks, `{:error, :not_found}` is returned

      iex> Explorer.Chain.max_consensus_block_number()
      {:error, :not_found}

  """
  @spec max_consensus_block_number() :: {:ok, Block.block_number()} | {:error, :not_found}
  def max_consensus_block_number do
    Block
    |> where(consensus: true)
    |> Repo.aggregate(:max, :number)
    |> case do
      nil -> {:error, :not_found}
      number -> {:ok, number}
    end
  end

  @spec block_height() :: block_height()
  def block_height(options \\ []) do
    query = from(block in Block, select: coalesce(max(block.number), 0), where: block.consensus == true)

    select_repo(options).one!(query)
  end

  def count_db_decompiled_contracts do
    query = from(p in "pg_class", select: p.reltuples, where: p.relname == "decompiled_smart_contracts")

    query
    |> Repo.one()
    |> decompiled_contracts_count()
  end

  defp decompiled_contracts_count(count) do
    {:ok, count}
  end

  def last_db_block_status do
    query =
      from(block in Block,
        select: {block.number, block.timestamp},
        where: block.consensus == true,
        order_by: [desc: block.number],
        limit: 1
      )

    query
    |> Repo.one()
    |> block_status()
  end

  def last_cache_block_status do
    [
      paging_options: %PagingOptions{page_size: 1}
    ]
    |> list_blocks()
    |> List.last()
    |> case do
      %{timestamp: timestamp, number: number} ->
        block_status({number, timestamp})

      _ ->
        block_status(nil)
    end
  end

  @spec upsert_last_fetched_counter(map()) :: {:ok, LastFetchedCounter.t()} | {:error, Ecto.Changeset.t()}
  def upsert_last_fetched_counter(params) do
    changeset = LastFetchedCounter.changeset(%LastFetchedCounter{}, params)

    Repo.insert(changeset,
      on_conflict: :replace_all,
      conflict_target: [:counter_type]
    )
  end

  def get_last_fetched_counter(type, options \\ []) do
    query =
      from(
        last_fetched_counter in LastFetchedCounter,
        where: last_fetched_counter.counter_type == ^type,
        select: last_fetched_counter.value
      )

    select_repo(options).one(query) || Decimal.new(0)
  end

  defp block_status({number, timestamp}) do
    now = DateTime.utc_now()
    last_block_period = DateTime.diff(now, timestamp, :millisecond)

    if last_block_period > Application.get_env(:explorer, :healthy_blocks_period) do
      {:error, number, timestamp}
    else
      {:ok, number, timestamp}
    end
  end

  defp block_status(nil), do: {:error, :no_blocks}

  def fetch_min_missing_block_cache(from \\ nil, to \\ nil) do
    from_block_number = from || 0
    to_block_number = to || BlockNumber.get_max()

    if to_block_number > 0 do
      query =
        from(b in Block,
          right_join:
            missing_range in fragment(
              """
                (SELECT b1.number
                FROM generate_series((?)::integer, (?)::integer) AS b1(number)
                WHERE NOT EXISTS
                  (SELECT 1 FROM blocks b2 WHERE b2.number=b1.number AND b2.consensus))
              """,
              ^from_block_number,
              ^to_block_number
            ),
          on: b.number == missing_range.number,
          select: min(missing_range.number)
        )

      Repo.one(query, timeout: :infinity)
    else
      nil
    end
  end

  @doc """
  Calculates the ranges of missing consensus blocks in `range`.

  When there are no blocks, the entire range is missing.

      iex> Explorer.Chain.missing_block_number_ranges(0..5)
      [0..5]

  If the block numbers from `0` to `max_block_number/0` are contiguous, then no block numbers are missing

      iex> insert(:block, number: 0)
      iex> insert(:block, number: 1)
      iex> Explorer.Chain.missing_block_number_ranges(0..1)
      []

  If there are gaps between the `first` and `last` of `range`, then the missing numbers are compacted into ranges.
  Single missing numbers become ranges with the single number as the start and end.

      iex> insert(:block, number: 0)
      iex> insert(:block, number: 2)
      iex> insert(:block, number: 5)
      iex> Explorer.Chain.missing_block_number_ranges(0..5)
      [1..1, 3..4]

  Flipping the order of `first` and `last` in the `range` flips the order that the missing ranges are returned.  This
  allows `missing_block_numbers` to be used to generate the sequence down or up from a starting block number.

      iex> insert(:block, number: 0)
      iex> insert(:block, number: 2)
      iex> insert(:block, number: 5)
      iex> Explorer.Chain.missing_block_number_ranges(5..0)
      [4..3, 1..1]

  If only non-consensus blocks exist for a number, the number still counts as missing.

      iex> insert(:block, number: 0)
      iex> insert(:block, number: 1, consensus: false)
      iex> insert(:block, number: 2)
      iex> Explorer.Chain.missing_block_number_ranges(2..0)
      [1..1]

  if range starts with non-consensus block in the middle of the chain, it returns missing numbers.

      iex> insert(:block, number: 12859383, consensus: true)
      iex> insert(:block, number: 12859384, consensus: false)
      iex> insert(:block, number: 12859386, consensus: true)
      iex> Explorer.Chain.missing_block_number_ranges(12859384..12859385)
      [12859384..12859385]

      if range starts with missing block in the middle of the chain, it returns missing numbers.

      iex> insert(:block, number: 12859383, consensus: true)
      iex> insert(:block, number: 12859386, consensus: true)
      iex> Explorer.Chain.missing_block_number_ranges(12859384..12859385)
      [12859384..12859385]

  """
  @spec missing_block_number_ranges(Range.t()) :: [Range.t()]
  def missing_block_number_ranges(range)

  def missing_block_number_ranges(range_start..range_end) do
    range_min = min(range_start, range_end)
    range_max = max(range_start, range_end)

    ordered_missing_query =
      from(b in Block,
        right_join:
          missing_range in fragment(
            """
            (
              SELECT distinct b1.number
              FROM generate_series((?)::integer, (?)::integer) AS b1(number)
              WHERE NOT EXISTS
                (SELECT 1 FROM blocks b2 WHERE b2.number=b1.number AND b2.consensus)
              ORDER BY b1.number DESC
            )
            """,
            ^range_min,
            ^range_max
          ),
        on: b.number == missing_range.number,
        select: missing_range.number,
        order_by: missing_range.number,
        distinct: missing_range.number
      )

    missing_blocks = Repo.all(ordered_missing_query, timeout: :infinity)

    [block_ranges, last_block_range_start, last_block_range_end] =
      missing_blocks
      |> Enum.reduce([[], nil, nil], fn block_number, [block_ranges, last_block_range_start, last_block_range_end] ->
        cond do
          !last_block_range_start ->
            [block_ranges, block_number, block_number]

          block_number == last_block_range_end + 1 ->
            [block_ranges, last_block_range_start, block_number]

          true ->
            block_ranges = block_ranges_extend(block_ranges, last_block_range_start, last_block_range_end)
            [block_ranges, block_number, block_number]
        end
      end)

    final_block_ranges =
      if last_block_range_start && last_block_range_end do
        block_ranges_extend(block_ranges, last_block_range_start, last_block_range_end)
      else
        block_ranges
      end

    ordered_block_ranges =
      final_block_ranges
      |> Enum.sort(fn %Range{first: first1, last: _}, %Range{first: first2, last: _} ->
        if range_start <= range_end, do: first1 <= first2, else: first1 >= first2
      end)
      |> Enum.map(fn %Range{first: first, last: last} = range ->
        if range_start <= range_end do
          range
        else
          set_new_range(last, first)
        end
      end)

    ordered_block_ranges
  end

  defp set_new_range(last, first) do
    if last > first, do: set_range(last, first, -1), else: set_range(last, first, 1)
  end

  defp set_range(last, first, step) do
    %Range{first: last, last: first, step: step}
  end

  defp block_ranges_extend(block_ranges, block_range_start, block_range_end) do
    # credo:disable-for-next-line
    block_ranges ++ [Range.new(block_range_start, block_range_end)]
  end

  @doc """
  Finds consensus `t:Explorer.Chain.Block.t/0` with `number`.

  ## Options

    * `:necessity_by_association` - use to load `t:association/0` as `:required` or `:optional`.  If an association is
      `:required`, and the `t:Explorer.Chain.Block.t/0` has no associated record for that association, then the
      `t:Explorer.Chain.Block.t/0` will not be included in the page `entries`.

  """
  @spec number_to_block(Block.block_number(), [necessity_by_association_option | api?]) ::
          {:ok, Block.t()} | {:error, :not_found}
  def number_to_block(number, options \\ []) when is_list(options) do
    necessity_by_association = Keyword.get(options, :necessity_by_association, %{})

    Block
    |> where(consensus: true, number: ^number)
    |> join_associations(necessity_by_association)
    |> select_repo(options).one()
    |> case do
      nil -> {:error, :not_found}
      block -> {:ok, block}
    end
  end

  @spec nonconsensus_block_by_number(Block.block_number(), [api?]) :: {:ok, Block.t()} | {:error, :not_found}
  def nonconsensus_block_by_number(number, options) do
    Block
    |> where(consensus: false, number: ^number)
    |> select_repo(options).one()
    |> case do
      nil -> {:error, :not_found}
      block -> {:ok, block}
    end
  end

  @spec timestamp_to_block_number(DateTime.t(), :before | :after, boolean()) ::
          {:ok, Block.block_number()} | {:error, :not_found}
  def timestamp_to_block_number(given_timestamp, closest, from_api) do
    {:ok, t} = Timex.format(given_timestamp, "%Y-%m-%d %H:%M:%S", :strftime)

    inner_query =
      from(
        block in Block,
        where: block.consensus == true,
        where:
          fragment("? <= TO_TIMESTAMP(?, 'YYYY-MM-DD HH24:MI:SS') + (1 * interval '1 minute')", block.timestamp, ^t),
        where:
          fragment("? >= TO_TIMESTAMP(?, 'YYYY-MM-DD HH24:MI:SS') - (1 * interval '1 minute')", block.timestamp, ^t)
      )

    query =
      from(
        block in subquery(inner_query),
        select: block,
        order_by:
          fragment("abs(extract(epoch from (? - TO_TIMESTAMP(?, 'YYYY-MM-DD HH24:MI:SS'))))", block.timestamp, ^t),
        limit: 1
      )

    repo = if from_api, do: Repo.replica(), else: Repo

    query
    |> repo.one(timeout: :infinity)
    |> case do
      nil ->
        {:error, :not_found}

      %{:number => number, :timestamp => timestamp} ->
        block_number = get_block_number_based_on_closest(closest, timestamp, given_timestamp, number)

        {:ok, block_number}
    end
  end

  defp get_block_number_based_on_closest(closest, timestamp, given_timestamp, number) do
    case closest do
      :before ->
        if DateTime.compare(timestamp, given_timestamp) == :lt ||
             DateTime.compare(timestamp, given_timestamp) == :eq do
          number
        else
          number - 1
        end

      :after ->
        if DateTime.compare(timestamp, given_timestamp) == :lt ||
             DateTime.compare(timestamp, given_timestamp) == :eq do
          number + 1
        else
          number
        end
    end
  end

  @doc """
  Count of pending `t:Explorer.Chain.Transaction.t/0`.

  A count of all pending transactions.

      iex> insert(:transaction)
      iex> :transaction |> insert() |> with_block()
      iex> Explorer.Chain.pending_transaction_count()
      1

  """
  @spec pending_transaction_count() :: non_neg_integer()
  def pending_transaction_count do
    Transaction
    |> pending_transactions_query()
    |> Repo.aggregate(:count, :hash)
  end

  @doc """
  Returns the paged list of collated transactions that occurred recently from newest to oldest using `block_number`
  and `index`.

      iex> newest_first_transactions = 50 |> insert_list(:transaction) |> with_block() |> Enum.reverse()
      iex> oldest_seen = Enum.at(newest_first_transactions, 9)
      iex> paging_options = %Explorer.PagingOptions{page_size: 10, key: {oldest_seen.block_number, oldest_seen.index}}
      iex> recent_collated_transactions = Explorer.Chain.recent_collated_transactions(true, paging_options: paging_options)
      iex> length(recent_collated_transactions)
      10
      iex> hd(recent_collated_transactions).hash == Enum.at(newest_first_transactions, 10).hash
      true

  ## Options

    * `:necessity_by_association` - use to load `t:association/0` as `:required` or `:optional`.  If an association is
      `:required`, and the `t:Explorer.Chain.Transaction.t/0` has no associated record for that association,
      then the `t:Explorer.Chain.Transaction.t/0` will not be included in the list.
    * `:paging_options` - a `t:Explorer.PagingOptions.t/0` used to specify the `:page_size` and
      `:key` (a tuple of the lowest/oldest `{block_number, index}`) and. Results will be the transactions older than
      the `block_number` and `index` that are passed.

  """
  @spec recent_collated_transactions(true | false, [paging_options | necessity_by_association_option | api?]) :: [
          Transaction.t()
        ]
  def recent_collated_transactions(old_ui?, options \\ [])
      when is_list(options) do
    necessity_by_association = Keyword.get(options, :necessity_by_association, %{})
    paging_options = Keyword.get(options, :paging_options, @default_paging_options)
    method_id_filter = Keyword.get(options, :method)
    type_filter = Keyword.get(options, :type)

    fetch_recent_collated_transactions(
      old_ui?,
      paging_options,
      necessity_by_association,
      method_id_filter,
      type_filter,
      options
    )
  end

  # RAP - random access pagination
  @spec recent_collated_transactions_for_rap([paging_options | necessity_by_association_option]) :: %{
          :total_transactions_count => non_neg_integer(),
          :transactions => [Transaction.t()]
        }
  def recent_collated_transactions_for_rap(options \\ []) when is_list(options) do
    necessity_by_association = Keyword.get(options, :necessity_by_association, %{})
    paging_options = Keyword.get(options, :paging_options, @default_paging_options)

    total_transactions_count = transactions_available_count()

    fetched_transactions =
      if is_nil(paging_options.key) or paging_options.page_number == 1 do
        paging_options.page_size
        |> Kernel.+(1)
        |> Transactions.take_enough()
        |> case do
          nil ->
            transactions = fetch_recent_collated_transactions_for_rap(paging_options, necessity_by_association)
            Transactions.update(transactions)
            transactions

          transactions ->
            transactions
        end
      else
        fetch_recent_collated_transactions_for_rap(paging_options, necessity_by_association)
      end

    %{total_transactions_count: total_transactions_count, transactions: fetched_transactions}
  end

  def default_page_size, do: @default_page_size

  def fetch_recent_collated_transactions_for_rap(paging_options, necessity_by_association) do
    fetch_transactions_for_rap()
    |> where([transaction], not is_nil(transaction.block_number) and not is_nil(transaction.index))
    |> handle_random_access_paging_options(paging_options)
    |> join_associations(necessity_by_association)
    |> preload([{:token_transfers, [:token, :from_address, :to_address]}])
    |> Repo.all()
  end

  defp fetch_transactions_for_rap do
    Transaction
    |> order_by([transaction], desc: transaction.block_number, desc: transaction.index)
  end

  def transactions_available_count do
    Transaction
    |> where([transaction], not is_nil(transaction.block_number) and not is_nil(transaction.index))
    |> limit(^@limit_showing_transactions)
    |> Repo.aggregate(:count, :hash)
  end

  def fetch_recent_collated_transactions(
        old_ui?,
        paging_options,
        necessity_by_association,
        method_id_filter,
        type_filter,
        options
      ) do
    paging_options
    |> Transaction.fetch_transactions()
    |> where([transaction], not is_nil(transaction.block_number) and not is_nil(transaction.index))
    |> apply_filter_by_method_id_to_transactions(method_id_filter)
    |> apply_filter_by_tx_type_to_transactions(type_filter)
    |> join_associations(necessity_by_association)
    |> Transaction.put_has_token_transfers_to_tx(old_ui?)
    |> (&if(old_ui?, do: preload(&1, [{:token_transfers, [:token, :from_address, :to_address]}]), else: &1)).()
    |> select_repo(options).all()
    |> (&if(old_ui?,
          do: &1,
          else:
            Enum.map(&1, fn tx -> preload_token_transfers(tx, @token_transfers_necessity_by_association, options) end)
        )).()
  end

  @doc """
  Return the list of pending transactions that occurred recently.

      iex> 2 |> insert_list(:transaction)
      iex> :transaction |> insert() |> with_block()
      iex> 8 |> insert_list(:transaction)
      iex> recent_pending_transactions = Explorer.Chain.recent_pending_transactions()
      iex> length(recent_pending_transactions)
      10
      iex> Enum.all?(recent_pending_transactions, fn %Explorer.Chain.Transaction{block_hash: block_hash} ->
      ...>   is_nil(block_hash)
      ...> end)
      true

  ## Options

    * `:necessity_by_association` - use to load `t:association/0` as `:required` or `:optional`.  If an association is
      `:required`, and the `t:Explorer.Chain.Transaction.t/0` has no associated record for that association,
      then the `t:Explorer.Chain.Transaction.t/0` will not be included in the list.
    * `:paging_options` - a `t:Explorer.PagingOptions.t/0` used to specify the `:page_size` (defaults to
      `#{@default_paging_options.page_size}`) and `:key` (a tuple of the lowest/oldest `{inserted_at, hash}`) and.
      Results will be the transactions older than the `inserted_at` and `hash` that are passed.

  """
  @spec recent_pending_transactions([paging_options | necessity_by_association_option], true | false) :: [
          Transaction.t()
        ]
  def recent_pending_transactions(options \\ [], old_ui? \\ true)
      when is_list(options) do
    necessity_by_association = Keyword.get(options, :necessity_by_association, %{})
    paging_options = Keyword.get(options, :paging_options, @default_paging_options)
    method_id_filter = Keyword.get(options, :method)
    type_filter = Keyword.get(options, :type)

    Transaction
    |> Transaction.page_pending_transaction(paging_options)
    |> limit(^paging_options.page_size)
    |> pending_transactions_query()
    |> apply_filter_by_method_id_to_transactions(method_id_filter)
    |> apply_filter_by_tx_type_to_transactions(type_filter)
    |> order_by([transaction], desc: transaction.inserted_at, asc: transaction.hash)
    |> join_associations(necessity_by_association)
    |> (&if(old_ui?, do: preload(&1, [{:token_transfers, [:token, :from_address, :to_address]}]), else: &1)).()
    |> select_repo(options).all()
  end

  def pending_transactions_query(query) do
    from(transaction in query,
      where: is_nil(transaction.block_hash) and (is_nil(transaction.error) or transaction.error != "dropped/replaced")
    )
  end

  def pending_transactions_list do
    query =
      from(transaction in Transaction,
        where: is_nil(transaction.block_hash) and (is_nil(transaction.error) or transaction.error != "dropped/replaced")
      )

    query
    |> Repo.all(timeout: :infinity)
  end

  @doc """
  The `string` must start with `0x`, then is converted to an integer and then to `t:Explorer.Chain.Hash.Address.t/0`.

      iex> Explorer.Chain.string_to_address_hash("0x5aAeb6053F3E94C9b9A09f33669435E7Ef1BeAed")
      {
        :ok,
        %Explorer.Chain.Hash{
          byte_count: 20,
          bytes: <<90, 174, 182, 5, 63, 62, 148, 201, 185, 160, 159, 51, 102, 148, 53,
            231, 239, 27, 234, 237>>
        }
      }

      iex> Explorer.Chain.string_to_address_hash("0x5aaeb6053f3e94c9b9a09f33669435e7ef1beaed")
      {
        :ok,
        %Explorer.Chain.Hash{
          byte_count: 20,
          bytes: <<90, 174, 182, 5, 63, 62, 148, 201, 185, 160, 159, 51, 102, 148, 53,
            231, 239, 27, 234, 237>>
        }
      }

      iex> Base.encode16(<<90, 174, 182, 5, 63, 62, 148, 201, 185, 160, 159, 51, 102, 148, 53, 231, 239, 27, 234, 237>>, case: :lower)
      "5aaeb6053f3e94c9b9a09f33669435e7ef1beaed"

  `String.t` format must always have 40 hexadecimal digits after the `0x` base prefix.

      iex> Explorer.Chain.string_to_address_hash("0x0")
      :error

  """
  @spec string_to_address_hash(String.t()) :: {:ok, Hash.Address.t()} | :error
  def string_to_address_hash(string) when is_binary(string) do
    Hash.Address.cast(string)
  end

  def string_to_address_hash(_), do: :error

  @doc """
  The `string` must start with `0x`, then is converted to an integer and then to `t:Explorer.Chain.Hash.t/0`.

      iex> Explorer.Chain.string_to_block_hash(
      ...>   "0x9fc76417374aa880d4449a1f7f31ec597f00b1f6f3dd2d66f4c9c6c445836d8b"
      ...> )
      {
        :ok,
        %Explorer.Chain.Hash{
          byte_count: 32,
          bytes: <<0x9fc76417374aa880d4449a1f7f31ec597f00b1f6f3dd2d66f4c9c6c445836d8b :: big-integer-size(32)-unit(8)>>
        }
      }

  `String.t` format must always have 64 hexadecimal digits after the `0x` base prefix.

      iex> Explorer.Chain.string_to_block_hash("0x0")
      :error

  """
  @spec string_to_block_hash(String.t()) :: {:ok, Hash.t()} | :error
  def string_to_block_hash(string) when is_binary(string) do
    Hash.Full.cast(string)
  end

  def string_to_block_hash(_), do: :error

  @doc """
  The `string` must start with `0x`, then is converted to an integer and then to `t:Explorer.Chain.Hash.t/0`.

      iex> Explorer.Chain.string_to_transaction_hash(
      ...>  "0x9fc76417374aa880d4449a1f7f31ec597f00b1f6f3dd2d66f4c9c6c445836d8b"
      ...> )
      {
        :ok,
        %Explorer.Chain.Hash{
          byte_count: 32,
          bytes: <<0x9fc76417374aa880d4449a1f7f31ec597f00b1f6f3dd2d66f4c9c6c445836d8b :: big-integer-size(32)-unit(8)>>
        }
      }

  `String.t` format must always have 64 hexadecimal digits after the `0x` base prefix.

      iex> Explorer.Chain.string_to_transaction_hash("0x0")
      :error

  """
  @spec string_to_transaction_hash(String.t()) :: {:ok, Hash.t()} | :error
  def string_to_transaction_hash(string) when is_binary(string) do
    Hash.Full.cast(string)
  end

  def string_to_transaction_hash(_), do: :error

  @doc """
  `t:Explorer.Chain.InternalTransaction/0`s in `t:Explorer.Chain.Transaction.t/0` with `hash`.

  ## Options

    * `:necessity_by_association` - use to load `t:association/0` as `:required` or `:optional`.  If an association is
      `:required`, and the `t:Explorer.Chain.InternalTransaction.t/0` has no associated record for that association,
      then the `t:Explorer.Chain.InternalTransaction.t/0` will not be included in the list.
    * `:paging_options` - a `t:Explorer.PagingOptions.t/0` used to specify the `:page_size` and
      `:key` (a tuple of the lowest/oldest `{index}`). Results will be the internal transactions older than
      the `index` that is passed.

  """

  @spec all_transaction_to_internal_transactions(Hash.Full.t(), [
          paging_options | necessity_by_association_option | api?
        ]) :: [
          InternalTransaction.t()
        ]
  def all_transaction_to_internal_transactions(hash, options \\ []) when is_list(options) do
    necessity_by_association = Keyword.get(options, :necessity_by_association, %{})
    paging_options = Keyword.get(options, :paging_options, @default_paging_options)

    InternalTransaction
    |> for_parent_transaction(hash)
    |> join_associations(necessity_by_association)
    |> InternalTransaction.where_nonpending_block()
    |> page_internal_transaction(paging_options)
    |> limit(^paging_options.page_size)
    |> order_by([internal_transaction], asc: internal_transaction.index)
    |> select_repo(options).all()
  end

  @spec transaction_to_internal_transactions(Hash.Full.t(), [paging_options | necessity_by_association_option | api?]) ::
          [
            InternalTransaction.t()
          ]
  def transaction_to_internal_transactions(hash, options \\ []) when is_list(options) do
    necessity_by_association = Keyword.get(options, :necessity_by_association, %{})
    paging_options = Keyword.get(options, :paging_options, @default_paging_options)

    InternalTransaction
    |> for_parent_transaction(hash)
    |> join_associations(necessity_by_association)
    |> where_transaction_has_multiple_internal_transactions()
    |> InternalTransaction.where_is_different_from_parent_transaction()
    |> InternalTransaction.where_nonpending_block()
    |> page_internal_transaction(paging_options)
    |> limit(^paging_options.page_size)
    |> order_by([internal_transaction], asc: internal_transaction.index)
    |> preload(:block)
    |> select_repo(options).all()
  end

  @doc """
  Finds all `t:Explorer.Chain.Log.t/0`s for `t:Explorer.Chain.Transaction.t/0`.

  ## Options

    * `:necessity_by_association` - use to load `t:association/0` as `:required` or `:optional`.  If an association is
      `:required`, and the `t:Explorer.Chain.Log.t/0` has no associated record for that association, then the
      `t:Explorer.Chain.Log.t/0` will not be included in the page `entries`.
    * `:paging_options` - a `t:Explorer.PagingOptions.t/0` used to specify the `:page_size` and
      `:key` (a tuple of the lowest/oldest `{index}`). Results will be the transactions older than
      the `index` that are passed.

  """
  @spec transaction_to_logs(Hash.Full.t(), [paging_options | necessity_by_association_option | api?]) :: [Log.t()]
  def transaction_to_logs(transaction_hash, options \\ []) when is_list(options) do
    necessity_by_association = Keyword.get(options, :necessity_by_association, %{})
    paging_options = Keyword.get(options, :paging_options, @default_paging_options)

    log_with_transactions =
      from(log in Log,
        inner_join: transaction in Transaction,
        on:
          transaction.block_hash == log.block_hash and transaction.block_number == log.block_number and
            transaction.hash == log.transaction_hash
      )

    query =
      log_with_transactions
      |> where([_, transaction], transaction.hash == ^transaction_hash)
      |> page_transaction_logs(paging_options)
      |> limit(^paging_options.page_size)
      |> order_by([log], asc: log.index)
      |> join_associations(necessity_by_association)

    query
    |> select_repo(options).all()
  end

  @doc """
  Finds all `t:Explorer.Chain.TokenTransfer.t/0`s for `t:Explorer.Chain.Transaction.t/0`.

  ## Options

    * `:necessity_by_association` - use to load `t:association/0` as `:required` or `:optional`.  If an association is
      `:required`, and the `t:Explorer.Chain.TokenTransfer.t/0` has no associated record for that association, then the
      `t:Explorer.Chain.TokenTransfer.t/0` will not be included in the page `entries`.
    * `:paging_options` - a `t:Explorer.PagingOptions.t/0` used to specify the `:page_size` and
      `:key` (in the form of `%{"inserted_at" => inserted_at}`). Results will be the transactions older than
      the `index` that are passed.

  """
  @spec transaction_to_token_transfers(Hash.Full.t(), [paging_options | necessity_by_association_option | api?()]) :: [
          TokenTransfer.t()
        ]
  def transaction_to_token_transfers(transaction_hash, options \\ []) when is_list(options) do
    necessity_by_association = Keyword.get(options, :necessity_by_association, %{})
    paging_options = options |> Keyword.get(:paging_options, @default_paging_options) |> Map.put(:asc_order, true)
    token_type = Keyword.get(options, :token_type)

    TokenTransfer
    |> join(:inner, [token_transfer], transaction in assoc(token_transfer, :transaction))
    |> where(
      [token_transfer, transaction],
      transaction.hash == ^transaction_hash and token_transfer.block_hash == transaction.block_hash and
        token_transfer.block_number == transaction.block_number
    )
    |> join(:inner, [tt], token in assoc(tt, :token), as: :token)
    |> preload([token: token], [{:token, token}])
    |> TokenTransfer.filter_by_type(token_type)
    |> TokenTransfer.page_token_transfer(paging_options)
    |> limit(^paging_options.page_size)
    |> order_by([token_transfer], asc: token_transfer.log_index)
    |> join_associations(necessity_by_association)
    |> select_repo(options).all()
  end

  @doc """
  Converts `transaction` to the status of the `t:Explorer.Chain.Transaction.t/0` whether pending or collated.

  ## Returns

    * `:pending` - the transaction has not be confirmed in a block yet.
    * `:awaiting_internal_transactions` - the transaction happened in a pre-Byzantium block or on a chain like Ethereum
      Classic (ETC) that never adopted [EIP-658](https://github.com/Arachnid/EIPs/blob/master/EIPS/eip-658.md), which
      add transaction status to transaction receipts, so the status can only be derived whether the first internal
      transaction has an error.
    * `:success` - the transaction has been confirmed in a block
    * `{:error, :awaiting_internal_transactions}` - the transactions happened post-Byzantium, but the error message
       requires the internal transactions.
    * `{:error, reason}` - the transaction failed due to `reason` in its first internal transaction.

  """
  @spec transaction_to_status(Transaction.t()) ::
          :pending
          | :awaiting_internal_transactions
          | :success
          | {:error, :awaiting_internal_transactions}
          | {:error, reason :: String.t()}
  def transaction_to_status(%Transaction{error: "dropped/replaced"}), do: {:error, "dropped/replaced"}
  def transaction_to_status(%Transaction{block_hash: nil, status: nil}), do: :pending
  def transaction_to_status(%Transaction{status: nil}), do: :awaiting_internal_transactions
  def transaction_to_status(%Transaction{status: :ok}), do: :success

  def transaction_to_status(%Transaction{status: :error, error: nil}),
    do: {:error, :awaiting_internal_transactions}

  def transaction_to_status(%Transaction{status: :error, error: error}) when is_binary(error), do: {:error, error}

  def transaction_to_revert_reason(transaction) do
    %Transaction{revert_reason: revert_reason} = transaction

    if revert_reason == nil do
      fetch_tx_revert_reason(transaction)
    else
      revert_reason
    end
  end

  def fetch_tx_revert_reason(
        %Transaction{
          block_number: block_number,
          to_address_hash: to_address_hash,
          from_address_hash: from_address_hash,
          input: data,
          gas: gas,
          gas_price: gas_price,
          value: value
        } = transaction
      ) do
    json_rpc_named_arguments = Application.get_env(:explorer, :json_rpc_named_arguments)

    gas_hex =
      if gas do
        gas_hex_without_prefix =
          gas
          |> Decimal.to_integer()
          |> Integer.to_string(16)
          |> String.downcase()

        "0x" <> gas_hex_without_prefix
      else
        "0x0"
      end

    req =
      EthereumJSONRPCTransaction.eth_call_request(
        0,
        block_number,
        data,
        to_address_hash,
        from_address_hash,
        gas_hex,
        Wei.hex_format(gas_price),
        Wei.hex_format(value)
      )

    revert_reason =
      case EthereumJSONRPC.json_rpc(req, json_rpc_named_arguments) do
        {:error, %{data: data}} ->
          data

        {:error, %{message: message}} ->
          message

        _ ->
          ""
      end

    formatted_revert_reason =
      revert_reason |> format_revert_reason_message() |> (&if(String.valid?(&1), do: &1, else: revert_reason)).()

    if byte_size(formatted_revert_reason) > 0 do
      transaction
      |> Changeset.change(%{revert_reason: formatted_revert_reason})
      |> Repo.update()
    end

    formatted_revert_reason
  end

  def format_revert_reason_message(revert_reason) do
    case revert_reason do
      @revert_msg_prefix_1 <> rest ->
        rest

      @revert_msg_prefix_2 <> rest ->
        rest

      @revert_msg_prefix_3 <> rest ->
        extract_revert_reason_message_wrapper(rest)

      @revert_msg_prefix_4 <> rest ->
        extract_revert_reason_message_wrapper(rest)

      @revert_msg_prefix_5 <> rest ->
        extract_revert_reason_message_wrapper(rest)

      revert_reason_full ->
        revert_reason_full
    end
  end

  defp extract_revert_reason_message_wrapper(revert_reason_message) do
    case revert_reason_message do
      "0x" <> hex ->
        extract_revert_reason_message(hex)

      _ ->
        revert_reason_message
    end
  end

  defp extract_revert_reason_message(hex) do
    case hex do
      @revert_error_method_id <> msg_with_offset ->
        [msg] =
          msg_with_offset
          |> Base.decode16!(case: :mixed)
          |> TypeDecoder.decode_raw([:string])

        msg

      _ ->
        hex
    end
  end

  @doc """
  The `t:Explorer.Chain.Transaction.t/0` or `t:Explorer.Chain.InternalTransaction.t/0` `value` of the `transaction` in
  `unit`.
  """
  @spec value(InternalTransaction.t() | Transaction.t(), :wei | :gwei | :ether) :: Wei.wei() | Wei.gwei() | Wei.ether()
  def value(%type{value: value}, unit) when type in [InternalTransaction, Transaction] do
    Wei.to(value, unit)
  end

  def smart_contract_bytecode(address_hash) do
    query =
      from(
        address in Address,
        where: address.hash == ^address_hash,
        select: address.contract_code
      )

    query
    |> Repo.one()
    |> Data.to_string()
  end

  def smart_contract_creation_tx_bytecode(address_hash) do
    creation_tx_query =
      from(
        tx in Transaction,
        left_join: a in Address,
        on: tx.created_contract_address_hash == a.hash,
        where: tx.created_contract_address_hash == ^address_hash,
        where: tx.status == ^1,
        select: %{init: tx.input, created_contract_code: a.contract_code}
      )

    tx_input =
      creation_tx_query
      |> Repo.one()

    if tx_input do
      with %{init: input, created_contract_code: created_contract_code} <- tx_input do
        %{init: Data.to_string(input), created_contract_code: Data.to_string(created_contract_code)}
      end
    else
      creation_int_tx_query =
        from(
          itx in InternalTransaction,
          join: t in assoc(itx, :transaction),
          where: itx.created_contract_address_hash == ^address_hash,
          where: t.status == ^1,
          select: %{init: itx.init, created_contract_code: itx.created_contract_code}
        )

      res = creation_int_tx_query |> Repo.one()

      case res do
        %{init: init, created_contract_code: created_contract_code} ->
          init_str = Data.to_string(init)
          created_contract_code_str = Data.to_string(created_contract_code)
          %{init: init_str, created_contract_code: created_contract_code_str}

        _ ->
          nil
      end
    end
  end

  @doc """
  Checks if an address is a contract
  """
  @spec contract_address?(String.t(), non_neg_integer(), Keyword.t()) :: boolean() | :json_rpc_error
  def contract_address?(address_hash, block_number, json_rpc_named_arguments \\ []) do
    {:ok, binary_hash} = Explorer.Chain.Hash.Address.cast(address_hash)

    query =
      from(
        address in Address,
        where: address.hash == ^binary_hash
      )

    address = Repo.one(query)

    cond do
      is_nil(address) ->
        block_quantity = integer_to_quantity(block_number)

        case EthereumJSONRPC.fetch_codes(
               [%{block_quantity: block_quantity, address: address_hash}],
               json_rpc_named_arguments
             ) do
          {:ok, %EthereumJSONRPC.FetchedCodes{params_list: fetched_codes}} ->
            result = List.first(fetched_codes)

            result && !(is_nil(result[:code]) || result[:code] == "" || result[:code] == "0x")

          _ ->
            :json_rpc_error
        end

      is_nil(address.contract_code) ->
        false

      true ->
        true
    end
  end

  @doc """
  Fetches contract creation input data.
  """
  @spec contract_creation_input_data(String.t()) :: nil | String.t()
  def contract_creation_input_data(address_hash) do
    query =
      from(
        address in Address,
        where: address.hash == ^address_hash,
        preload: [:contracts_creation_internal_transaction, :contracts_creation_transaction]
      )

    contract_address = Repo.one(query)

    contract_creation_input_data_from_address(contract_address)
  end

  # credo:disable-for-next-line /Complexity/
  defp contract_creation_input_data_from_address(address) do
    internal_transaction = address && address.contracts_creation_internal_transaction
    transaction = address && address.contracts_creation_transaction

    cond do
      is_nil(address) ->
        ""

      internal_transaction && internal_transaction.input ->
        Data.to_string(internal_transaction.input)

      internal_transaction && internal_transaction.init ->
        Data.to_string(internal_transaction.init)

      transaction && transaction.input ->
        Data.to_string(transaction.input)

      is_nil(transaction) && is_nil(internal_transaction) &&
          not is_nil(address.contract_code) ->
        %Explorer.Chain.Data{bytes: bytes} = address.contract_code
        Base.encode16(bytes, case: :lower)

      true ->
        ""
    end
  end

  defp fetch_transactions_in_ascending_order_by_index(paging_options) do
    Transaction
    |> order_by([transaction], asc: transaction.index)
    |> handle_block_paging_options(paging_options)
  end

  defp fetch_transactions_in_descending_order_by_block_and_index(paging_options) do
    Transaction
    |> order_by([transaction], desc: transaction.block_number, asc: transaction.index)
    |> handle_block_paging_options(paging_options)
  end

  defp for_parent_transaction(query, %Hash{byte_count: unquote(Hash.Full.byte_count())} = hash) do
    from(
      child in query,
      inner_join: transaction in assoc(child, :transaction),
      where: transaction.hash == ^hash
    )
  end

  defp handle_block_paging_options(query, nil), do: query

  defp handle_block_paging_options(query, %PagingOptions{key: nil, page_size: nil}), do: query

  defp handle_block_paging_options(query, paging_options) do
    query
    |> page_block_transactions(paging_options)
    |> limit(^paging_options.page_size)
  end

  defp handle_withdrawals_paging_options(query, nil), do: query

  defp handle_withdrawals_paging_options(query, paging_options) do
    query
    |> Withdrawal.page_withdrawals(paging_options)
    |> limit(^paging_options.page_size)
  end

  defp handle_random_access_paging_options(query, empty_options) when empty_options in [nil, [], %{}],
    do: limit(query, ^(@default_page_size + 1))

  defp handle_random_access_paging_options(query, paging_options) do
    query
    |> (&if(paging_options |> Map.get(:page_number, 1) |> process_page_number() == 1,
          do: &1,
          else: Transaction.page_transaction(&1, paging_options)
        )).()
    |> handle_page(paging_options)
  end

  defp handle_page(query, paging_options) do
    page_number = paging_options |> Map.get(:page_number, 1) |> process_page_number()
    page_size = Map.get(paging_options, :page_size, @default_page_size)

    cond do
      page_in_bounds?(page_number, page_size) && page_number == 1 ->
        query
        |> limit(^(page_size + 1))

      page_in_bounds?(page_number, page_size) ->
        query
        |> limit(^page_size)
        |> offset(^((page_number - 2) * page_size))

      true ->
        query
        |> limit(^(@default_page_size + 1))
    end
  end

  defp process_page_number(number) when number < 1, do: 1

  defp process_page_number(number), do: number

  defp page_in_bounds?(page_number, page_size),
    do: page_size <= @limit_showing_transactions && @limit_showing_transactions - page_number * page_size >= 0

  def limit_showing_transactions, do: @limit_showing_transactions

  defp join_association(query, [{association, nested_preload}], necessity)
       when is_atom(association) and is_atom(nested_preload) do
    case necessity do
      :optional ->
        preload(query, [{^association, ^nested_preload}])

      :required ->
        from(q in query,
          inner_join: a in assoc(q, ^association),
          as: ^association,
          left_join: b in assoc(a, ^nested_preload),
          as: ^nested_preload,
          preload: [{^association, {a, [{^nested_preload, b}]}}]
        )
    end
  end

  defp join_association(query, association, necessity) do
    case necessity do
      :optional ->
        preload(query, ^association)

      :required ->
        from(q in query, inner_join: a in assoc(q, ^association), as: ^association, preload: [{^association, a}])
    end
  end

  @spec join_associations(atom() | Ecto.Query.t(), map) :: Ecto.Query.t()
  @doc """
    Function to preload entities associated with selected in provided query items
  """
  def join_associations(query, necessity_by_association) when is_map(necessity_by_association) do
    Enum.reduce(necessity_by_association, query, fn {association, join}, acc_query ->
      join_association(acc_query, association, join)
    end)
  end

  defp page_blocks(query, %PagingOptions{key: nil}), do: query

  defp page_blocks(query, %PagingOptions{key: {block_number}}) do
    where(query, [block], block.number < ^block_number)
  end

  defp page_coin_balances(query, %PagingOptions{key: nil}), do: query

  defp page_coin_balances(query, %PagingOptions{key: {block_number}}) do
    where(query, [coin_balance], coin_balance.block_number < ^block_number)
  end

  defp page_internal_transaction(_, _, _ \\ %{index_int_tx_desc_order: false})

  defp page_internal_transaction(query, %PagingOptions{key: nil}, _), do: query

  defp page_internal_transaction(query, %PagingOptions{key: {block_number, transaction_index, index}}, %{
         index_int_tx_desc_order: desc
       }) do
    hardcoded_where_for_page_int_tx(query, block_number, transaction_index, index, desc)
  end

  defp page_internal_transaction(query, %PagingOptions{key: {index}}, %{index_int_tx_desc_order: desc}) do
    if desc do
      where(query, [internal_transaction], internal_transaction.index < ^index)
    else
      where(query, [internal_transaction], internal_transaction.index > ^index)
    end
  end

  defp hardcoded_where_for_page_int_tx(query, block_number, transaction_index, index, false),
    do:
      where(
        query,
        [internal_transaction],
        internal_transaction.block_number < ^block_number or
          (internal_transaction.block_number == ^block_number and
             internal_transaction.transaction_index < ^transaction_index) or
          (internal_transaction.block_number == ^block_number and
             internal_transaction.transaction_index == ^transaction_index and internal_transaction.index > ^index)
      )

  defp hardcoded_where_for_page_int_tx(query, block_number, transaction_index, index, true),
    do:
      where(
        query,
        [internal_transaction],
        internal_transaction.block_number < ^block_number or
          (internal_transaction.block_number == ^block_number and
             internal_transaction.transaction_index < ^transaction_index) or
          (internal_transaction.block_number == ^block_number and
             internal_transaction.transaction_index == ^transaction_index and internal_transaction.index < ^index)
      )

  defp page_logs(query, %PagingOptions{key: nil}), do: query

  defp page_logs(query, %PagingOptions{key: {index}}) do
    where(query, [log], log.index > ^index)
  end

  defp page_logs(query, %PagingOptions{key: {block_number, log_index}}) do
    where(
      query,
      [log],
      log.block_number < ^block_number or (log.block_number == ^block_number and log.index < ^log_index)
    )
  end

  defp page_transaction_logs(query, %PagingOptions{key: nil}), do: query

  defp page_transaction_logs(query, %PagingOptions{key: {index}}) do
    where(query, [log], log.index > ^index)
  end

  defp page_transaction_logs(query, %PagingOptions{key: {_block_number, index}}) do
    where(query, [log], log.index > ^index)
  end

  defp page_block_transactions(query, %PagingOptions{key: nil}), do: query

  defp page_block_transactions(query, %PagingOptions{key: {_block_number, index}, is_index_in_asc_order: true}) do
    where(query, [transaction], transaction.index > ^index)
  end

  defp page_block_transactions(query, %PagingOptions{key: {_block_number, index}}) do
    where(query, [transaction], transaction.index < ^index)
  end

  def page_token_balances(query, %PagingOptions{key: nil}), do: query

  def page_token_balances(query, %PagingOptions{key: {value, address_hash}}) do
    where(
      query,
      [tb],
      tb.value < ^value or (tb.value == ^value and tb.address_hash < ^address_hash)
    )
  end

  def page_current_token_balances(query, keyword) when is_list(keyword),
    do: page_current_token_balances(query, Keyword.get(keyword, :paging_options))

  def page_current_token_balances(query, %PagingOptions{key: nil}), do: query

  def page_current_token_balances(query, %PagingOptions{key: {nil, value, id}}) do
    fiat_balance = CurrentTokenBalance.fiat_value_query()

    condition =
      dynamic(
        [ctb, t],
        is_nil(^fiat_balance) and
          (ctb.value < ^value or
             (ctb.value == ^value and ctb.id < ^id))
      )

    where(
      query,
      [ctb, t],
      ^condition
    )
  end

  def page_current_token_balances(query, %PagingOptions{key: {fiat_value, value, id}}) do
    fiat_balance = CurrentTokenBalance.fiat_value_query()

    condition =
      dynamic(
        [ctb, t],
        ^fiat_balance < ^fiat_value or is_nil(^fiat_balance) or
          (^fiat_balance == ^fiat_value and
             (ctb.value < ^value or
                (ctb.value == ^value and ctb.id < ^id)))
      )

    where(
      query,
      [ctb, t],
      ^condition
    )
  end

  @doc """
  Ensures the following conditions are true:

    * excludes internal transactions of type call with no siblings in the
      transaction
    * includes internal transactions of type create, reward, or selfdestruct
      even when they are alone in the parent transaction

  """
  @spec where_transaction_has_multiple_internal_transactions(Ecto.Query.t()) :: Ecto.Query.t()
  def where_transaction_has_multiple_internal_transactions(query) do
    where(
      query,
      [internal_transaction, transaction],
      internal_transaction.type != ^:call or
        fragment(
          """
          EXISTS (SELECT sibling.*
          FROM internal_transactions AS sibling
          WHERE sibling.transaction_hash = ? AND sibling.index != ?
          )
          """,
          transaction.hash,
          internal_transaction.index
        )
    )
  end

  @doc """
  The current total number of coins minted minus verifiably burnt coins.
  """
  @spec total_supply :: non_neg_integer() | nil
  def total_supply do
    supply_module().total() || 0
  end

  @doc """
  The current number coins in the market for trading.
  """
  @spec circulating_supply :: non_neg_integer() | nil
  def circulating_supply do
    supply_module().circulating()
  end

  defp supply_module do
    Application.get_env(:explorer, :supply, Explorer.Chain.Supply.ExchangeRate)
  end

  @doc """
  Calls supply_for_days from the configured supply_module
  """
  def supply_for_days, do: supply_module().supply_for_days(MarketHistoryCache.recent_days_count())

  @doc """
  Streams a lists token contract addresses that haven't been cataloged.
  """
  @spec stream_uncataloged_token_contract_address_hashes(
          initial :: accumulator,
          reducer :: (entry :: Hash.Address.t(), accumulator -> accumulator),
          limited? :: boolean()
        ) :: {:ok, accumulator}
        when accumulator: term()
  def stream_uncataloged_token_contract_address_hashes(initial, reducer, limited? \\ false)
      when is_function(reducer, 2) do
    query =
      from(
        token in Token,
        where: token.cataloged == false,
        select: token.contract_address_hash
      )

    query
    |> add_fetcher_limit(limited?)
    |> Repo.stream_reduce(initial, reducer)
  end

  @doc """
    Finds all token instances where metadata never tried to fetch
  """
  @spec stream_token_instances_with_unfetched_metadata(
          initial :: accumulator,
          reducer :: (entry :: map(), accumulator -> accumulator)
        ) :: {:ok, accumulator}
        when accumulator: term()
  def stream_token_instances_with_unfetched_metadata(initial, reducer) when is_function(reducer, 2) do
    Instance
    |> where([instance], is_nil(instance.error) and is_nil(instance.metadata))
    |> select([instance], %{
      contract_address_hash: instance.token_contract_address_hash,
      token_id: instance.token_id
    })
    |> Repo.stream_reduce(initial, reducer)
  end

  @spec stream_token_instances_with_error(
          initial :: accumulator,
          reducer :: (entry :: map(), accumulator -> accumulator),
          limited? :: boolean()
        ) :: {:ok, accumulator}
        when accumulator: term()
  def stream_token_instances_with_error(initial, reducer, limited? \\ false) when is_function(reducer, 2) do
    # likely to get valid metadata
    high_priority = ["request error: 429", ":checkout_timeout", ":econnrefused", ":timeout"]
    # almost impossible to get valid metadata
    negative_priority = ["VM execution error", "no uri", "invalid json"]

    Instance
    |> where([instance], not is_nil(instance.error))
    |> select([instance], %{
      contract_address_hash: instance.token_contract_address_hash,
      token_id: instance.token_id,
      updated_at: instance.updated_at
    })
    |> order_by([instance], desc: instance.error in ^high_priority, asc: instance.error in ^negative_priority)
    |> add_fetcher_limit(limited?)
    |> Repo.stream_reduce(initial, reducer)
  end

  @doc """
  Streams a list of token contract addresses that have been cataloged.
  """
  @spec stream_cataloged_token_contract_address_hashes(
          initial :: accumulator,
          reducer :: (entry :: Hash.Address.t(), accumulator -> accumulator),
          some_time_ago_updated :: integer(),
          limited? :: boolean()
        ) :: {:ok, accumulator}
        when accumulator: term()
  def stream_cataloged_token_contract_address_hashes(initial, reducer, some_time_ago_updated \\ 2880, limited? \\ false)
      when is_function(reducer, 2) do
    some_time_ago_updated
    |> Token.cataloged_tokens()
    |> add_fetcher_limit(limited?)
    |> order_by(asc: :updated_at)
    |> Repo.stream_reduce(initial, reducer)
  end

  def decode_contract_address_hash_response(resp) do
    case resp do
      "0x000000000000000000000000" <> address ->
        "0x" <> address

      _ ->
        nil
    end
  end

  def decode_contract_integer_response(resp) do
    case resp do
      "0x" <> integer_encoded ->
        {integer_value, _} = Integer.parse(integer_encoded, 16)
        integer_value

      _ ->
        nil
    end
  end

  @doc """
  Fetches a `t:Token.t/0` by an address hash.

  ## Options

      * `:necessity_by_association` - use to load `t:association/0` as `:required` or `:optional`.  If an association is
      `:required`, and the `t:Token.t/0` has no associated record for that association,
      then the `t:Token.t/0` will not be included in the list.
  """
  @spec token_from_address_hash(Hash.Address.t() | String.t(), [necessity_by_association_option | api?]) ::
          {:ok, Token.t()} | {:error, :not_found}
  def token_from_address_hash(hash, options \\ []) do
    necessity_by_association = Keyword.get(options, :necessity_by_association, %{})

    query =
      from(
        t in Token,
        where: t.contract_address_hash == ^hash,
        select: t
      )

    query
    |> join_associations(necessity_by_association)
    |> preload(:contract_address)
    |> select_repo(options).one()
    |> case do
      nil ->
        {:error, :not_found}

      %Token{} = token ->
        {:ok, token}
    end
  end

  @spec token_from_address_hash_exists?(Hash.Address.t(), [api?]) :: boolean()
  def token_from_address_hash_exists?(%Hash{byte_count: unquote(Hash.Address.byte_count())} = hash, options) do
    query =
      from(
        t in Token,
        where: t.contract_address_hash == ^hash,
        select: t
      )

    select_repo(options).exists?(query)
  end

  @spec fetch_token_transfers_from_token_hash(Hash.t(), [paging_options]) :: []
  def fetch_token_transfers_from_token_hash(token_address_hash, options \\ []) do
    TokenTransfer.fetch_token_transfers_from_token_hash(token_address_hash, options)
  end

  @spec fetch_token_transfers_from_token_hash_and_token_id(Hash.t(), non_neg_integer(), [paging_options]) :: []
  def fetch_token_transfers_from_token_hash_and_token_id(token_address_hash, token_id, options \\ []) do
    TokenTransfer.fetch_token_transfers_from_token_hash_and_token_id(token_address_hash, token_id, options)
  end

  @spec count_token_transfers_from_token_hash(Hash.t()) :: non_neg_integer()
  def count_token_transfers_from_token_hash(token_address_hash) do
    TokenTransfer.count_token_transfers_from_token_hash(token_address_hash)
  end

  @spec count_token_transfers_from_token_hash_and_token_id(Hash.t(), non_neg_integer(), [api?]) :: non_neg_integer()
  def count_token_transfers_from_token_hash_and_token_id(token_address_hash, token_id, options \\ []) do
    TokenTransfer.count_token_transfers_from_token_hash_and_token_id(token_address_hash, token_id, options)
  end

  @spec transaction_has_token_transfers?(Hash.t()) :: boolean()
  def transaction_has_token_transfers?(transaction_hash) do
    query = from(tt in TokenTransfer, where: tt.transaction_hash == ^transaction_hash)

    Repo.exists?(query)
  end

  @spec address_tokens_with_balance(Hash.Address.t(), [any()]) :: []
  def address_tokens_with_balance(address_hash, paging_options \\ []) do
    address_hash
    |> Address.Token.list_address_tokens_with_balance(paging_options)
    |> Repo.all()
  end

  @spec find_and_update_replaced_transactions([
          %{
            required(:nonce) => non_neg_integer,
            required(:from_address_hash) => Hash.Address.t(),
            required(:hash) => Hash.t()
          }
        ]) :: {integer(), nil | [term()]}
  def find_and_update_replaced_transactions(transactions, timeout \\ :infinity) do
    query =
      transactions
      |> Enum.reduce(
        Transaction,
        fn %{hash: hash, nonce: nonce, from_address_hash: from_address_hash}, query ->
          from(t in query,
            or_where:
              t.nonce == ^nonce and t.from_address_hash == ^from_address_hash and t.hash != ^hash and
                not is_nil(t.block_number)
          )
        end
      )
      # Enforce Transaction ShareLocks order (see docs: sharelocks.md)
      |> order_by(asc: :hash)
      |> lock("FOR NO KEY UPDATE")

    hashes = Enum.map(transactions, & &1.hash)

    transactions_to_update =
      from(pending in Transaction,
        join: duplicate in subquery(query),
        on: duplicate.nonce == pending.nonce,
        on: duplicate.from_address_hash == pending.from_address_hash,
        where: pending.hash in ^hashes and is_nil(pending.block_hash)
      )

    Repo.update_all(transactions_to_update, [set: [error: "dropped/replaced", status: :error]], timeout: timeout)
  end

  @spec update_replaced_transactions([
          %{
            required(:nonce) => non_neg_integer,
            required(:from_address_hash) => Hash.Address.t(),
            required(:block_hash) => Hash.Full.t()
          }
        ]) :: {integer(), nil | [term()]}
  def update_replaced_transactions(transactions, timeout \\ :infinity) do
    filters =
      transactions
      |> Enum.filter(fn transaction ->
        transaction.block_hash && transaction.nonce && transaction.from_address_hash
      end)
      |> Enum.map(fn transaction ->
        {transaction.nonce, transaction.from_address_hash}
      end)
      |> Enum.uniq()

    if Enum.empty?(filters) do
      {:ok, []}
    else
      query =
        filters
        |> Enum.reduce(Transaction, fn {nonce, from_address}, query ->
          from(t in query,
            or_where: t.nonce == ^nonce and t.from_address_hash == ^from_address and is_nil(t.block_hash)
          )
        end)
        # Enforce Transaction ShareLocks order (see docs: sharelocks.md)
        |> order_by(asc: :hash)
        |> lock("FOR NO KEY UPDATE")

      Repo.update_all(
        from(t in Transaction, join: s in subquery(query), on: t.hash == s.hash),
        [set: [error: "dropped/replaced", status: :error]],
        timeout: timeout
      )
    end
  end

  @doc """
    Expects map of change params. Inserts using on_conflict: `token_instance_metadata_on_conflict/0`
    !!! Supposed to be used ONLY for import of `metadata` or `error`.
  """
  @spec upsert_token_instance(map()) :: {:ok, Instance.t()} | {:error, Ecto.Changeset.t()}
  def upsert_token_instance(params) do
    changeset = Instance.changeset(%Instance{}, params)

    Repo.insert(changeset,
      on_conflict: token_instance_metadata_on_conflict(),
      conflict_target: [:token_id, :token_contract_address_hash]
    )
  end

  defp token_instance_metadata_on_conflict do
    from(
      token_instance in Instance,
      update: [
        set: [
          metadata: fragment("EXCLUDED.metadata"),
          error: fragment("EXCLUDED.error"),
          owner_updated_at_block: token_instance.owner_updated_at_block,
          owner_updated_at_log_index: token_instance.owner_updated_at_log_index,
          owner_address_hash: token_instance.owner_address_hash,
          inserted_at: fragment("LEAST(?, EXCLUDED.inserted_at)", token_instance.inserted_at),
          updated_at: fragment("GREATEST(?, EXCLUDED.updated_at)", token_instance.updated_at)
        ]
      ],
      where: is_nil(token_instance.metadata)
    )
  end

  @doc """
  Update a new `t:Token.t/0` record.

  As part of updating token, an additional record is inserted for
  naming the address for reference if a name is provided for a token.
  """
  @spec update_token(Token.t(), map()) :: {:ok, Token.t()} | {:error, Ecto.Changeset.t()}
  def update_token(%Token{contract_address_hash: address_hash} = token, params \\ %{}) do
    token_changeset = Token.changeset(token, Map.put(params, :updated_at, DateTime.utc_now()))
    address_name_changeset = Address.Name.changeset(%Address.Name{}, Map.put(params, :address_hash, address_hash))

    stale_error_field = :contract_address_hash
    stale_error_message = "is up to date"

    token_opts = [
      on_conflict: Runner.Tokens.default_on_conflict(),
      conflict_target: :contract_address_hash,
      stale_error_field: stale_error_field,
      stale_error_message: stale_error_message
    ]

    address_name_opts = [on_conflict: :nothing, conflict_target: [:address_hash, :name]]

    # Enforce ShareLocks tables order (see docs: sharelocks.md)
    insert_result =
      Multi.new()
      |> Multi.run(
        :address_name,
        fn repo, _ ->
          {:ok, repo.insert(address_name_changeset, address_name_opts)}
        end
      )
      |> Multi.run(:token, fn repo, _ ->
        with {:error, %Changeset{errors: [{^stale_error_field, {^stale_error_message, [_]}}]}} <-
               repo.update(token_changeset, token_opts) do
          # the original token passed into `update_token/2` as stale error means it is unchanged
          {:ok, token}
        end
      end)
      |> Repo.transaction()

    case insert_result do
      {:ok, %{token: token}} ->
        {:ok, token}

      {:error, :token, changeset, _} ->
        {:error, changeset}
    end
  end

  @spec fetch_last_token_balances_include_unfetched(Hash.Address.t(), [api?]) :: []
  def fetch_last_token_balances_include_unfetched(address_hash, options \\ []) do
    address_hash
    |> CurrentTokenBalance.last_token_balances_include_unfetched()
    |> select_repo(options).all()
  end

  @spec fetch_last_token_balances(Hash.Address.t(), [api?]) :: []
  def fetch_last_token_balances(address_hash, options \\ []) do
    address_hash
    |> CurrentTokenBalance.last_token_balances()
    |> select_repo(options).all()
  end

  @spec fetch_paginated_last_token_balances(Hash.Address.t(), [paging_options]) :: []
  def fetch_paginated_last_token_balances(address_hash, options) do
    filter = Keyword.get(options, :token_type)
    options = Keyword.delete(options, :token_type)

    address_hash
    |> CurrentTokenBalance.last_token_balances(options, filter)
    |> page_current_token_balances(options)
    |> select_repo(options).all()
  end

  @spec erc721_or_erc1155_token_instance_from_token_id_and_token_address(non_neg_integer(), Hash.Address.t(), [api?]) ::
          {:ok, Instance.t()} | {:error, :not_found}
  def erc721_or_erc1155_token_instance_from_token_id_and_token_address(token_id, token_contract_address, options \\ []) do
    query = Instance.token_instance_query(token_id, token_contract_address)

    case select_repo(options).one(query) do
      nil -> {:error, :not_found}
      token_instance -> {:ok, token_instance}
    end
  end

  @spec token_instance_exists?(non_neg_integer, Hash.Address.t(), [api?]) :: boolean
  def token_instance_exists?(token_id, token_contract_address, options \\ []) do
    query = Instance.token_instance_query(token_id, token_contract_address)

    select_repo(options).exists?(query)
  end

  @spec token_instance_with_unfetched_metadata?(non_neg_integer, Hash.Address.t(), [api?]) :: boolean
  def token_instance_with_unfetched_metadata?(token_id, token_contract_address, options \\ []) do
    Instance
    |> where([instance], is_nil(instance.error) and is_nil(instance.metadata))
    |> where(
      [instance],
      instance.token_id == ^token_id and instance.token_contract_address_hash == ^token_contract_address
    )
    |> select_repo(options).exists?()
  end

  defp fetch_coin_balances(address, paging_options) do
    address.hash
    |> CoinBalance.fetch_coin_balances(paging_options)
  end

  @spec fetch_last_token_balance(Hash.Address.t(), Hash.Address.t()) :: Decimal.t()
  def fetch_last_token_balance(address_hash, token_contract_address_hash) do
    if address_hash !== %{} do
      address_hash
      |> CurrentTokenBalance.last_token_balance(token_contract_address_hash) || Decimal.new(0)
    else
      Decimal.new(0)
    end
  end

  # @spec fetch_last_token_balance_1155(Hash.Address.t(), Hash.Address.t()) :: Decimal.t()
  def fetch_last_token_balance_1155(address_hash, token_contract_address_hash, token_id) do
    if address_hash !== %{} do
      address_hash
      |> CurrentTokenBalance.last_token_balance_1155(token_contract_address_hash, token_id) || Decimal.new(0)
    else
      Decimal.new(0)
    end
  end

  @spec address_to_coin_balances(Address.t(), [paging_options | api?]) :: []
  def address_to_coin_balances(address, options) do
    paging_options = Keyword.get(options, :paging_options, @default_paging_options)

    balances_raw =
      address
      |> fetch_coin_balances(paging_options)
      |> page_coin_balances(paging_options)
      |> select_repo(options).all()
      |> preload_transactions(options)

    if Enum.empty?(balances_raw) do
      balances_raw
    else
      balances_raw_filtered =
        balances_raw
        |> Enum.filter(fn balance -> balance.value end)

      min_block_number =
        balances_raw_filtered
        |> Enum.min_by(fn balance -> balance.block_number end, fn -> %{} end)
        |> Map.get(:block_number)

      max_block_number =
        balances_raw_filtered
        |> Enum.max_by(fn balance -> balance.block_number end, fn -> %{} end)
        |> Map.get(:block_number)

      min_block_timestamp = find_block_timestamp(min_block_number, options)
      max_block_timestamp = find_block_timestamp(max_block_number, options)

      min_block_unix_timestamp =
        min_block_timestamp
        |> Timex.to_unix()

      max_block_unix_timestamp =
        max_block_timestamp
        |> Timex.to_unix()

      blocks_delta = max_block_number - min_block_number

      balances_with_dates =
        if blocks_delta > 0 do
          add_block_timestamp_to_balances(
            balances_raw_filtered,
            min_block_number,
            min_block_unix_timestamp,
            max_block_unix_timestamp,
            blocks_delta
          )
        else
          add_min_block_timestamp_to_balances(balances_raw_filtered, min_block_unix_timestamp)
        end

      balances_with_dates
      |> Enum.sort(fn balance1, balance2 -> balance1.block_number >= balance2.block_number end)
    end
  end

  # Here we fetch from DB one tx per one coin balance. It's much more faster than LEFT OUTER JOIN which was before.
  defp preload_transactions(balances, options) do
    tasks =
      Enum.map(balances, fn balance ->
        Task.async(fn ->
          Transaction
          |> where(
            [tx],
            tx.block_number == ^balance.block_number and (tx.value > ^0 or (tx.gas_price > ^0 and tx.gas_used > ^0)) and
              (tx.to_address_hash == ^balance.address_hash or tx.from_address_hash == ^balance.address_hash)
          )
          |> select([tx], tx.hash)
          |> limit(1)
          |> select_repo(options).one()
        end)
      end)

    tasks
    |> Task.yield_many(120_000)
    |> Enum.zip(balances)
    |> Enum.map(fn {{task, res}, balance} ->
      case res do
        {:ok, hash} ->
          put_tx_hash(hash, balance)

        {:exit, _reason} ->
          balance

        nil ->
          Task.shutdown(task, :brutal_kill)
          balance
      end
    end)
  end

  defp put_tx_hash(hash, coin_balance),
    do: if(hash, do: %CoinBalance{coin_balance | transaction_hash: hash}, else: coin_balance)

  defp add_block_timestamp_to_balances(
         balances_raw_filtered,
         min_block_number,
         min_block_unix_timestamp,
         max_block_unix_timestamp,
         blocks_delta
       ) do
    balances_raw_filtered
    |> Enum.map(fn balance ->
      date =
        trunc(
          min_block_unix_timestamp +
            (balance.block_number - min_block_number) * (max_block_unix_timestamp - min_block_unix_timestamp) /
              blocks_delta
        )

      add_date_to_balance(balance, date)
    end)
  end

  defp add_min_block_timestamp_to_balances(balances_raw_filtered, min_block_unix_timestamp) do
    balances_raw_filtered
    |> Enum.map(fn balance ->
      date = min_block_unix_timestamp

      add_date_to_balance(balance, date)
    end)
  end

  defp add_date_to_balance(balance, date) do
    formatted_date = Timex.from_unix(date)
    %{balance | block_timestamp: formatted_date}
  end

  def get_token_balance(address_hash, token_contract_address_hash, block_number, token_id \\ nil, options \\ []) do
    query = TokenBalance.fetch_token_balance(address_hash, token_contract_address_hash, block_number, token_id)

    select_repo(options).one(query)
  end

  def get_coin_balance(address_hash, block_number, options \\ []) do
    query = CoinBalance.fetch_coin_balance(address_hash, block_number)

    select_repo(options).one(query)
  end

  @spec address_to_balances_by_day(Hash.Address.t(), [api?]) :: [balance_by_day]
  def address_to_balances_by_day(address_hash, options \\ []) do
    latest_block_timestamp =
      address_hash
      |> CoinBalance.last_coin_balance_timestamp()
      |> select_repo(options).one()

    address_hash
    |> CoinBalanceDaily.balances_by_day()
    |> select_repo(options).all()
    |> Enum.sort_by(fn %{date: d} -> {d.year, d.month, d.day} end)
    |> replace_last_value(latest_block_timestamp)
    |> normalize_balances_by_day(Keyword.get(options, :api?, false))
  end

  # https://github.com/blockscout/blockscout/issues/2658
  defp replace_last_value(items, %{value: value, timestamp: timestamp}) do
    List.replace_at(items, -1, %{date: Date.convert!(timestamp, Calendar.ISO), value: value})
  end

  defp replace_last_value(items, _), do: items

  defp normalize_balances_by_day(balances_by_day, api?) do
    result =
      balances_by_day
      |> Enum.filter(fn day -> day.value end)
      |> (&if(api?, do: &1, else: Enum.map(&1, fn day -> Map.update!(day, :date, fn x -> to_string(x) end) end))).()
      |> (&if(api?, do: &1, else: Enum.map(&1, fn day -> Map.update!(day, :value, fn x -> Wei.to(x, :ether) end) end))).()

    today = Date.to_string(NaiveDateTime.utc_now())

    if Enum.count(result) > 0 && !Enum.any?(result, fn map -> map[:date] == today end) do
      List.flatten([result | [%{date: today, value: List.last(result)[:value]}]])
    else
      result
    end
  end

  @spec fetch_token_holders_from_token_hash(Hash.Address.t(), [paging_options | api?]) :: [TokenBalance.t()]
  def fetch_token_holders_from_token_hash(contract_address_hash, options \\ []) do
    query =
      contract_address_hash
      |> CurrentTokenBalance.token_holders_ordered_by_value(options)

    query
    |> select_repo(options).all()
  end

  def fetch_token_holders_from_token_hash_and_token_id(contract_address_hash, token_id, options \\ []) do
    contract_address_hash
    |> CurrentTokenBalance.token_holders_1155_by_token_id(token_id, options)
    |> select_repo(options).all()
  end

  def token_id_1155_is_unique?(contract_address_hash, token_id, options \\ [])

  def token_id_1155_is_unique?(_, nil, _), do: false

  def token_id_1155_is_unique?(contract_address_hash, token_id, options) do
    result =
      contract_address_hash |> CurrentTokenBalance.token_balances_by_id_limit_2(token_id) |> select_repo(options).all()

    if length(result) == 1 do
      Decimal.compare(Enum.at(result, 0), 1) == :eq
    else
      false
    end
  end

  def get_token_ids_1155(contract_address_hash) do
    contract_address_hash
    |> CurrentTokenBalance.token_ids_query()
    |> Repo.all()
  end

  @spec count_token_holders_from_token_hash(Hash.Address.t()) :: non_neg_integer()
  def count_token_holders_from_token_hash(contract_address_hash) do
    query =
      from(ctb in CurrentTokenBalance.token_holders_query_for_count(contract_address_hash),
        select: fragment("COUNT(DISTINCT(?))", ctb.address_hash)
      )

    Repo.one!(query, timeout: :infinity)
  end

  @spec address_to_unique_tokens(Hash.Address.t(), Token.t(), [paging_options | api?]) :: [Instance.t()]
  def address_to_unique_tokens(contract_address_hash, token, options \\ []) do
    paging_options = Keyword.get(options, :paging_options, @default_paging_options)

    contract_address_hash
    |> Instance.address_to_unique_token_instances()
    |> Instance.page_token_instance(paging_options)
    |> limit(^paging_options.page_size)
    |> preload([_], [:owner])
    |> select_repo(options).all()
    |> Enum.map(&put_owner_to_token_instance(&1, token, options))
  end

  def put_owner_to_token_instance(token_instance, token, options \\ [])

  def put_owner_to_token_instance(%Instance{is_unique: nil} = token_instance, token, options) do
    put_owner_to_token_instance(Instance.put_is_unique(token_instance, token, options), token, options)
  end

  def put_owner_to_token_instance(
        %Instance{owner: nil, is_unique: true} = token_instance,
        %Token{type: "ERC-1155"},
        options
      ) do
    owner_address_hash =
      token_instance
      |> Instance.owner_query()
      |> select_repo(options).one()

    %{token_instance | owner: select_repo(options).get_by(Address, hash: owner_address_hash)}
  end

  def put_owner_to_token_instance(%Instance{} = token_instance, _token, _options), do: token_instance

  @spec data() :: Dataloader.Ecto.t()
  def data, do: DataloaderEcto.new(Repo)

  @spec transaction_token_transfer_type(Transaction.t()) ::
          :erc20 | :erc721 | :erc1155 | :token_transfer | nil
  def transaction_token_transfer_type(
        %Transaction{
          status: :ok,
          created_contract_address_hash: nil,
          input: input,
          value: value
        } = transaction
      ) do
    zero_wei = %Wei{value: Decimal.new(0)}
    result = find_token_transfer_type(transaction, input, value)

    if is_nil(result) && Enum.count(transaction.token_transfers) > 0 && value == zero_wei,
      do: :token_transfer,
      else: result
  rescue
    _ -> nil
  end

  def transaction_token_transfer_type(_), do: nil

  defp find_token_transfer_type(transaction, input, value) do
    zero_wei = %Wei{value: Decimal.new(0)}

    # https://github.com/OpenZeppelin/openzeppelin-solidity/blob/master/contracts/token/ERC721/ERC721.sol#L35
    case {to_string(input), value} do
      # transferFrom(address,address,uint256)
      {"0x23b872dd" <> params, ^zero_wei} ->
        types = [:address, :address, {:uint, 256}]
        [from_address, to_address, _value] = decode_params(params, types)

        find_erc721_token_transfer(transaction.token_transfers, {from_address, to_address})

      # safeTransferFrom(address,address,uint256)
      {"0x42842e0e" <> params, ^zero_wei} ->
        types = [:address, :address, {:uint, 256}]
        [from_address, to_address, _value] = decode_params(params, types)

        find_erc721_token_transfer(transaction.token_transfers, {from_address, to_address})

      # safeTransferFrom(address,address,uint256,bytes)
      {"0xb88d4fde" <> params, ^zero_wei} ->
        types = [:address, :address, {:uint, 256}, :bytes]
        [from_address, to_address, _value, _data] = decode_params(params, types)

        find_erc721_token_transfer(transaction.token_transfers, {from_address, to_address})

      # safeTransferFrom(address,address,uint256,uint256,bytes)
      {"0xf242432a" <> params, ^zero_wei} ->
        types = [:address, :address, {:uint, 256}, {:uint, 256}, :bytes]
        [from_address, to_address, _id, _value, _data] = decode_params(params, types)

        find_erc1155_token_transfer(transaction.token_transfers, {from_address, to_address})

      # safeBatchTransferFrom(address,address,uint256[],uint256[],bytes)
      {"0x2eb2c2d6" <> params, ^zero_wei} ->
        types = [:address, :address, [{:uint, 256}], [{:uint, 256}], :bytes]
        [from_address, to_address, _ids, _values, _data] = decode_params(params, types)

        find_erc1155_token_transfer(transaction.token_transfers, {from_address, to_address})

      {"0xf907fc5b" <> _params, ^zero_wei} ->
        :erc20

      # check for ERC-20 or for old ERC-721, ERC-1155 token versions
      {unquote(TokenTransfer.transfer_function_signature()) <> params, ^zero_wei} ->
        types = [:address, {:uint, 256}]

        [address, value] = decode_params(params, types)

        decimal_value = Decimal.new(value)

        find_erc721_or_erc20_or_erc1155_token_transfer(transaction.token_transfers, {address, decimal_value})

      _ ->
        nil
    end
  end

  defp find_erc721_token_transfer(token_transfers, {from_address, to_address}) do
    token_transfer =
      Enum.find(token_transfers, fn token_transfer ->
        token_transfer.from_address_hash.bytes == from_address && token_transfer.to_address_hash.bytes == to_address
      end)

    if token_transfer, do: :erc721
  end

  defp find_erc1155_token_transfer(token_transfers, {from_address, to_address}) do
    token_transfer =
      Enum.find(token_transfers, fn token_transfer ->
        token_transfer.from_address_hash.bytes == from_address && token_transfer.to_address_hash.bytes == to_address
      end)

    if token_transfer, do: :erc1155
  end

  defp find_erc721_or_erc20_or_erc1155_token_transfer(token_transfers, {address, decimal_value}) do
    token_transfer =
      Enum.find(token_transfers, fn token_transfer ->
        token_transfer.to_address_hash.bytes == address && token_transfer.amount == decimal_value
      end)

    if token_transfer do
      case token_transfer.token do
        %Token{type: "ERC-20"} -> :erc20
        %Token{type: "ERC-721"} -> :erc721
        %Token{type: "ERC-1155"} -> :erc1155
        _ -> nil
      end
    else
      :erc20
    end
  end

  @doc """
  Combined block reward from all the fees.
  """
  @spec block_combined_rewards(Block.t()) :: Wei.t()
  def block_combined_rewards(block) do
    {:ok, value} =
      block.rewards
      |> Enum.reduce(
        0,
        fn block_reward, acc ->
          {:ok, decimal} = Wei.dump(block_reward.reward)

          Decimal.add(decimal, acc)
        end
      )
      |> Wei.cast()

    value
  end

  defp with_decompiled_code_flag(query, _hash, false), do: query

  defp with_decompiled_code_flag(query, hash, true) do
    has_decompiled_code_query =
      from(decompiled_contract in DecompiledSmartContract,
        where: decompiled_contract.address_hash == ^hash,
        limit: 1,
        select: %{
          address_hash: decompiled_contract.address_hash,
          has_decompiled_code?: not is_nil(decompiled_contract.address_hash)
        }
      )

    from(
      address in query,
      left_join: decompiled_code in subquery(has_decompiled_code_query),
      on: address.hash == decompiled_code.address_hash,
      select_merge: %{has_decompiled_code?: decompiled_code.has_decompiled_code?}
    )
  end

  defp decode_params(params, types) do
    params
    |> Base.decode16!(case: :mixed)
    |> TypeDecoder.decode_raw(types)
  end

  @spec get_token_type(Hash.Address.t()) :: String.t() | nil
  def get_token_type(hash) do
    query =
      from(
        token in Token,
        where: token.contract_address_hash == ^hash,
        select: token.type
      )

    Repo.one(query)
  end

  @spec is_erc_20_token?(Token.t()) :: bool
  def is_erc_20_token?(token) do
    is_erc_20_token_type?(token.type)
  end

  defp is_erc_20_token_type?(type) do
    case type do
      "ERC-20" -> true
      _ -> false
    end
  end

  @doc """
  Checks if an `t:Explorer.Chain.Address.t/0` with the given `hash` exists.

  Returns `:ok` if found

      iex> {:ok, %Explorer.Chain.Address{hash: hash}} = Explorer.Chain.create_address(
      ...>   %{hash: "0x5aaeb6053f3e94c9b9a09f33669435e7ef1beaed"}
      ...> )
      iex> Explorer.Chain.check_address_exists(hash)
      :ok

  Returns `:not_found` if not found

      iex> {:ok, hash} = Explorer.Chain.string_to_address_hash("0x5aaeb6053f3e94c9b9a09f33669435e7ef1beaed")
      iex> Explorer.Chain.check_address_exists(hash)
      :not_found

  """
  @spec check_address_exists(Hash.Address.t()) :: :ok | :not_found
  def check_address_exists(address_hash) do
    address_hash
    |> address_exists?()
    |> boolean_to_check_result()
  end

  @doc """
  Checks if an `t:Explorer.Chain.Address.t/0` with the given `hash` exists.

  Returns `true` if found

      iex> {:ok, %Explorer.Chain.Address{hash: hash}} = Explorer.Chain.create_address(
      ...>   %{hash: "0x5aaeb6053f3e94c9b9a09f33669435e7ef1beaed"}
      ...> )
      iex> Explorer.Chain.address_exists?(hash)
      true

  Returns `false` if not found

      iex> {:ok, hash} = Explorer.Chain.string_to_address_hash("0x5aaeb6053f3e94c9b9a09f33669435e7ef1beaed")
      iex> Explorer.Chain.address_exists?(hash)
      false

  """
  @spec address_exists?(Hash.Address.t()) :: boolean()
  def address_exists?(address_hash) do
    query =
      from(
        address in Address,
        where: address.hash == ^address_hash
      )

    Repo.exists?(query)
  end

  @doc """
  Checks if it exists an `t:Explorer.Chain.Address.t/0` that has the provided
  `t:Explorer.Chain.Address.t/0` `hash` and a contract.

  Returns `:ok` if found and `:not_found` otherwise.
  """
  @spec check_contract_address_exists(Hash.Address.t()) :: :ok | :not_found
  def check_contract_address_exists(address_hash) do
    address_hash
    |> contract_address_exists?()
    |> boolean_to_check_result()
  end

  @doc """
  Checks if it exists an `t:Explorer.Chain.Address.t/0` that has the provided
  `t:Explorer.Chain.Address.t/0` `hash` and a contract.

  Returns `true` if found and `false` otherwise.
  """
  @spec contract_address_exists?(Hash.Address.t()) :: boolean()
  def contract_address_exists?(address_hash) do
    query =
      from(
        address in Address,
        where: address.hash == ^address_hash and not is_nil(address.contract_code)
      )

    Repo.exists?(query)
  end

  @doc """
  Checks if it exists a `t:Explorer.Chain.DecompiledSmartContract.t/0` for the
  `t:Explorer.Chain.Address.t/0` with the provided `hash` and with the provided version.

  Returns `:ok` if found and `:not_found` otherwise.
  """
  @spec check_decompiled_contract_exists(Hash.Address.t(), String.t()) :: :ok | :not_found
  def check_decompiled_contract_exists(address_hash, version) do
    address_hash
    |> decompiled_contract_exists?(version)
    |> boolean_to_check_result()
  end

  @doc """
  Checks if it exists a `t:Explorer.Chain.DecompiledSmartContract.t/0` for the
  `t:Explorer.Chain.Address.t/0` with the provided `hash` and with the provided version.

  Returns `true` if found and `false` otherwise.
  """
  @spec decompiled_contract_exists?(Hash.Address.t(), String.t()) :: boolean()
  def decompiled_contract_exists?(address_hash, version) do
    query =
      from(contract in DecompiledSmartContract,
        where: contract.address_hash == ^address_hash and contract.decompiler_version == ^version
      )

    Repo.exists?(query)
  end

  @doc """
  Checks if a `t:Explorer.Chain.Transaction.t/0` with the given `hash` exists.

  Returns `:ok` if found

      iex> %Transaction{hash: hash} = insert(:transaction)
      iex> Explorer.Chain.check_transaction_exists(hash)
      :ok

  Returns `:not_found` if not found

      iex> {:ok, hash} = Explorer.Chain.string_to_transaction_hash(
      ...>   "0x9fc76417374aa880d4449a1f7f31ec597f00b1f6f3dd2d66f4c9c6c445836d8b"
      ...> )
      iex> Explorer.Chain.check_transaction_exists(hash)
      :not_found
  """
  @spec check_transaction_exists(Hash.Full.t()) :: :ok | :not_found
  def check_transaction_exists(hash) do
    hash
    |> transaction_exists?()
    |> boolean_to_check_result()
  end

  @doc """
  Checks if a `t:Explorer.Chain.Transaction.t/0` with the given `hash` exists.

  Returns `true` if found

      iex> %Transaction{hash: hash} = insert(:transaction)
      iex> Explorer.Chain.transaction_exists?(hash)
      true

  Returns `false` if not found

      iex> {:ok, hash} = Explorer.Chain.string_to_transaction_hash(
      ...>   "0x9fc76417374aa880d4449a1f7f31ec597f00b1f6f3dd2d66f4c9c6c445836d8b"
      ...> )
      iex> Explorer.Chain.transaction_exists?(hash)
      false
  """
  @spec transaction_exists?(Hash.Full.t()) :: boolean()
  def transaction_exists?(hash) do
    query =
      from(
        transaction in Transaction,
        where: transaction.hash == ^hash
      )

    Repo.exists?(query)
  end

  @doc """
  Checks if a `t:Explorer.Chain.Token.t/0` with the given `hash` exists.

  Returns `:ok` if found

      iex> address = insert(:address)
      iex> insert(:token, contract_address: address)
      iex> Explorer.Chain.check_token_exists(address.hash)
      :ok

  Returns `:not_found` if not found

      iex> {:ok, hash} = Explorer.Chain.string_to_address_hash("0x5aaeb6053f3e94c9b9a09f33669435e7ef1beaed")
      iex> Explorer.Chain.check_token_exists(hash)
      :not_found
  """
  @spec check_token_exists(Hash.Address.t()) :: :ok | :not_found
  def check_token_exists(hash) do
    hash
    |> token_exists?()
    |> boolean_to_check_result()
  end

  @doc """
  Checks if a `t:Explorer.Chain.Token.t/0` with the given `hash` exists.

  Returns `true` if found

      iex> address = insert(:address)
      iex> insert(:token, contract_address: address)
      iex> Explorer.Chain.token_exists?(address.hash)
      true

  Returns `false` if not found

      iex> {:ok, hash} = Explorer.Chain.string_to_address_hash("0x5aaeb6053f3e94c9b9a09f33669435e7ef1beaed")
      iex> Explorer.Chain.token_exists?(hash)
      false
  """
  @spec token_exists?(Hash.Address.t()) :: boolean()
  def token_exists?(hash) do
    query =
      from(
        token in Token,
        where: token.contract_address_hash == ^hash
      )

    Repo.exists?(query)
  end

  @doc """
  Checks if a `t:Explorer.Chain.Token.Instance.t/0` with the given `hash` and `token_id` exists.

  Returns `:ok` if found

      iex> token = insert(:token)
      iex> token_id = 10
      iex> insert(:token_instance,
      ...>  token_contract_address_hash: token.contract_address_hash,
      ...>  token_id: token_id
      ...> )
      iex> Explorer.Chain.check_erc721_or_erc1155_token_instance_exists(token_id, token.contract_address_hash)
      :ok

  Returns `:not_found` if not found

      iex> {:ok, hash} = Explorer.Chain.string_to_address_hash("0x5aaeb6053f3e94c9b9a09f33669435e7ef1beaed")
      iex> Explorer.Chain.check_erc721_or_erc1155_token_instance_exists(10, hash)
      :not_found
  """
  @spec check_erc721_or_erc1155_token_instance_exists(binary() | non_neg_integer(), Hash.Address.t()) ::
          :ok | :not_found
  def check_erc721_or_erc1155_token_instance_exists(token_id, hash) do
    token_id
    |> erc721_or_erc1155_token_instance_exist?(hash)
    |> boolean_to_check_result()
  end

  @doc """
  Checks if a `t:Explorer.Chain.Token.Instance.t/0` with the given `hash` and `token_id` exists.

  Returns `true` if found

      iex> token = insert(:token)
      iex> token_id = 10
      iex> insert(:token_instance,
      ...>  token_contract_address_hash: token.contract_address_hash,
      ...>  token_id: token_id
      ...> )
      iex> Explorer.Chain.erc721_or_erc1155_token_instance_exist?(token_id, token.contract_address_hash)
      true

  Returns `false` if not found

      iex> {:ok, hash} = Explorer.Chain.string_to_address_hash("0x5aaeb6053f3e94c9b9a09f33669435e7ef1beaed")
      iex> Explorer.Chain.erc721_or_erc1155_token_instance_exist?(10, hash)
      false
  """
  @spec erc721_or_erc1155_token_instance_exist?(binary() | non_neg_integer(), Hash.Address.t()) :: boolean()
  def erc721_or_erc1155_token_instance_exist?(token_id, hash) do
    query =
      from(i in Instance,
        where: i.token_contract_address_hash == ^hash and i.token_id == ^Decimal.new(token_id)
      )

    Repo.exists?(query)
  end

  def boolean_to_check_result(true), do: :ok

  def boolean_to_check_result(false), do: :not_found

  @doc """
  Fetches the first trace from the Nethermind trace URL.
  """
  def fetch_first_trace(transactions_params, json_rpc_named_arguments) do
    case EthereumJSONRPC.fetch_first_trace(transactions_params, json_rpc_named_arguments) do
      {:ok, [%{first_trace: first_trace, block_hash: block_hash, json_rpc_named_arguments: json_rpc_named_arguments}]} ->
        format_tx_first_trace(first_trace, block_hash, json_rpc_named_arguments)

      {:error, error} ->
        {:error, error}

      :ignore ->
        :ignore
    end
  end

  defp format_tx_first_trace(first_trace, block_hash, json_rpc_named_arguments) do
    {:ok, to_address_hash} =
      if Map.has_key?(first_trace, :to_address_hash) do
        Chain.string_to_address_hash(first_trace.to_address_hash)
      else
        {:ok, nil}
      end

    {:ok, from_address_hash} = Chain.string_to_address_hash(first_trace.from_address_hash)

    {:ok, created_contract_address_hash} =
      if Map.has_key?(first_trace, :created_contract_address_hash) do
        Chain.string_to_address_hash(first_trace.created_contract_address_hash)
      else
        {:ok, nil}
      end

    {:ok, transaction_hash} = Chain.string_to_transaction_hash(first_trace.transaction_hash)

    {:ok, call_type} =
      if Map.has_key?(first_trace, :call_type) do
        CallType.load(first_trace.call_type)
      else
        {:ok, nil}
      end

    {:ok, type} = Type.load(first_trace.type)

    {:ok, input} =
      if Map.has_key?(first_trace, :input) do
        Data.cast(first_trace.input)
      else
        {:ok, nil}
      end

    {:ok, output} =
      if Map.has_key?(first_trace, :output) do
        Data.cast(first_trace.output)
      else
        {:ok, nil}
      end

    {:ok, created_contract_code} =
      if Map.has_key?(first_trace, :created_contract_code) do
        Data.cast(first_trace.created_contract_code)
      else
        {:ok, nil}
      end

    {:ok, init} =
      if Map.has_key?(first_trace, :init) do
        Data.cast(first_trace.init)
      else
        {:ok, nil}
      end

    block_index =
      get_block_index(%{
        transaction_index: first_trace.transaction_index,
        transaction_hash: first_trace.transaction_hash,
        block_number: first_trace.block_number,
        json_rpc_named_arguments: json_rpc_named_arguments
      })

    value = %Wei{value: Decimal.new(first_trace.value)}

    first_trace_formatted =
      first_trace
      |> Map.merge(%{
        block_index: block_index,
        block_hash: block_hash,
        call_type: call_type,
        to_address_hash: to_address_hash,
        created_contract_address_hash: created_contract_address_hash,
        from_address_hash: from_address_hash,
        input: input,
        output: output,
        created_contract_code: created_contract_code,
        init: init,
        transaction_hash: transaction_hash,
        type: type,
        value: value
      })

    {:ok, [first_trace_formatted]}
  end

  defp get_block_index(%{
         transaction_index: transaction_index,
         transaction_hash: transaction_hash,
         block_number: block_number,
         json_rpc_named_arguments: json_rpc_named_arguments
       }) do
    if transaction_index == 0 do
      0
    else
      filtered_block_numbers = RangesHelper.filter_traceable_block_numbers([block_number])
      {:ok, traces} = fetch_block_internal_transactions(filtered_block_numbers, json_rpc_named_arguments)

      sorted_traces =
        traces
        |> Enum.sort_by(&{&1.transaction_index, &1.index})
        |> Enum.with_index()

      {_, block_index} =
        sorted_traces
        |> Enum.find({nil, -1}, fn {trace, _} ->
          trace.transaction_index == transaction_index &&
            trace.transaction_hash == transaction_hash
        end)

      block_index
    end
  end

  defp find_block_timestamp(number, options) do
    Block
    |> where([block], block.number == ^number)
    |> select([block], block.timestamp)
    |> limit(1)
    |> select_repo(options).one()
  end

  @spec get_token_transfer_type(TokenTransfer.t()) ::
          :token_burning | :token_minting | :token_spawning | :token_transfer
  def get_token_transfer_type(transfer) do
    {:ok, burn_address_hash} = Chain.string_to_address_hash(SmartContract.burn_address_hash_string())

    cond do
      transfer.to_address_hash == burn_address_hash && transfer.from_address_hash !== burn_address_hash ->
        :token_burning

      transfer.to_address_hash !== burn_address_hash && transfer.from_address_hash == burn_address_hash ->
        :token_minting

      transfer.to_address_hash == burn_address_hash && transfer.from_address_hash == burn_address_hash ->
        :token_spawning

      true ->
        :token_transfer
    end
  end

  @spec get_token_icon_url_by(String.t(), String.t()) :: String.t() | nil
  def get_token_icon_url_by(chain_id, address_hash) do
    chain_name =
      case chain_id do
        "1" ->
          "ethereum"

        "99" ->
          "poa"

        "100" ->
          "xdai"

        _ ->
          nil
      end

    if chain_name do
      try_url =
        "https://raw.githubusercontent.com/trustwallet/assets/master/blockchains/#{chain_name}/assets/#{address_hash}/logo.png"

      try_url
    else
      nil
    end
  end

  @spec from_block(keyword) :: any
  def from_block(options) do
    Keyword.get(options, :from_block) || nil
  end

  @spec to_block(keyword) :: any
  def to_block(options) do
    Keyword.get(options, :to_block) || nil
  end

  def convert_date_to_min_block(date_str) do
    date_format = "%Y-%m-%d"

    {:ok, date} =
      date_str
      |> Timex.parse(date_format, :strftime)

    {:ok, day_before} =
      date
      |> Timex.shift(days: -1)
      |> Timex.format(date_format, :strftime)

    convert_date_to_max_block(day_before)
  end

  def convert_date_to_max_block(date) do
    query =
      from(block in Block,
        where: fragment("DATE(timestamp) = TO_DATE(?, 'YYYY-MM-DD')", ^date),
        select: max(block.number)
      )

    query
    |> Repo.one()
  end

  def is_address_hash_is_smart_contract?(nil), do: false

  def is_address_hash_is_smart_contract?(address_hash) do
    with %Address{contract_code: bytecode} <- Repo.get_by(Address, hash: address_hash),
         false <- is_nil(bytecode) do
      true
    else
      _ ->
        false
    end
  end

  def hash_to_lower_case_string(hash) do
    hash
    |> to_string()
    |> String.downcase()
  end

  def recent_transactions(options, [:pending | _]) do
    recent_pending_transactions(options, false)
  end

  def recent_transactions(options, _) do
    recent_collated_transactions(false, options)
  end

  def apply_filter_by_method_id_to_transactions(query, nil), do: query

  def apply_filter_by_method_id_to_transactions(query, filter) when is_list(filter) do
    method_ids = Enum.flat_map(filter, &map_name_or_method_id_to_method_id/1)

    if method_ids != [] do
      query
      |> where([tx], fragment("SUBSTRING(? FOR 4)", tx.input) in ^method_ids)
    else
      query
    end
  end

  def apply_filter_by_method_id_to_transactions(query, filter),
    do: apply_filter_by_method_id_to_transactions(query, [filter])

  defp map_name_or_method_id_to_method_id(string) when is_binary(string) do
    if id = @method_name_to_id_map[string] do
      decode_method_id(id)
    else
      trimmed =
        string
        |> String.replace("0x", "", global: false)

      decode_method_id(trimmed)
    end
  end

  defp decode_method_id(method_id) when is_binary(method_id) do
    case String.length(method_id) == 8 && Base.decode16(method_id, case: :mixed) do
      {:ok, bytes} ->
        [bytes]

      _ ->
        []
    end
  end

  def apply_filter_by_tx_type_to_transactions(query, [_ | _] = filter) do
    {dynamic, modified_query} = apply_filter_by_tx_type_to_transactions_inner(filter, query)

    modified_query
    |> where(^dynamic)
  end

  def apply_filter_by_tx_type_to_transactions(query, _filter), do: query

  def apply_filter_by_tx_type_to_transactions_inner(dynamic \\ dynamic(false), filter, query)

  def apply_filter_by_tx_type_to_transactions_inner(dynamic, [type | remain], query) do
    case type do
      :contract_call ->
        dynamic
        |> filter_contract_call_dynamic()
        |> apply_filter_by_tx_type_to_transactions_inner(
          remain,
          join(query, :inner, [tx], address in assoc(tx, :to_address), as: :to_address)
        )

      :contract_creation ->
        dynamic
        |> filter_contract_creation_dynamic()
        |> apply_filter_by_tx_type_to_transactions_inner(remain, query)

      :coin_transfer ->
        dynamic
        |> filter_transaction_dynamic()
        |> apply_filter_by_tx_type_to_transactions_inner(remain, query)

      :token_transfer ->
        dynamic
        |> filter_token_transfer_dynamic()
        |> apply_filter_by_tx_type_to_transactions_inner(remain, query)

      :token_creation ->
        dynamic
        |> filter_token_creation_dynamic()
        |> apply_filter_by_tx_type_to_transactions_inner(
          remain,
          join(query, :inner, [tx], token in Token,
            on: token.contract_address_hash == tx.created_contract_address_hash,
            as: :created_token
          )
        )
    end
  end

  def apply_filter_by_tx_type_to_transactions_inner(dynamic_query, _, query), do: {dynamic_query, query}

  def filter_contract_creation_dynamic(dynamic) do
    dynamic([tx], ^dynamic or is_nil(tx.to_address_hash))
  end

  def filter_transaction_dynamic(dynamic) do
    dynamic([tx], ^dynamic or tx.value > ^0)
  end

  def filter_contract_call_dynamic(dynamic) do
    dynamic([tx, to_address: to_address], ^dynamic or not is_nil(to_address.contract_code))
  end

  def filter_token_transfer_dynamic(dynamic) do
    # TokenTransfer.__struct__.__meta__.source
    dynamic(
      [tx],
      ^dynamic or
        fragment(
          "NOT (SELECT transaction_hash FROM token_transfers WHERE transaction_hash = ? LIMIT 1) IS NULL",
          tx.hash
        )
    )
  end

  def filter_token_creation_dynamic(dynamic) do
    dynamic([tx, created_token: created_token], ^dynamic or not is_nil(created_token))
  end

  def count_verified_contracts do
    Repo.aggregate(SmartContract, :count, timeout: :infinity)
  end

  def count_new_verified_contracts do
    query =
      from(contract in SmartContract,
        select: contract.inserted_at,
        where: fragment("NOW() - ? at time zone 'UTC' <= interval '24 hours'", contract.inserted_at)
      )

    query
    |> Repo.aggregate(:count, timeout: :infinity)
  end

  def count_contracts do
    query =
      from(address in Address,
        select: address,
        where: not is_nil(address.contract_code)
      )

    query
    |> Repo.aggregate(:count, timeout: :infinity)
  end

  def count_new_contracts do
    query =
      from(tx in Transaction,
        select: tx,
        where:
          tx.status == ^:ok and
            fragment("NOW() - ? at time zone 'UTC' <= interval '24 hours'", tx.created_contract_code_indexed_at)
      )

    query
    |> Repo.aggregate(:count, timeout: :infinity)
  end

  def count_verified_contracts_from_cache(options \\ []) do
    VerifiedContractsCounter.fetch(options)
  end

  def count_new_verified_contracts_from_cache(options \\ []) do
    NewVerifiedContractsCounter.fetch(options)
  end

  def count_contracts_from_cache(options \\ []) do
    ContractsCounter.fetch(options)
  end

  def count_new_contracts_from_cache(options \\ []) do
    NewContractsCounter.fetch(options)
  end

  def fetch_token_counters(address_hash, timeout) do
    total_token_transfers_task =
      Task.async(fn ->
        TokenTransfersCounter.fetch(address_hash)
      end)

    total_token_holders_task =
      Task.async(fn ->
        TokenHoldersCounter.fetch(address_hash)
      end)

    [total_token_transfers_task, total_token_holders_task]
    |> Task.yield_many(timeout)
    |> Enum.map(fn {_task, res} ->
      case res do
        {:ok, result} ->
          result

        {:exit, reason} ->
          Logger.warn("Query fetching token counters terminated: #{inspect(reason)}")
          0

        nil ->
          Logger.warn("Query fetching token counters timed out.")
          0
      end
    end)
    |> List.to_tuple()
  end

  @spec flat_1155_batch_token_transfers([TokenTransfer.t()], Decimal.t() | nil) :: [TokenTransfer.t()]
  def flat_1155_batch_token_transfers(token_transfers, token_id \\ nil) when is_list(token_transfers) do
    Enum.reduce(token_transfers, [], fn tt, acc ->
      case tt.token_ids do
        [] ->
          Enum.reverse([tt | Enum.reverse(acc)])

        [_token_id] ->
          Enum.reverse([tt | Enum.reverse(acc)])

        token_ids when is_list(token_ids) ->
          transfers = flat_1155_batch_token_transfer(tt, tt.amounts, token_ids, token_id)

          acc ++ transfers

        _ ->
          Enum.reverse([tt | Enum.reverse(acc)])
      end
    end)
  end

  defp flat_1155_batch_token_transfer(tt, amounts, token_ids, token_id_to_filter) do
    amounts
    |> Enum.zip(token_ids)
    |> Enum.with_index()
    |> Enum.map(fn {{amount, token_id}, index} ->
      if is_nil(token_id_to_filter) || token_id == token_id_to_filter do
        %TokenTransfer{tt | token_ids: [token_id], amount: amount, amounts: nil, index_in_batch: index}
      end
    end)
    |> Enum.reject(&is_nil/1)
    |> squash_token_transfers_in_batch()
  end

  defp squash_token_transfers_in_batch(token_transfers) do
    token_transfers
    |> Enum.group_by(fn tt -> {List.first(tt.token_ids), tt.from_address_hash, tt.to_address_hash} end)
    |> Enum.map(fn {_k, v} -> Enum.reduce(v, nil, &group_batch_reducer/2) end)
    |> Enum.sort_by(fn tt -> tt.index_in_batch end, :desc)
  end

  defp group_batch_reducer(transfer, nil) do
    transfer
  end

  defp group_batch_reducer(transfer, acc) do
    %TokenTransfer{acc | amount: Decimal.add(acc.amount, transfer.amount)}
  end

  @spec paginate_1155_batch_token_transfers([TokenTransfer.t()], [paging_options]) :: [TokenTransfer.t()]
  def paginate_1155_batch_token_transfers(token_transfers, options) do
    paging_options = options |> Keyword.get(:paging_options, nil)

    case paging_options do
      %PagingOptions{batch_key: batch_key} when not is_nil(batch_key) ->
        filter_previous_page_transfers(token_transfers, batch_key)

      _ ->
        token_transfers
    end
  end

  defp filter_previous_page_transfers(
         token_transfers,
         {batch_block_hash, batch_transaction_hash, batch_log_index, index_in_batch}
       ) do
    token_transfers
    |> Enum.reverse()
    |> Enum.reduce_while([], fn tt, acc ->
      if tt.block_hash == batch_block_hash and tt.transaction_hash == batch_transaction_hash and
           tt.log_index == batch_log_index and tt.index_in_batch == index_in_batch do
        {:halt, acc}
      else
        {:cont, [tt | acc]}
      end
    end)
  end

  def select_repo(options) do
    if Keyword.get(options, :api?, false) do
      Repo.replica()
    else
      Repo
    end
  end

  def select_watchlist_address_id(watchlist_id, address_hash)
      when not is_nil(watchlist_id) and not is_nil(address_hash) do
    WatchlistAddress
    |> where([wa], wa.watchlist_id == ^watchlist_id and wa.address_hash_hash == ^address_hash)
    |> select([wa], wa.id)
    |> Repo.account_repo().one()
  end

  def select_watchlist_address_id(_watchlist_id, _address_hash), do: nil

  def fetch_watchlist_transactions(watchlist_id, options) do
    watchlist_addresses =
      watchlist_id
      |> WatchlistAddress.watchlist_addresses_by_watchlist_id_query()
      |> Repo.account_repo().all()

    address_hashes = Enum.map(watchlist_addresses, fn wa -> wa.address_hash end)

    watchlist_names =
      Enum.reduce(watchlist_addresses, %{}, fn wa, acc ->
        Map.put(acc, wa.address_hash, %{label: wa.name, display_name: wa.name})
      end)

    {watchlist_names, address_hashes_to_mined_transactions_without_rewards(address_hashes, options)}
  end

  def list_withdrawals(options \\ []) do
    paging_options = Keyword.get(options, :paging_options, @default_paging_options)
    necessity_by_association = Keyword.get(options, :necessity_by_association, %{})

    Withdrawal.list_withdrawals()
    |> join_associations(necessity_by_association)
    |> handle_withdrawals_paging_options(paging_options)
    |> select_repo(options).all()
  end

  def sum_withdrawals do
    Repo.aggregate(Withdrawal, :sum, :amount, timeout: :infinity)
  end

  def upsert_count_withdrawals(index) do
    upsert_last_fetched_counter(%{
      counter_type: "withdrawals_count",
      value: index
    })
  end

  def sum_withdrawals_from_cache(options \\ []) do
    WithdrawalsSum.fetch(options)
  end

  def count_withdrawals_from_cache(options \\ []) do
    "withdrawals_count" |> get_last_fetched_counter(options) |> Decimal.add(1)
  end

  def add_fetcher_limit(query, false), do: query

  def add_fetcher_limit(query, true) do
    fetcher_limit = Application.get_env(:indexer, :fetcher_init_limit)

    limit(query, ^fetcher_limit)
  end

  defp add_coin_balances_fetcher_limit(query, false), do: query

  defp add_coin_balances_fetcher_limit(query, true) do
    coin_balances_fetcher_limit = Application.get_env(:indexer, :coin_balances_fetcher_init_limit)

    limit(query, ^coin_balances_fetcher_limit)
  end

  defp add_token_balances_fetcher_limit(query, false), do: query

  defp add_token_balances_fetcher_limit(query, true) do
    token_balances_fetcher_limit = Application.get_env(:indexer, :token_balances_fetcher_init_limit)

    limit(query, ^token_balances_fetcher_limit)
  end

  def put_has_token_transfers_to_tx(query, true), do: query

  def put_has_token_transfers_to_tx(query, false) do
    from(tx in query,
      select_merge: %{
        has_token_transfers:
          fragment(
            "(SELECT transaction_hash FROM token_transfers WHERE transaction_hash = ? LIMIT 1) IS NOT NULL",
            tx.hash
          )
      }
    )
  end

  @spec default_paging_options() :: map()
  def default_paging_options do
    @default_paging_options
  end
end<|MERGE_RESOLUTION|>--- conflicted
+++ resolved
@@ -533,22 +533,6 @@
   @spec gas_payment_by_block_hash([Hash.Full.t()]) :: %{Hash.Full.t() => Wei.t()}
   def gas_payment_by_block_hash(block_hashes) when is_list(block_hashes) do
     query =
-<<<<<<< HEAD
-      from(
-        transaction in Transaction,
-        where: transaction.block_hash in ^block_hashes and transaction.block_consensus == true,
-        group_by: transaction.block_hash,
-        select: {transaction.block_hash, %Wei{value: coalesce(sum(transaction.gas_used * transaction.gas_price), 0)}}
-      )
-
-    query
-    |> Repo.all()
-    |> (&if(Enum.count(&1) > 0,
-          do: &1,
-          else: Enum.zip([block_hashes, for(_ <- 1..Enum.count(block_hashes), do: %Wei{value: Decimal.new(0)})])
-        )).()
-    |> Enum.into(%{})
-=======
       if DenormalizationHelper.denormalization_finished?() do
         from(
           transaction in Transaction,
@@ -577,7 +561,6 @@
       |> Enum.into(%{})
 
     Map.merge(initial_gas_payments, existing_data)
->>>>>>> ce735c12
   end
 
   def timestamp_by_block_hash(block_hashes) when is_list(block_hashes) do
