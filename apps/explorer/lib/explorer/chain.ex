defmodule Explorer.Chain do
  @moduledoc """
  The chain context.
  """

  import Ecto.Query,
    only: [
      dynamic: 1,
      dynamic: 2,
      from: 2,
      join: 4,
      join: 5,
      limit: 2,
      lock: 2,
      offset: 2,
      order_by: 2,
      order_by: 3,
      preload: 2,
      preload: 3,
      select: 2,
      select: 3,
      subquery: 1,
      union: 2,
      where: 2,
      where: 3
    ]

  import EthereumJSONRPC, only: [integer_to_quantity: 1, fetch_block_internal_transactions: 2]
  import Explorer.Chain.SmartContract, only: [burn_address_hash_string: 0]

  require Logger

  alias ABI.TypeDecoder
  alias Ecto.{Changeset, Multi}

  alias EthereumJSONRPC.Transaction, as: EthereumJSONRPCTransaction

  alias Explorer.Account.WatchlistAddress

  alias Explorer.Counters.{LastFetchedCounter, TokenHoldersCounter, TokenTransfersCounter}

  alias Explorer.Chain

  alias Explorer.Chain.{
    Address,
    Address.CoinBalance,
    Address.CoinBalanceDaily,
    Address.CurrentTokenBalance,
    Address.TokenBalance,
    Block,
    CurrencyHelper,
    Data,
    DecompiledSmartContract,
    Hash,
    Import,
    InternalTransaction,
    Log,
    PendingBlockOperation,
    PolygonSupernetDeposit,
    PolygonSupernetDepositExecute,
    PolygonSupernetWithdrawal,
    PolygonSupernetWithdrawalExit,
    Search,
    SmartContract,
    SmartContractAdditionalSource,
    Token,
    Token.Instance,
    TokenTransfer,
    Transaction,
    Wei,
    Withdrawal
  }

  alias Explorer.Chain.Block.{EmissionReward, Reward}

  alias Explorer.Chain.Cache.{
    Accounts,
    BlockNumber,
    Blocks,
    ContractsCounter,
    NewContractsCounter,
    NewVerifiedContractsCounter,
    Transactions,
    Uncles,
    VerifiedContractsCounter,
    WithdrawalsSum
  }

  alias Explorer.Chain.Cache.Block, as: BlockCache
  alias Explorer.Chain.Cache.PendingBlockOperation, as: PendingBlockOperationCache
  alias Explorer.Chain.Fetcher.{CheckBytecodeMatchingOnDemand, LookUpSmartContractSourcesOnDemand}
  alias Explorer.Chain.Import.Runner
  alias Explorer.Chain.InternalTransaction.{CallType, Type}

  alias Explorer.Market.MarketHistoryCache
  alias Explorer.{PagingOptions, Repo}
  alias Explorer.SmartContract.Helper
  alias Explorer.SmartContract.Solidity.Verifier

  alias Dataloader.Ecto, as: DataloaderEcto

  @default_paging_options %PagingOptions{page_size: 50}

  @token_transfers_per_transaction_preview 10
  @token_transfers_necessity_by_association %{
    [from_address: :smart_contract] => :optional,
    [to_address: :smart_contract] => :optional,
    [from_address: :names] => :optional,
    [to_address: :names] => :optional,
    token: :optional
  }

  @method_name_to_id_map %{
    "approve" => "095ea7b3",
    "transfer" => "a9059cbb",
    "multicall" => "5ae401dc",
    "mint" => "40c10f19",
    "commit" => "f14fcbc8"
  }

  @revert_msg_prefix_1 "Revert: "
  @revert_msg_prefix_2 "revert: "
  @revert_msg_prefix_3 "reverted "
  @revert_msg_prefix_4 "Reverted "
  # Geth-like node
  @revert_msg_prefix_5 "execution reverted: "
  # keccak256("Error(string)")
  @revert_error_method_id "08c379a0"

  @limit_showing_transactions 10_000
  @default_page_size 50

  @typedoc """
  The name of an association on the `t:Ecto.Schema.t/0`
  """
  @type association :: atom()

  @typedoc """
  The max `t:Explorer.Chain.Block.block_number/0` for `consensus` `true` `t:Explorer.Chain.Block.t/0`s.
  """
  @type block_height :: Block.block_number()

  @typedoc """
  Event type where data is broadcasted whenever data is inserted from chain indexing.
  """
  @type chain_event ::
          :addresses
          | :address_coin_balances
          | :blocks
          | :block_rewards
          | :exchange_rate
          | :internal_transactions
          | :logs
          | :transactions
          | :token_transfers

  @type direction :: :from | :to

  @typedoc """
   * `:optional` - the association is optional and only needs to be loaded if available
   * `:required` - the association is required and MUST be loaded.  If it is not available, then the parent struct
     SHOULD NOT be returned.
  """
  @type necessity :: :optional | :required

  @typedoc """
  The `t:necessity/0` of each association that should be loaded
  """
  @type necessity_by_association :: %{association => necessity}

  @typep necessity_by_association_option :: {:necessity_by_association, necessity_by_association}
  @typep paging_options :: {:paging_options, PagingOptions.t()}
  @typep balance_by_day :: %{date: String.t(), value: Wei.t()}
  @type api? :: {:api?, true | false}

  @doc """
  `t:Explorer.Chain.InternalTransaction/0`s from the address with the given `hash`.

  This function excludes any internal transactions in the results where the
  internal transaction has no siblings within the parent transaction.

  ## Options

    * `:direction` - if specified, will filter internal transactions by address type. If `:to` is specified, only
      internal transactions where the "to" address matches will be returned. Likewise, if `:from` is specified, only
      internal transactions where the "from" address matches will be returned. If `:direction` is omitted, internal
      transactions either to or from the address will be returned.
    * `:necessity_by_association` - use to load `t:association/0` as `:required` or `:optional`. If an association is
      `:required`, and the `t:Explorer.Chain.InternalTransaction.t/0` has no associated record for that association,
      then the `t:Explorer.Chain.InternalTransaction.t/0` will not be included in the page `entries`.
    * `:paging_options` - a `t:Explorer.PagingOptions.t/0` used to specify the `:page_size` and
      `:key` (a tuple of the lowest/oldest `{block_number, transaction_index, index}`) and. Results will be the internal
      transactions older than the `block_number`, `transaction index`, and `index` that are passed.

  """
  @spec address_to_internal_transactions(Hash.Address.t(), [paging_options | necessity_by_association_option]) :: [
          InternalTransaction.t()
        ]
  def address_to_internal_transactions(hash, options \\ []) do
    necessity_by_association = Keyword.get(options, :necessity_by_association, %{})
    direction = Keyword.get(options, :direction)

    from_block = from_block(options)
    to_block = to_block(options)

    paging_options = Keyword.get(options, :paging_options, @default_paging_options)

    if direction == nil || direction == "" do
      query_to_address_hash_wrapped =
        InternalTransaction
        |> InternalTransaction.where_nonpending_block()
        |> InternalTransaction.where_address_fields_match(hash, :to_address_hash)
        |> InternalTransaction.where_block_number_in_period(from_block, to_block)
        |> common_where_limit_order(paging_options)
        |> wrapped_union_subquery()

      query_from_address_hash_wrapped =
        InternalTransaction
        |> InternalTransaction.where_nonpending_block()
        |> InternalTransaction.where_address_fields_match(hash, :from_address_hash)
        |> InternalTransaction.where_block_number_in_period(from_block, to_block)
        |> common_where_limit_order(paging_options)
        |> wrapped_union_subquery()

      query_created_contract_address_hash_wrapped =
        InternalTransaction
        |> InternalTransaction.where_nonpending_block()
        |> InternalTransaction.where_address_fields_match(hash, :created_contract_address_hash)
        |> InternalTransaction.where_block_number_in_period(from_block, to_block)
        |> common_where_limit_order(paging_options)
        |> wrapped_union_subquery()

      query_to_address_hash_wrapped
      |> union(^query_from_address_hash_wrapped)
      |> union(^query_created_contract_address_hash_wrapped)
      |> wrapped_union_subquery()
      |> common_where_limit_order(paging_options)
      |> preload(:block)
      |> join_associations(necessity_by_association)
      |> select_repo(options).all()
    else
      InternalTransaction
      |> InternalTransaction.where_nonpending_block()
      |> InternalTransaction.where_address_fields_match(hash, direction)
      |> InternalTransaction.where_block_number_in_period(from_block, to_block)
      |> common_where_limit_order(paging_options)
      |> preload(:block)
      |> join_associations(necessity_by_association)
      |> select_repo(options).all()
    end
  end

  def wrapped_union_subquery(query) do
    from(
      q in subquery(query),
      select: q
    )
  end

  defp common_where_limit_order(query, paging_options) do
    query
    |> InternalTransaction.where_is_different_from_parent_transaction()
    |> page_internal_transaction(paging_options, %{index_int_tx_desc_order: true})
    |> limit(^paging_options.page_size)
    |> order_by(
      [it],
      desc: it.block_number,
      desc: it.transaction_index,
      desc: it.index
    )
  end

  @doc """
  Fetches the transactions related to the address with the given hash, including
  transactions that only have the address in the `token_transfers` related table
  and rewards for block validation.

  This query is divided into multiple subqueries intentionally in order to
  improve the listing performance.

  The `token_transfers` table tends to grow exponentially, and the query results
  with a `transactions` `join` statement takes too long.

  To solve this the `transaction_hashes` are fetched in a separate query, and
  paginated through the `block_number` already present in the `token_transfers`
  table.

  ## Options

    * `:necessity_by_association` - use to load `t:association/0` as `:required` or `:optional`.  If an association is
      `:required`, and the `t:Explorer.Chain.Transaction.t/0` has no associated record for that association, then the
      `t:Explorer.Chain.Transaction.t/0` will not be included in the page `entries`.
    * `:paging_options` - a `t:Explorer.PagingOptions.t/0` used to specify the `:page_size` and
      `:key` (a tuple of the lowest/oldest `{block_number, index}`) and. Results will be the transactions older than
      the `block_number` and `index` that are passed.

  """
  @spec address_to_transactions_with_rewards(Hash.Address.t(), [paging_options | necessity_by_association_option]) ::
          [
            Transaction.t()
          ]
  def address_to_transactions_with_rewards(address_hash, options \\ []) when is_list(options) do
    paging_options = Keyword.get(options, :paging_options, @default_paging_options)

    if Application.get_env(:block_scout_web, BlockScoutWeb.Chain)[:has_emission_funds] do
      cond do
        Keyword.get(options, :direction) == :from ->
          address_to_transactions_without_rewards(address_hash, options)

        address_has_rewards?(address_hash) ->
          address_with_rewards(address_hash, options, paging_options)

        true ->
          address_to_transactions_without_rewards(address_hash, options)
      end
    else
      address_to_transactions_without_rewards(address_hash, options)
    end
  end

  defp address_with_rewards(address_hash, options, paging_options) do
    %{payout_key: block_miner_payout_address} = Reward.get_validator_payout_key_by_mining_from_db(address_hash, options)

    if block_miner_payout_address && address_hash == block_miner_payout_address do
      transactions_with_rewards_results(address_hash, options, paging_options)
    else
      address_to_transactions_without_rewards(address_hash, options)
    end
  end

  defp transactions_with_rewards_results(address_hash, options, paging_options) do
    blocks_range = address_to_transactions_tasks_range_of_blocks(address_hash, options)

    rewards_task =
      Task.async(fn -> Reward.fetch_emission_rewards_tuples(address_hash, paging_options, blocks_range, options) end)

    [rewards_task | address_to_transactions_tasks(address_hash, options, true)]
    |> wait_for_address_transactions()
    |> Enum.sort_by(fn item ->
      case item do
        {%Reward{} = emission_reward, _} ->
          {-emission_reward.block.number, 1}

        item ->
          process_item(item)
      end
    end)
    |> Enum.dedup_by(fn item ->
      case item do
        {%Reward{} = emission_reward, _} ->
          {emission_reward.block_hash, emission_reward.address_hash, emission_reward.address_type}

        transaction ->
          transaction.hash
      end
    end)
    |> Enum.take(paging_options.page_size)
  end

  defp process_item(item) do
    block_number = if item.block_number, do: -item.block_number, else: 0
    index = if item.index, do: -item.index, else: 0
    {block_number, index}
  end

  def address_to_transactions_without_rewards(address_hash, options, old_ui? \\ true) do
    paging_options = Keyword.get(options, :paging_options, @default_paging_options)

    address_hash
    |> address_to_transactions_tasks(options, old_ui?)
    |> wait_for_address_transactions()
    |> Enum.sort_by(&{&1.block_number, &1.index}, &>=/2)
    |> Enum.dedup_by(& &1.hash)
    |> Enum.take(paging_options.page_size)
  end

  def address_hashes_to_mined_transactions_without_rewards(address_hashes, options) do
    paging_options = Keyword.get(options, :paging_options, @default_paging_options)

    address_hashes
    |> address_hashes_to_mined_transactions_tasks(options)
    |> wait_for_address_transactions()
    |> Enum.sort_by(&{&1.block_number, &1.index}, &>=/2)
    |> Enum.dedup_by(& &1.hash)
    |> Enum.take(paging_options.page_size)
  end

  defp address_to_transactions_tasks_query(options, only_mined? \\ false) do
    from_block = from_block(options)
    to_block = to_block(options)

    options
    |> Keyword.get(:paging_options, @default_paging_options)
    |> fetch_transactions(from_block, to_block, !only_mined?)
  end

  defp transactions_block_numbers_at_address(address_hash, options) do
    direction = Keyword.get(options, :direction)

    options
    |> address_to_transactions_tasks_query()
    |> Transaction.not_pending_transactions()
    |> select([t], t.block_number)
    |> Transaction.matching_address_queries_list(direction, address_hash)
  end

  defp address_to_transactions_tasks(address_hash, options, old_ui?) do
    direction = Keyword.get(options, :direction)
    necessity_by_association = Keyword.get(options, :necessity_by_association, %{})

    options
    |> address_to_transactions_tasks_query()
    |> Transaction.not_dropped_or_replaced_transactions()
    |> join_associations(necessity_by_association)
    |> put_has_token_transfers_to_tx(old_ui?)
    |> Transaction.matching_address_queries_list(direction, address_hash)
    |> Enum.map(fn query -> Task.async(fn -> select_repo(options).all(query) end) end)
  end

  defp address_hashes_to_mined_transactions_tasks(address_hashes, options) do
    direction = Keyword.get(options, :direction)
    necessity_by_association = Keyword.get(options, :necessity_by_association, %{})

    options
    |> address_to_transactions_tasks_query(true)
    |> Transaction.not_pending_transactions()
    |> join_associations(necessity_by_association)
    |> put_has_token_transfers_to_tx(false)
    |> Transaction.matching_address_queries_list(direction, address_hashes)
    |> Enum.map(fn query -> Task.async(fn -> select_repo(options).all(query) end) end)
  end

  def address_to_transactions_tasks_range_of_blocks(address_hash, options) do
    extremums_list =
      address_hash
      |> transactions_block_numbers_at_address(options)
      |> Enum.map(fn query ->
        extremum_query =
          from(
            q in subquery(query),
            select: %{min_block_number: min(q.block_number), max_block_number: max(q.block_number)}
          )

        extremum_query
        |> Repo.one!()
      end)

    extremums_list
    |> Enum.reduce(%{min_block_number: nil, max_block_number: 0}, fn %{
                                                                       min_block_number: min_number,
                                                                       max_block_number: max_number
                                                                     },
                                                                     extremums_result ->
      current_min_number = Map.get(extremums_result, :min_block_number)
      current_max_number = Map.get(extremums_result, :max_block_number)

      extremums_result
      |> process_extremums_result_against_min_number(current_min_number, min_number)
      |> process_extremums_result_against_max_number(current_max_number, max_number)
    end)
  end

  defp process_extremums_result_against_min_number(extremums_result, current_min_number, min_number)
       when is_number(current_min_number) and
              not (is_number(min_number) and min_number > 0 and min_number < current_min_number) do
    extremums_result
  end

  defp process_extremums_result_against_min_number(extremums_result, _current_min_number, min_number) do
    extremums_result
    |> Map.put(:min_block_number, min_number)
  end

  defp process_extremums_result_against_max_number(extremums_result, current_max_number, max_number)
       when is_number(max_number) and max_number > 0 and max_number > current_max_number do
    extremums_result
    |> Map.put(:max_block_number, max_number)
  end

  defp process_extremums_result_against_max_number(extremums_result, _current_max_number, _max_number) do
    extremums_result
  end

  defp wait_for_address_transactions(tasks) do
    tasks
    |> Task.yield_many(:timer.seconds(20))
    |> Enum.flat_map(fn {_task, res} ->
      case res do
        {:ok, result} ->
          result

        {:exit, reason} ->
          raise "Query fetching address transactions terminated: #{inspect(reason)}"

        nil ->
          raise "Query fetching address transactions timed out."
      end
    end)
  end

  @spec address_hash_to_token_transfers(Hash.Address.t(), Keyword.t()) :: [Transaction.t()]
  def address_hash_to_token_transfers(address_hash, options \\ []) do
    paging_options = Keyword.get(options, :paging_options, @default_paging_options)
    direction = Keyword.get(options, :direction)

    direction
    |> Transaction.transactions_with_token_transfers_direction(address_hash)
    |> Transaction.preload_token_transfers(address_hash)
    |> handle_paging_options(paging_options)
    |> Repo.all()
  end

  @spec address_hash_to_token_transfers_new(Hash.Address.t() | String.t(), Keyword.t()) :: [TokenTransfer.t()]
  def address_hash_to_token_transfers_new(address_hash, options \\ []) do
    paging_options = Keyword.get(options, :paging_options, @default_paging_options)
    direction = Keyword.get(options, :direction)
    filters = Keyword.get(options, :token_type)
    necessity_by_association = Keyword.get(options, :necessity_by_association)

    direction
    |> TokenTransfer.token_transfers_by_address_hash(address_hash, filters)
    |> join_associations(necessity_by_association)
    |> TokenTransfer.handle_paging_options(paging_options)
    |> select_repo(options).all()
  end

  @spec address_hash_to_token_transfers_by_token_address_hash(
          Hash.Address.t() | String.t(),
          Hash.Address.t() | String.t(),
          Keyword.t()
        ) :: [TokenTransfer.t()]
  def address_hash_to_token_transfers_by_token_address_hash(address_hash, token_address_hash, options \\ []) do
    paging_options = Keyword.get(options, :paging_options, @default_paging_options)

    necessity_by_association = Keyword.get(options, :necessity_by_association)

    address_hash
    |> TokenTransfer.token_transfers_by_address_hash_and_token_address_hash(token_address_hash)
    |> join_associations(necessity_by_association)
    |> TokenTransfer.handle_paging_options(paging_options)
    |> select_repo(options).all()
  end

  @spec address_hash_to_withdrawals(
          Hash.Address.t(),
          [paging_options | necessity_by_association_option]
        ) :: [Withdrawal.t()]
  def address_hash_to_withdrawals(address_hash, options \\ []) when is_list(options) do
    paging_options = Keyword.get(options, :paging_options, @default_paging_options)
    necessity_by_association = Keyword.get(options, :necessity_by_association, %{})

    address_hash
    |> Withdrawal.address_hash_to_withdrawals_query()
    |> join_associations(necessity_by_association)
    |> handle_withdrawals_paging_options(paging_options)
    |> select_repo(options).all()
  end

  @spec address_to_logs(Hash.Address.t(), Keyword.t()) :: [Log.t()]
  def address_to_logs(address_hash, csv_export?, options \\ []) when is_list(options) do
    paging_options = Keyword.get(options, :paging_options) || %PagingOptions{page_size: 50}

    from_block = from_block(options)
    to_block = to_block(options)

    base =
      from(log in Log,
        order_by: [desc: log.block_number, desc: log.index],
        where: log.address_hash == ^address_hash,
        limit: ^paging_options.page_size,
        select: log,
        inner_join: block in Block,
        on: block.hash == log.block_hash,
        where: block.consensus
      )

    preloaded_query =
      if csv_export? do
        base
      else
        base
        |> preload(transaction: [:to_address, :from_address])
      end

    preloaded_query
    |> page_logs(paging_options)
    |> filter_topic(Keyword.get(options, :topic))
    |> where_block_number_in_period(from_block, to_block)
    |> select_repo(options).all()
    |> Enum.take(paging_options.page_size)
  end

  defp filter_topic(base_query, nil), do: base_query

  defp filter_topic(base_query, ""), do: base_query

  defp filter_topic(base_query, topic) do
    from(log in base_query,
      where:
        log.first_topic == ^topic or log.second_topic == ^topic or log.third_topic == ^topic or
          log.fourth_topic == ^topic
    )
  end

  def where_block_number_in_period(base_query, from_block, to_block) when is_nil(from_block) and not is_nil(to_block) do
    from(q in base_query,
      where: q.block_number <= ^to_block
    )
  end

  def where_block_number_in_period(base_query, from_block, to_block) when not is_nil(from_block) and is_nil(to_block) do
    from(q in base_query,
      where: q.block_number > ^from_block
    )
  end

  def where_block_number_in_period(base_query, from_block, to_block) when is_nil(from_block) and is_nil(to_block) do
    base_query
  end

  def where_block_number_in_period(base_query, from_block, to_block) do
    from(q in base_query,
      where: q.block_number > ^from_block and q.block_number <= ^to_block
    )
  end

  @doc """
  Finds all `t:Explorer.Chain.Transaction.t/0`s given the address_hash and the token contract
  address hash.

  ## Options

    * `:paging_options` - a `t:Explorer.PagingOptions.t/0` used to specify the `:page_size` and
      `:key` (in the form of `%{"inserted_at" => inserted_at}`). Results will be the transactions
      older than the `index` that are passed.
  """
  @spec address_to_transactions_with_token_transfers(Hash.t(), Hash.t(), [paging_options]) :: [Transaction.t()]
  def address_to_transactions_with_token_transfers(address_hash, token_hash, options \\ []) do
    paging_options = Keyword.get(options, :paging_options, @default_paging_options)

    address_hash
    |> Transaction.transactions_with_token_transfers(token_hash)
    |> Transaction.preload_token_transfers(address_hash)
    |> handle_paging_options(paging_options)
    |> Repo.all()
  end

  @doc """
  The `t:Explorer.Chain.Address.t/0` `balance` in `unit`.
  """
  @spec balance(Address.t(), :wei) :: Wei.wei() | nil
  @spec balance(Address.t(), :gwei) :: Wei.gwei() | nil
  @spec balance(Address.t(), :ether) :: Wei.ether() | nil
  def balance(%Address{fetched_coin_balance: balance}, unit) do
    case balance do
      nil -> nil
      _ -> Wei.to(balance, unit)
    end
  end

  @doc """
  The number of `t:Explorer.Chain.Block.t/0`.

      iex> insert_list(2, :block)
      iex> Explorer.Chain.block_count()
      2

  When there are no `t:Explorer.Chain.Block.t/0`.

      iex> Explorer.Chain.block_count()
      0

  """
  def block_count do
    Repo.aggregate(Block, :count, :hash)
  end

  @doc """
  Reward for mining a block.

  The block reward is the sum of the following:

  * Sum of the transaction fees (gas_used * gas_price) for the block
  * A static reward for miner (this value may change during the life of the chain)
  * The reward for uncle blocks (1/32 * static_reward * number_of_uncles)

  *NOTE*

  Uncles are not currently accounted for.
  """
  @spec block_reward(Block.block_number()) :: Wei.t()
  def block_reward(block_number) do
    block_hash =
      Block
      |> where([block], block.number == ^block_number and block.consensus == true)
      |> select([block], block.hash)
      |> Repo.one!()

    case Repo.one!(
           from(reward in Reward,
             where: reward.block_hash == ^block_hash,
             select: %Wei{
               value: coalesce(sum(reward.reward), 0)
             }
           )
         ) do
      %Wei{
        value: %Decimal{coef: 0}
      } ->
        Repo.one!(
          from(block in Block,
            left_join: transaction in assoc(block, :transactions),
            inner_join: emission_reward in EmissionReward,
            on: fragment("? <@ ?", block.number, emission_reward.block_range),
            where: block.number == ^block_number and block.consensus == true,
            group_by: [emission_reward.reward, block.hash],
            select: %Wei{
              value: coalesce(sum(transaction.gas_used * transaction.gas_price), 0) + emission_reward.reward
            }
          )
        )

      other_value ->
        other_value
    end
  end

  def txn_fees(transactions) do
    Enum.reduce(transactions, Decimal.new(0), fn %{gas_used: gas_used, gas_price: gas_price}, acc ->
      if gas_price do
        gas_used
        |> Decimal.new()
        |> Decimal.mult(gas_price_to_decimal(gas_price))
        |> Decimal.add(acc)
      else
        acc
      end
    end)
  end

  defp gas_price_to_decimal(nil), do: nil
  defp gas_price_to_decimal(%Wei{} = wei), do: wei.value
  defp gas_price_to_decimal(gas_price), do: Decimal.new(gas_price)

  def burned_fees(transactions, base_fee_per_gas) do
    burned_fee_counter =
      transactions
      |> Enum.reduce(Decimal.new(0), fn %{gas_used: gas_used}, acc ->
        gas_used
        |> Decimal.new()
        |> Decimal.add(acc)
      end)

    base_fee_per_gas && Wei.mult(base_fee_per_gas_to_wei(base_fee_per_gas), burned_fee_counter)
  end

  defp base_fee_per_gas_to_wei(%Wei{} = wei), do: wei
  defp base_fee_per_gas_to_wei(base_fee_per_gas), do: %Wei{value: Decimal.new(base_fee_per_gas)}

  @uncle_reward_coef 1 / 32
  def block_reward_by_parts(block, transactions) do
    %{hash: block_hash, number: block_number} = block
    base_fee_per_gas = Map.get(block, :base_fee_per_gas)

    txn_fees = txn_fees(transactions)

    static_reward =
      Repo.one(
        from(
          er in EmissionReward,
          where: fragment("int8range(?, ?) <@ ?", ^block_number, ^(block_number + 1), er.block_range),
          select: er.reward
        )
      ) || %Wei{value: Decimal.new(0)}

    has_uncles? = is_list(block.uncles) and not Enum.empty?(block.uncles)

    burned_fees = burned_fees(transactions, base_fee_per_gas)
    uncle_reward = (has_uncles? && Wei.mult(static_reward, Decimal.from_float(@uncle_reward_coef))) || nil

    %{
      block_number: block_number,
      block_hash: block_hash,
      miner_hash: block.miner_hash,
      static_reward: static_reward,
      txn_fees: %Wei{value: txn_fees},
      burned_fees: burned_fees || %Wei{value: Decimal.new(0)},
      uncle_reward: uncle_reward || %Wei{value: Decimal.new(0)}
    }
  end

  @doc """
  The `t:Explorer.Chain.Wei.t/0` paid to the miners of the `t:Explorer.Chain.Block.t/0`s with `hash`
  `Explorer.Chain.Hash.Full.t/0` by the signers of the transactions in those blocks to cover the gas fee
  (`gas_used * gas_price`).
  """
  @spec gas_payment_by_block_hash([Hash.Full.t()]) :: %{Hash.Full.t() => Wei.t()}
  def gas_payment_by_block_hash(block_hashes) when is_list(block_hashes) do
    query =
      from(
        block in Block,
        left_join: transaction in assoc(block, :transactions),
        where: block.hash in ^block_hashes and block.consensus == true,
        group_by: block.hash,
        select: {block.hash, %Wei{value: coalesce(sum(transaction.gas_used * transaction.gas_price), 0)}}
      )

    query
    |> Repo.all()
    |> Enum.into(%{})
  end

  def timestamp_by_block_hash(block_hashes) when is_list(block_hashes) do
    query =
      from(
        block in Block,
        where: block.hash in ^block_hashes and block.consensus == true,
        group_by: block.hash,
        select: {block.hash, block.timestamp}
      )

    query
    |> Repo.all()
    |> Enum.into(%{})
  end

  @doc """
  Finds all `t:Explorer.Chain.Transaction.t/0`s in the `t:Explorer.Chain.Block.t/0`.

  ## Options

    * `:necessity_by_association` - use to load `t:association/0` as `:required` or `:optional`.  If an association is
      `:required`, and the `t:Explorer.Chain.Transaction.t/0` has no associated record for that association, then the
      `t:Explorer.Chain.Transaction.t/0` will not be included in the page `entries`.
    * `:paging_options` - a `t:Explorer.PagingOptions.t/0` used to specify the `:page_size` and
      `:key` (a tuple of the lowest/oldest `{index}`) and. Results will be the transactions older than
      the `index` that are passed.
  """
  @spec block_to_transactions(Hash.Full.t(), [paging_options | necessity_by_association_option | api?()], true | false) ::
          [
            Transaction.t()
          ]
  def block_to_transactions(block_hash, options \\ [], old_ui? \\ true) when is_list(options) do
    necessity_by_association = Keyword.get(options, :necessity_by_association, %{})

    options
    |> Keyword.get(:paging_options, @default_paging_options)
    |> fetch_transactions_in_ascending_order_by_index()
    |> join(:inner, [transaction], block in assoc(transaction, :block))
    |> where([_, block], block.hash == ^block_hash)
    |> join_associations(necessity_by_association)
    |> put_has_token_transfers_to_tx(old_ui?)
    |> (&if(old_ui?, do: preload(&1, [{:token_transfers, [:token, :from_address, :to_address]}]), else: &1)).()
    |> select_repo(options).all()
    |> (&if(old_ui?,
          do: &1,
          else:
            Enum.map(&1, fn tx -> preload_token_transfers(tx, @token_transfers_necessity_by_association, options) end)
        )).()
  end

  @spec block_to_withdrawals(
          Hash.Full.t(),
          [paging_options | necessity_by_association_option]
        ) :: [Withdrawal.t()]
  def block_to_withdrawals(block_hash, options \\ []) when is_list(options) do
    paging_options = Keyword.get(options, :paging_options, @default_paging_options)
    necessity_by_association = Keyword.get(options, :necessity_by_association, %{})

    block_hash
    |> Withdrawal.block_hash_to_withdrawals_query()
    |> join_associations(necessity_by_association)
    |> handle_withdrawals_paging_options(paging_options)
    |> select_repo(options).all()
  end

  @doc """
  Finds sum of gas_used for new (EIP-1559) txs belongs to block
  """
  @spec block_to_gas_used_by_1559_txs(Hash.Full.t()) :: non_neg_integer()
  def block_to_gas_used_by_1559_txs(block_hash) do
    query =
      from(
        tx in Transaction,
        where: tx.block_hash == ^block_hash,
        select: sum(tx.gas_used)
      )

    result = Repo.one(query)
    if result, do: result, else: 0
  end

  @doc """
  Finds sum of priority fee for new (EIP-1559) txs belongs to block
  """
  @spec block_to_priority_fee_of_1559_txs(Hash.Full.t()) :: Decimal.t()
  def block_to_priority_fee_of_1559_txs(block_hash) do
    block = Repo.get_by(Block, hash: block_hash)

    case block.base_fee_per_gas do
      %Wei{value: base_fee_per_gas} ->
        query =
          from(
            tx in Transaction,
            where: tx.block_hash == ^block_hash,
            select:
              sum(
                fragment(
                  "CASE
                    WHEN COALESCE(?,?) = 0 THEN 0
                    WHEN COALESCE(?,?) - ? < COALESCE(?,?) THEN (COALESCE(?,?) - ?) * ?
                    ELSE COALESCE(?,?) * ? END",
                  tx.max_fee_per_gas,
                  tx.gas_price,
                  tx.max_fee_per_gas,
                  tx.gas_price,
                  ^base_fee_per_gas,
                  tx.max_priority_fee_per_gas,
                  tx.gas_price,
                  tx.max_fee_per_gas,
                  tx.gas_price,
                  ^base_fee_per_gas,
                  tx.gas_used,
                  tx.max_priority_fee_per_gas,
                  tx.gas_price,
                  tx.gas_used
                )
              )
          )

        result = Repo.one(query)
        if result, do: result, else: 0

      _ ->
        0
    end
  end

  @doc """
  Counts the number of `t:Explorer.Chain.Transaction.t/0` in the `block`.
  """
  @spec block_to_transaction_count(Hash.Full.t()) :: non_neg_integer()
  def block_to_transaction_count(block_hash) do
    query =
      from(
        transaction in Transaction,
        where: transaction.block_hash == ^block_hash
      )

    Repo.aggregate(query, :count, :hash)
  end

  @spec check_if_withdrawals_in_block(Hash.Full.t()) :: boolean()
  def check_if_withdrawals_in_block(block_hash, options \\ []) do
    block_hash
    |> Withdrawal.block_hash_to_withdrawals_unordered_query()
    |> select_repo(options).exists?()
  end

  @doc """
  How many blocks have confirmed `block` based on the current `max_block_number`

  A consensus block's number of confirmations is the difference between its number and the current block height + 1.

      iex> block = insert(:block, number: 1)
      iex> Explorer.Chain.confirmations(block, block_height: 2)
      {:ok, 2}

  The newest block at the block height has 1 confirmation.

      iex> block = insert(:block, number: 1)
      iex> Explorer.Chain.confirmations(block, block_height: 1)
      {:ok, 1}

  A non-consensus block has no confirmations and is orphaned even if there are child blocks of it on an orphaned chain.

      iex> parent_block = insert(:block, consensus: false, number: 1)
      iex> insert(
      ...>   :block,
      ...>   parent_hash: parent_block.hash,
      ...>   consensus: false,
      ...>   number: parent_block.number + 1
      ...> )
      iex> Explorer.Chain.confirmations(parent_block, block_height: 3)
      {:error, :non_consensus}

  If you calculate the block height and then get a newer block, the confirmations will be `0` instead of negative.

      iex> block = insert(:block, number: 1)
      iex> Explorer.Chain.confirmations(block, block_height: 0)
      {:ok, 1}
  """
  @spec confirmations(Block.t() | nil, [{:block_height, block_height()}]) ::
          {:ok, non_neg_integer()} | {:error, :non_consensus | :pending}

  def confirmations(%Block{consensus: true, number: number}, named_arguments) when is_list(named_arguments) do
    max_consensus_block_number = Keyword.fetch!(named_arguments, :block_height)

    {:ok, max(1 + max_consensus_block_number - number, 1)}
  end

  def confirmations(%Block{consensus: false}, _), do: {:error, :non_consensus}

  def confirmations(nil, _), do: {:error, :pending}

  @doc """
  Creates an address.

      iex> {:ok, %Explorer.Chain.Address{hash: hash}} = Explorer.Chain.create_address(
      ...>   %{hash: "0xa94f5374fce5edbc8e2a8697c15331677e6ebf0b"}
      ...> )
      ...> to_string(hash)
      "0xa94f5374fce5edbc8e2a8697c15331677e6ebf0b"

  A `String.t/0` value for `Explorer.Chain.Address.t/0` `hash` must have 40 hexadecimal characters after the `0x` prefix
  to prevent short- and long-hash transcription errors.

      iex> {:error, %Ecto.Changeset{errors: errors}} = Explorer.Chain.create_address(
      ...>   %{hash: "0xa94f5374fce5edbc8e2a8697c15331677e6ebf0"}
      ...> )
      ...> errors
      [hash: {"is invalid", [type: Explorer.Chain.Hash.Address, validation: :cast]}]
      iex> {:error, %Ecto.Changeset{errors: errors}} = Explorer.Chain.create_address(
      ...>   %{hash: "0xa94f5374fce5edbc8e2a8697c15331677e6ebf0ba"}
      ...> )
      ...> errors
      [hash: {"is invalid", [type: Explorer.Chain.Hash.Address, validation: :cast]}]

  """
  @spec create_address(map()) :: {:ok, Address.t()} | {:error, Ecto.Changeset.t()}
  def create_address(attrs \\ %{}) do
    %Address{}
    |> Address.changeset(attrs)
    |> Repo.insert()
  end

  @doc """
  Creates a decompiled smart contract.
  """

  @spec create_decompiled_smart_contract(map()) :: {:ok, Address.t()} | {:error, Ecto.Changeset.t()}
  def create_decompiled_smart_contract(attrs) do
    changeset = DecompiledSmartContract.changeset(%DecompiledSmartContract{}, attrs)

    # Enforce ShareLocks tables order (see docs: sharelocks.md)
    Multi.new()
    |> Multi.run(:set_address_decompiled, fn repo, _ ->
      set_address_decompiled(repo, Changeset.get_field(changeset, :address_hash))
    end)
    |> Multi.insert(:decompiled_smart_contract, changeset,
      on_conflict: :replace_all,
      conflict_target: [:decompiler_version, :address_hash]
    )
    |> Repo.transaction()
    |> case do
      {:ok, %{decompiled_smart_contract: decompiled_smart_contract}} -> {:ok, decompiled_smart_contract}
      {:error, _, error_value, _} -> {:error, error_value}
    end
  end

  @doc """
  Converts the `Explorer.Chain.Data.t:t/0` to `iodata` representation that can be written to users efficiently.

      iex> %Explorer.Chain.Data{
      ...>   bytes: <<>>
      ...> } |>
      ...> Explorer.Chain.data_to_iodata() |>
      ...> IO.iodata_to_binary()
      "0x"
      iex> %Explorer.Chain.Data{
      ...>   bytes: <<0, 0, 0, 0, 0, 0, 0, 0, 0, 0, 0, 0, 134, 45, 103, 203, 7,
      ...>     115, 238, 63, 140, 231, 234, 137, 179, 40, 255, 234, 134, 26,
      ...>     179, 239>>
      ...> } |>
      ...> Explorer.Chain.data_to_iodata() |>
      ...> IO.iodata_to_binary()
      "0x000000000000000000000000862d67cb0773ee3f8ce7ea89b328ffea861ab3ef"

  """
  @spec data_to_iodata(Data.t()) :: iodata()
  def data_to_iodata(data) do
    Data.to_iodata(data)
  end

  @doc """
  The fee a `transaction` paid for the `t:Explorer.Transaction.t/0` `gas`

  If the transaction is pending, then the fee will be a range of `unit`

      iex> Explorer.Chain.fee(
      ...>   %Explorer.Chain.Transaction{
      ...>     gas: Decimal.new(3),
      ...>     gas_price: %Explorer.Chain.Wei{value: Decimal.new(2)},
      ...>     gas_used: nil
      ...>   },
      ...>   :wei
      ...> )
      {:maximum, Decimal.new(6)}

  If the transaction has been confirmed in block, then the fee will be the actual fee paid in `unit` for the `gas_used`
  in the `transaction`.

      iex> Explorer.Chain.fee(
      ...>   %Explorer.Chain.Transaction{
      ...>     gas: Decimal.new(3),
      ...>     gas_price: %Explorer.Chain.Wei{value: Decimal.new(2)},
      ...>     gas_used: Decimal.new(2)
      ...>   },
      ...>   :wei
      ...> )
      {:actual, Decimal.new(4)}

  """
  @spec fee(Transaction.t(), :ether | :gwei | :wei) :: {:maximum, Decimal.t()} | {:actual, Decimal.t()}
  def fee(%Transaction{gas: _gas, gas_price: nil, gas_used: nil}, _unit), do: {:maximum, nil}

  def fee(%Transaction{gas: gas, gas_price: gas_price, gas_used: nil}, unit) do
    fee =
      gas_price
      |> Wei.to(unit)
      |> Decimal.mult(gas)

    {:maximum, fee}
  end

  def fee(%Transaction{gas_price: nil, gas_used: _gas_used}, _unit), do: {:actual, nil}

  def fee(%Transaction{gas_price: gas_price, gas_used: gas_used}, unit) do
    fee =
      gas_price
      |> Wei.to(unit)
      |> Decimal.mult(gas_used)

    {:actual, fee}
  end

  @doc """
  Checks to see if the chain is down indexing based on the transaction from the
  oldest block and the pending operation
  """
  @spec finished_indexing_internal_transactions?([api?]) :: boolean()
  def finished_indexing_internal_transactions?(options \\ []) do
    internal_transactions_disabled? =
      Application.get_env(:indexer, Indexer.Fetcher.InternalTransaction.Supervisor)[:disabled?] or
        not Application.get_env(:indexer, Indexer.Supervisor)[:enabled]

    if internal_transactions_disabled? do
      true
    else
      json_rpc_named_arguments = Application.fetch_env!(:indexer, :json_rpc_named_arguments)
      variant = Keyword.fetch!(json_rpc_named_arguments, :variant)

      if variant == EthereumJSONRPC.Ganache || variant == EthereumJSONRPC.Arbitrum do
        true
      else
        check_left_blocks_to_index_internal_transactions(options)
      end
    end
  end

  defp check_left_blocks_to_index_internal_transactions(options) do
    with {:transactions_exist, true} <- {:transactions_exist, select_repo(options).exists?(Transaction)},
         min_block_number when not is_nil(min_block_number) <-
           select_repo(options).aggregate(Transaction, :min, :block_number) do
      min_block_number =
        min_block_number
        |> Decimal.max(EthereumJSONRPC.first_block_to_fetch(:trace_first_block))
        |> Decimal.to_integer()

      query =
        from(
          block in Block,
          join: pending_ops in assoc(block, :pending_operations),
          where: block.consensus and block.number == ^min_block_number
        )

      if select_repo(options).exists?(query) do
        false
      else
        check_indexing_internal_transactions_threshold()
      end
    else
      {:transactions_exist, false} -> true
      nil -> false
    end
  end

  defp check_indexing_internal_transactions_threshold do
    pbo_count = PendingBlockOperationCache.estimated_count()

    if pbo_count <
         Application.get_env(:indexer, Indexer.Fetcher.InternalTransaction)[:indexing_finished_threshold] do
      true
    else
      false
    end
  end

  def finished_indexing_from_ratio?(ratio) do
    Decimal.compare(ratio, 1) !== :lt
  end

  @doc """
  Checks if indexing of blocks and internal transactions finished aka full indexing
  """
  @spec finished_indexing?([api?]) :: boolean()
  def finished_indexing?(options \\ []) do
    if Application.get_env(:indexer, Indexer.Supervisor)[:enabled] do
      indexed_ratio = indexed_ratio_blocks()

      case finished_indexing_from_ratio?(indexed_ratio) do
        false -> false
        _ -> finished_indexing_internal_transactions?(options)
      end
    else
      true
    end
  end

  @doc """
  The `t:Explorer.Chain.Transaction.t/0` `gas_price` of the `transaction` in `unit`.
  """
  def gas_price(%Transaction{gas_price: gas_price}, unit) do
    Wei.to(gas_price, unit)
  end

  @doc """
  Converts `t:Explorer.Chain.Address.t/0` `hash` to the `t:Explorer.Chain.Address.t/0` with that `hash`.

  Returns `{:ok, %Explorer.Chain.Address{}}` if found

      iex> {:ok, %Explorer.Chain.Address{hash: hash}} = Explorer.Chain.create_address(
      ...>   %{hash: "0x5aaeb6053f3e94c9b9a09f33669435e7ef1beaed"}
      ...> )
      iex> {:ok, %Explorer.Chain.Address{hash: found_hash}} = Explorer.Chain.hash_to_address(hash)
      iex> found_hash == hash
      true

  Returns `{:error, :not_found}` if not found

      iex> {:ok, hash} = Explorer.Chain.string_to_address_hash("0x5aaeb6053f3e94c9b9a09f33669435e7ef1beaed")
      iex> Explorer.Chain.hash_to_address(hash)
      {:error, :not_found}

  ## Options

    * `:necessity_by_association` - use to load `t:association/0` as `:required` or `:optional`.  If an association is
      `:required`, and the `t:Explorer.Chain.Address.t/0` has no associated record for that association,
      then the `t:Explorer.Chain.Address.t/0` will not be included in the list.

  Optionally it also accepts a boolean to fetch the `has_decompiled_code?` virtual field or not

  """
  @spec hash_to_address(Hash.Address.t(), [necessity_by_association_option | api?], boolean()) ::
          {:ok, Address.t()} | {:error, :not_found}
  def hash_to_address(
        %Hash{byte_count: unquote(Hash.Address.byte_count())} = hash,
        options \\ [
          necessity_by_association: %{
            :contracts_creation_internal_transaction => :optional,
            :names => :optional,
            :smart_contract => :optional,
            :token => :optional,
            :contracts_creation_transaction => :optional
          }
        ],
        query_decompiled_code_flag \\ true
      ) do
    necessity_by_association = Keyword.get(options, :necessity_by_association, %{})

    query =
      from(
        address in Address,
        where: address.hash == ^hash
      )

    address_result =
      query
      |> join_associations(necessity_by_association)
      |> with_decompiled_code_flag(hash, query_decompiled_code_flag)
      |> select_repo(options).one()

    address_updated_result =
      case address_result do
        %{smart_contract: smart_contract} ->
          if smart_contract do
            address_result
          else
            compose_smart_contract(address_result, hash, options)
          end

        _ ->
          address_result
      end

    address_updated_result
    |> case do
      nil -> {:error, :not_found}
      address -> {:ok, address}
    end
  end

  defp compose_smart_contract(address_result, hash, options) do
    address_verified_twin_contract =
      get_minimal_proxy_template(hash, options) ||
        get_address_verified_twin_contract(hash, options).verified_contract

    if address_verified_twin_contract do
      address_verified_twin_contract_updated =
        address_verified_twin_contract
        |> Map.put(:address_hash, hash)
        |> Map.put(:metadata_from_verified_twin, true)
        |> Map.put(:implementation_address_hash, nil)
        |> Map.put(:implementation_name, nil)
        |> Map.put(:implementation_fetched_at, nil)

      address_result
      |> Map.put(:smart_contract, address_verified_twin_contract_updated)
    else
      address_result
    end
  end

  def decompiled_code(address_hash, version) do
    query =
      from(contract in DecompiledSmartContract,
        where: contract.address_hash == ^address_hash and contract.decompiler_version == ^version
      )

    query
    |> Repo.one()
    |> case do
      nil -> {:error, :not_found}
      contract -> {:ok, contract.decompiled_source_code}
    end
  end

  @spec token_contract_address_from_token_name(String.t()) :: {:ok, Hash.Address.t()} | {:error, :not_found}
  def token_contract_address_from_token_name(name) when is_binary(name) do
    query =
      from(token in Token,
        where: ilike(token.symbol, ^name),
        or_where: ilike(token.name, ^name),
        select: token.contract_address_hash
      )

    query
    |> Repo.all()
    |> case do
      [] ->
        {:error, :not_found}

      hashes ->
        if Enum.count(hashes) == 1 do
          {:ok, List.first(hashes)}
        else
          {:error, :not_found}
        end
    end
  end

  @doc """
  Converts `t:Explorer.Chain.Address.t/0` `hash` to the `t:Explorer.Chain.Address.t/0` with that `hash`.

  Returns `{:ok, %Explorer.Chain.Address{}}` if found

      iex> {:ok, %Explorer.Chain.Address{hash: hash}} = Explorer.Chain.create_address(
      ...>   %{hash: "0x5aaeb6053f3e94c9b9a09f33669435e7ef1beaed"}
      ...> )
      iex> {:ok, %Explorer.Chain.Address{hash: found_hash}} = Explorer.Chain.hash_to_address(hash)
      iex> found_hash == hash
      true

  Returns `{:error, address}` if not found but created an address

      iex> {:ok, %Explorer.Chain.Address{hash: hash}} = Explorer.Chain.create_address(
      ...>   %{hash: "0x5aaeb6053f3e94c9b9a09f33669435e7ef1beaed"}
      ...> )
      iex> {:ok, %Explorer.Chain.Address{hash: found_hash}} = Explorer.Chain.hash_to_address(hash)
      iex> found_hash == hash
      true


  ## Options

    * `:necessity_by_association` - use to load `t:association/0` as `:required` or `:optional`.  If an association is
      `:required`, and the `t:Explorer.Chain.Address.t/0` has no associated record for that association,
      then the `t:Explorer.Chain.Address.t/0` will not be included in the list.

  Optionally it also accepts a boolean to fetch the `has_decompiled_code?` virtual field or not

  """
  @spec find_or_insert_address_from_hash(Hash.Address.t(), [necessity_by_association_option], boolean()) ::
          {:ok, Address.t()}
  def find_or_insert_address_from_hash(
        %Hash{byte_count: unquote(Hash.Address.byte_count())} = hash,
        options \\ [
          necessity_by_association: %{
            :contracts_creation_internal_transaction => :optional,
            :names => :optional,
            :smart_contract => :optional,
            :token => :optional,
            :contracts_creation_transaction => :optional
          }
        ],
        query_decompiled_code_flag \\ true
      ) do
    case hash_to_address(hash, options, query_decompiled_code_flag) do
      {:ok, address} ->
        {:ok, address}

      {:error, :not_found} ->
        create_address(%{hash: to_string(hash)})
        hash_to_address(hash, options, query_decompiled_code_flag)
    end
  end

  @doc """
  Converts list of `t:Explorer.Chain.Address.t/0` `hash` to the `t:Explorer.Chain.Address.t/0` with that `hash`.

  Returns `[%Explorer.Chain.Address{}]}` if found

  """
  @spec hashes_to_addresses([Hash.Address.t()]) :: [Address.t()]
  def hashes_to_addresses(hashes) when is_list(hashes) do
    query =
      from(
        address in Address,
        where: address.hash in ^hashes,
        # https://stackoverflow.com/a/29598910/470451
        order_by: fragment("array_position(?, ?)", type(^hashes, {:array, Hash.Address}), address.hash)
      )

    Repo.all(query)
  end

  @doc """
  Finds an `t:Explorer.Chain.Address.t/0` that has the provided `t:Explorer.Chain.Address.t/0` `hash` and a contract.

  ## Options

    * `:necessity_by_association` - use to load `t:association/0` as `:required` or `:optional`.  If an association is
      `:required`, and the `t:Explorer.Chain.Address.t/0` has no associated record for that association,
      then the `t:Explorer.Chain.Address.t/0` will not be included in the list.

  Optionally it also accepts a boolean to fetch the `has_decompiled_code?` virtual field or not

  """
  @spec find_contract_address(Hash.Address.t(), [necessity_by_association_option], boolean()) ::
          {:ok, Address.t()} | {:error, :not_found}
  def find_contract_address(
        %Hash{byte_count: unquote(Hash.Address.byte_count())} = hash,
        options \\ [],
        query_decompiled_code_flag \\ false
      ) do
    necessity_by_association =
      options
      |> Keyword.get(:necessity_by_association, %{})
      |> Map.merge(%{
        smart_contract_additional_sources: :optional
      })

    query =
      from(
        address in Address,
        where: address.hash == ^hash and not is_nil(address.contract_code)
      )

    address_result =
      query
      |> join_associations(necessity_by_association)
      |> with_decompiled_code_flag(hash, query_decompiled_code_flag)
      |> select_repo(options).one()

    address_updated_result =
      case address_result do
        %{smart_contract: smart_contract} ->
          if smart_contract do
            CheckBytecodeMatchingOnDemand.trigger_check(address_result, smart_contract)
            LookUpSmartContractSourcesOnDemand.trigger_fetch(address_result, smart_contract)
            check_and_update_constructor_args(address_result)
          else
            LookUpSmartContractSourcesOnDemand.trigger_fetch(address_result, nil)

            address_verified_twin_contract =
              get_minimal_proxy_template(hash, options) ||
                get_address_verified_twin_contract(hash, options).verified_contract

            add_twin_info_to_contract(address_result, address_verified_twin_contract, hash)
          end

        _ ->
          LookUpSmartContractSourcesOnDemand.trigger_fetch(address_result, nil)
          address_result
      end

    address_updated_result
    |> case do
      nil -> {:error, :not_found}
      address -> {:ok, address}
    end
  end

  defp check_and_update_constructor_args(
         %SmartContract{address_hash: address_hash, constructor_arguments: nil, verified_via_sourcify: true} =
           smart_contract
       ) do
    if args = Verifier.parse_constructor_arguments_for_sourcify_contract(address_hash, smart_contract.abi) do
      smart_contract |> SmartContract.changeset(%{constructor_arguments: args}) |> Repo.update()
      %SmartContract{smart_contract | constructor_arguments: args}
    else
      smart_contract
    end
  end

  defp check_and_update_constructor_args(
         %Address{
           hash: address_hash,
           contract_code: deployed_bytecode,
           smart_contract: %SmartContract{constructor_arguments: nil, verified_via_sourcify: true} = smart_contract
         } = address
       ) do
    if args =
         Verifier.parse_constructor_arguments_for_sourcify_contract(address_hash, smart_contract.abi, deployed_bytecode) do
      smart_contract |> SmartContract.changeset(%{constructor_arguments: args}) |> Repo.update()
      %Address{address | smart_contract: %SmartContract{smart_contract | constructor_arguments: args}}
    else
      address
    end
  end

  defp check_and_update_constructor_args(other), do: other

  defp add_twin_info_to_contract(address_result, address_verified_twin_contract, _hash)
       when is_nil(address_verified_twin_contract),
       do: address_result

  defp add_twin_info_to_contract(address_result, address_verified_twin_contract, hash) do
    address_verified_twin_contract_updated =
      address_verified_twin_contract
      |> Map.put(:address_hash, hash)
      |> Map.put(:metadata_from_verified_twin, true)
      |> Map.put(:implementation_address_hash, nil)
      |> Map.put(:implementation_name, nil)
      |> Map.put(:implementation_fetched_at, nil)

    address_result
    |> Map.put(:smart_contract, address_verified_twin_contract_updated)
  end

  @spec find_decompiled_contract_address(Hash.Address.t()) :: {:ok, Address.t()} | {:error, :not_found}
  def find_decompiled_contract_address(%Hash{byte_count: unquote(Hash.Address.byte_count())} = hash) do
    query =
      from(
        address in Address,
        preload: [
          :contracts_creation_internal_transaction,
          :names,
          :smart_contract,
          :token,
          :contracts_creation_transaction,
          :decompiled_smart_contracts
        ],
        where: address.hash == ^hash
      )

    address = Repo.one(query)

    if address do
      {:ok, address}
    else
      {:error, :not_found}
    end
  end

  @doc """
  Converts `t:Explorer.Chain.Block.t/0` `hash` to the `t:Explorer.Chain.Block.t/0` with that `hash`.

  Unlike `number_to_block/1`, both consensus and non-consensus blocks can be returned when looked up by `hash`.

  Returns `{:ok, %Explorer.Chain.Block{}}` if found

      iex> %Block{hash: hash} = insert(:block, consensus: false)
      iex> {:ok, %Explorer.Chain.Block{hash: found_hash}} = Explorer.Chain.hash_to_block(hash)
      iex> found_hash == hash
      true

  Returns `{:error, :not_found}` if not found

      iex> {:ok, hash} = Explorer.Chain.string_to_block_hash(
      ...>   "0x9fc76417374aa880d4449a1f7f31ec597f00b1f6f3dd2d66f4c9c6c445836d8b"
      ...> )
      iex> Explorer.Chain.hash_to_block(hash)
      {:error, :not_found}

  ## Options

    * `:necessity_by_association` - use to load `t:association/0` as `:required` or `:optional`.  If an association is
      `:required`, and the `t:Explorer.Chain.Block.t/0` has no associated record for that association, then the
      `t:Explorer.Chain.Block.t/0` will not be included in the page `entries`.

  """
  @spec hash_to_block(Hash.Full.t(), [necessity_by_association_option | api?]) ::
          {:ok, Block.t()} | {:error, :not_found}
  def hash_to_block(%Hash{byte_count: unquote(Hash.Full.byte_count())} = hash, options \\ []) when is_list(options) do
    necessity_by_association = Keyword.get(options, :necessity_by_association, %{})

    Block
    |> where(hash: ^hash)
    |> join_associations(necessity_by_association)
    |> select_repo(options).one()
    |> case do
      nil ->
        {:error, :not_found}

      block ->
        {:ok, block}
    end
  end

  @doc """
  Converts the `Explorer.Chain.Hash.t:t/0` to `iodata` representation that can be written efficiently to users.

      iex> %Explorer.Chain.Hash{
      ...>   byte_count: 32,
      ...>   bytes: <<0x9fc76417374aa880d4449a1f7f31ec597f00b1f6f3dd2d66f4c9c6c445836d8b ::
      ...>            big-integer-size(32)-unit(8)>>
      ...> } |>
      ...> Explorer.Chain.hash_to_iodata() |>
      ...> IO.iodata_to_binary()
      "0x9fc76417374aa880d4449a1f7f31ec597f00b1f6f3dd2d66f4c9c6c445836d8b"

  Always pads number, so that it is a valid format for casting.

      iex> %Explorer.Chain.Hash{
      ...>   byte_count: 32,
      ...>   bytes: <<0x1234567890abcdef :: big-integer-size(32)-unit(8)>>
      ...> } |>
      ...> Explorer.Chain.hash_to_iodata() |>
      ...> IO.iodata_to_binary()
      "0x0000000000000000000000000000000000000000000000001234567890abcdef"

  """
  @spec hash_to_iodata(Hash.t()) :: iodata()
  def hash_to_iodata(hash) do
    Hash.to_iodata(hash)
  end

  @doc """
  Converts `t:Explorer.Chain.Transaction.t/0` `hash` to the `t:Explorer.Chain.Transaction.t/0` with that `hash`.

  Returns `{:ok, %Explorer.Chain.Transaction{}}` if found

      iex> %Transaction{hash: hash} = insert(:transaction)
      iex> {:ok, %Explorer.Chain.Transaction{hash: found_hash}} = Explorer.Chain.hash_to_transaction(hash)
      iex> found_hash == hash
      true

  Returns `{:error, :not_found}` if not found

      iex> {:ok, hash} = Explorer.Chain.string_to_transaction_hash(
      ...>   "0x9fc76417374aa880d4449a1f7f31ec597f00b1f6f3dd2d66f4c9c6c445836d8b"
      ...> )
      iex> Explorer.Chain.hash_to_transaction(hash)
      {:error, :not_found}

  ## Options

    * `:necessity_by_association` - use to load `t:association/0` as `:required` or `:optional`.  If an association is
      `:required`, and the `t:Explorer.Chain.Transaction.t/0` has no associated record for that association, then the
      `t:Explorer.Chain.Transaction.t/0` will not be included in the page `entries`.
  """
  @spec hash_to_transaction(Hash.Full.t(), [necessity_by_association_option | api?]) ::
          {:ok, Transaction.t()} | {:error, :not_found}
  def hash_to_transaction(
        %Hash{byte_count: unquote(Hash.Full.byte_count())} = hash,
        options \\ []
      )
      when is_list(options) do
    necessity_by_association = Keyword.get(options, :necessity_by_association, %{})

    Transaction
    |> where(hash: ^hash)
    |> join_associations(necessity_by_association)
    |> select_repo(options).one()
    |> case do
      nil ->
        {:error, :not_found}

      transaction ->
        {:ok, transaction}
    end
  end

  # preload_to_detect_tt?: we don't need to preload more than one token transfer in case the tx inside the list (we don't show any token transfers on tx tile in new UI)
  def preload_token_transfers(
        %Transaction{hash: tx_hash, block_hash: block_hash} = transaction,
        necessity_by_association,
        options,
        preload_to_detect_tt? \\ true
      ) do
    if preload_to_detect_tt? do
      transaction
    else
      limit = if(preload_to_detect_tt?, do: 1, else: @token_transfers_per_transaction_preview + 1)

      token_transfers =
        TokenTransfer
        |> (&if(is_nil(block_hash),
              do: where(&1, [token_transfer], token_transfer.transaction_hash == ^tx_hash),
              else:
                where(
                  &1,
                  [token_transfer],
                  token_transfer.transaction_hash == ^tx_hash and token_transfer.block_hash == ^block_hash
                )
            )).()
        |> limit(^limit)
        |> order_by([token_transfer], asc: token_transfer.log_index)
        |> (&if(preload_to_detect_tt?, do: &1, else: join_associations(&1, necessity_by_association))).()
        |> select_repo(options).all()
        |> flat_1155_batch_token_transfers()
        |> Enum.take(limit)

      %Transaction{transaction | token_transfers: token_transfers}
    end
  end

  def get_token_transfers_per_transaction_preview_count, do: @token_transfers_per_transaction_preview

  @doc """
  Converts list of `t:Explorer.Chain.Transaction.t/0` `hashes` to the list of `t:Explorer.Chain.Transaction.t/0`s for
  those `hashes`.

  Returns list of `%Explorer.Chain.Transaction{}`s if found

      iex> [%Transaction{hash: hash1}, %Transaction{hash: hash2}] = insert_list(2, :transaction)
      iex> [%Explorer.Chain.Transaction{hash: found_hash1}, %Explorer.Chain.Transaction{hash: found_hash2}] =
      ...>   Explorer.Chain.hashes_to_transactions([hash1, hash2])
      iex> found_hash1 in [hash1, hash2]
      true
      iex> found_hash2 in [hash1, hash2]
      true

  Returns `[]` if not found

      iex> {:ok, hash} = Explorer.Chain.string_to_transaction_hash(
      ...>   "0x9fc76417374aa880d4449a1f7f31ec597f00b1f6f3dd2d66f4c9c6c445836d8b"
      ...> )
      iex> Explorer.Chain.hashes_to_transactions([hash])
      []

  ## Options

    * `:necessity_by_association` - use to load `t:association/0` as `:required` or `:optional`.  If an association is
      `:required`, and the `t:Explorer.Chain.Transaction.t/0` has no associated record for that association, then the
      `t:Explorer.Chain.Transaction.t/0` will not be included in the page `entries`.
  """
  @spec hashes_to_transactions([Hash.Full.t()], [necessity_by_association_option]) :: [Transaction.t()] | []
  def hashes_to_transactions(hashes, options \\ []) when is_list(hashes) and is_list(options) do
    necessity_by_association = Keyword.get(options, :necessity_by_association, %{})

    fetch_transactions()
    |> where([transaction], transaction.hash in ^hashes)
    |> join_associations(necessity_by_association)
    |> preload([{:token_transfers, [:token, :from_address, :to_address]}])
    |> Repo.all()
  end

  @doc """
  Bulk insert all data stored in the `Explorer`.

  See `Explorer.Chain.Import.all/1` for options and returns.
  """
  @spec import(Import.all_options()) :: Import.all_result()
  def import(options) do
    Import.all(options)
  end

  @doc """
  The percentage of indexed blocks on the chain.

  If there are no blocks, the percentage is 0.

      iex> Explorer.Chain.indexed_ratio_blocks()
      Decimal.new(0)

  """
  @spec indexed_ratio_blocks() :: Decimal.t()
  def indexed_ratio_blocks do
    if Application.get_env(:indexer, Indexer.Supervisor)[:enabled] do
      %{min: min_saved_block_number, max: max_saved_block_number} = BlockNumber.get_all()

      min_blockchain_block_number = min_block_number_from_config(:first_block)

      case {min_saved_block_number, max_saved_block_number} do
        {0, 0} ->
          Decimal.new(0)

        _ ->
          BlockCache.estimated_count()
          |> Decimal.div(max_saved_block_number - min_blockchain_block_number + 1)
          |> (&if(
                greater_or_equal_0_99(&1) &&
                  min_saved_block_number <= min_blockchain_block_number,
                do: Decimal.new(1),
                else: &1
              )).()
          |> format_indexed_ratio()
      end
    else
      Decimal.new(1)
    end
  end

  @spec indexed_ratio_internal_transactions() :: Decimal.t()
  def indexed_ratio_internal_transactions do
    if Application.get_env(:indexer, Indexer.Supervisor)[:enabled] &&
         not Application.get_env(:indexer, Indexer.Fetcher.InternalTransaction.Supervisor)[:disabled?] do
      %{max: max_saved_block_number} = BlockNumber.get_all()
      pbo_count = PendingBlockOperationCache.estimated_count()

      min_blockchain_trace_block_number = min_block_number_from_config(:trace_first_block)

      case max_saved_block_number do
        0 ->
          Decimal.new(0)

        _ ->
          full_blocks_range = max_saved_block_number - min_blockchain_trace_block_number + 1
          processed_int_txs_for_blocks_count = full_blocks_range - pbo_count

          processed_int_txs_for_blocks_count
          |> Decimal.div(full_blocks_range)
          |> (&if(
                greater_or_equal_0_99(&1),
                do: Decimal.new(1),
                else: &1
              )).()
          |> format_indexed_ratio()
      end
    else
      Decimal.new(1)
    end
  end

  @spec greater_or_equal_0_99(Decimal.t()) :: boolean()
  defp greater_or_equal_0_99(value) do
    Decimal.compare(value, Decimal.from_float(0.99)) == :gt ||
      Decimal.compare(value, Decimal.from_float(0.99)) == :eq
  end

  @spec min_block_number_from_config(atom()) :: integer()
  defp min_block_number_from_config(block_type) do
    case Integer.parse(Application.get_env(:indexer, block_type)) do
      {block_number, _} -> block_number
      _ -> 0
    end
  end

  @spec format_indexed_ratio(Decimal.t()) :: Decimal.t()
  defp format_indexed_ratio(raw_ratio) do
    raw_ratio
    |> Decimal.round(2, :down)
    |> Decimal.min(Decimal.new(1))
  end

  @spec fetch_min_block_number() :: non_neg_integer
  def fetch_min_block_number do
    query =
      from(block in Block,
        select: block.number,
        where: block.consensus == true,
        order_by: [asc: block.number],
        limit: 1
      )

    Repo.one(query) || 0
  rescue
    _ ->
      0
  end

  @spec fetch_max_block_number() :: non_neg_integer
  def fetch_max_block_number do
    query =
      from(block in Block,
        select: block.number,
        where: block.consensus == true,
        order_by: [desc: block.number],
        limit: 1
      )

    Repo.one(query) || 0
  rescue
    _ ->
      0
  end

  def fetch_block_by_hash(block_hash) do
    Repo.get(Block, block_hash)
  end

  def filter_consensus_block_numbers(block_numbers) do
    query =
      from(
        block in Block,
        where: block.number in ^block_numbers,
        where: block.consensus == true,
        select: block.number
      )

    Repo.all(query)
  end

  @doc """
  The number of `t:Explorer.Chain.InternalTransaction.t/0`.

      iex> transaction = :transaction |> insert() |> with_block()
      iex> insert(:internal_transaction, index: 0, transaction: transaction, block_hash: transaction.block_hash, block_index: 0)
      iex> Explorer.Chain.internal_transaction_count()
      1

  If there are none, the count is `0`.

      iex> Explorer.Chain.internal_transaction_count()
      0

  """
  def internal_transaction_count do
    Repo.aggregate(InternalTransaction.where_nonpending_block(), :count, :transaction_hash)
  end

  @doc """
  Finds all `t:Explorer.Chain.Transaction.t/0` in the `t:Explorer.Chain.Block.t/0`.

  ## Options

    * `:necessity_by_association` - use to load `t:association/0` as `:required` or `:optional`.  If an association is
        `:required`, and the `t:Explorer.Chain.Block.t/0` has no associated record for that association, then the
        `t:Explorer.Chain.Block.t/0` will not be included in the page `entries`.
    * `:paging_options` - a `t:Explorer.PagingOptions.t/0` used to specify the `:page_size` and
      `:key` (a tuple of the lowest/oldest `{block_number}`). Results will be the internal
      transactions older than the `block_number` that are passed.
    * ':block_type' - use to filter by type of block; Uncle`, `Reorg`, or `Block` (default).

  """
  @spec list_blocks([paging_options | necessity_by_association_option | api?]) :: [Block.t()]
  def list_blocks(options \\ []) when is_list(options) do
    necessity_by_association = Keyword.get(options, :necessity_by_association, %{})
    paging_options = Keyword.get(options, :paging_options) || @default_paging_options
    block_type = Keyword.get(options, :block_type, "Block")

    cond do
      block_type == "Block" && !paging_options.key ->
        block_from_cache(block_type, paging_options, necessity_by_association, options)

      block_type == "Uncle" && !paging_options.key ->
        uncles_from_cache(block_type, paging_options, necessity_by_association, options)

      true ->
        fetch_blocks(block_type, paging_options, necessity_by_association, options)
    end
  end

  defp block_from_cache(block_type, paging_options, necessity_by_association, options) do
    case Blocks.take_enough(paging_options.page_size) do
      nil ->
        elements = fetch_blocks(block_type, paging_options, necessity_by_association, options)

        Blocks.update(elements)

        elements

      blocks ->
        blocks
    end
  end

  def uncles_from_cache(block_type, paging_options, necessity_by_association, options) do
    case Uncles.take_enough(paging_options.page_size) do
      nil ->
        elements = fetch_blocks(block_type, paging_options, necessity_by_association, options)

        Uncles.update(elements)

        elements

      blocks ->
        blocks
    end
  end

  defp fetch_blocks(block_type, paging_options, necessity_by_association, options) do
    Block
    |> Block.block_type_filter(block_type)
    |> page_blocks(paging_options)
    |> limit(^paging_options.page_size)
    |> order_by(desc: :number)
    |> join_associations(necessity_by_association)
    |> select_repo(options).all()
  end

  @doc """
  Map `block_number`s to their `t:Explorer.Chain.Block.t/0` `hash` `t:Explorer.Chain.Hash.Full.t/0`.

  Does not include non-consensus blocks.

      iex> block = insert(:block, consensus: false)
      iex> Explorer.Chain.block_hash_by_number([block.number])
      %{}

  """
  @spec block_hash_by_number([Block.block_number()]) :: %{Block.block_number() => Hash.Full.t()}
  def block_hash_by_number(block_numbers) when is_list(block_numbers) do
    query =
      from(block in Block,
        where: block.consensus == true and block.number in ^block_numbers,
        select: {block.number, block.hash}
      )

    query
    |> Repo.all()
    |> Enum.into(%{})
  end

  @doc """
  Lists the top `t:Explorer.Chain.Address.t/0`'s' in descending order based on coin balance and address hash.

  """
  @spec list_top_addresses :: [{Address.t(), non_neg_integer()}]
  def list_top_addresses(options \\ []) do
    paging_options = Keyword.get(options, :paging_options, @default_paging_options)

    if is_nil(paging_options.key) do
      paging_options.page_size
      |> Accounts.take_enough()
      |> case do
        nil ->
          get_addresses(options)

        accounts ->
          Enum.map(
            accounts,
            &{&1,
             if is_nil(&1.nonce) do
               0
             else
               &1.nonce + 1
             end}
          )
      end
    else
      fetch_top_addresses(options)
    end
  end

  defp get_addresses(options) do
    accounts_with_n = fetch_top_addresses(options)

    accounts_with_n
    |> Enum.map(fn {address, _n} -> address end)
    |> Accounts.update()

    accounts_with_n
  end

  defp fetch_top_addresses(options) do
    paging_options = Keyword.get(options, :paging_options, @default_paging_options)

    base_query =
      from(a in Address,
        where: a.fetched_coin_balance > ^0,
        order_by: [desc: a.fetched_coin_balance, asc: a.hash],
        preload: [:names],
        select: {a, fragment("coalesce(1 + ?, 0)", a.nonce)}
      )

    base_query
    |> page_addresses(paging_options)
    |> limit(^paging_options.page_size)
    |> select_repo(options).all()
  end

  @doc """
  Lists the top `t:Explorer.Chain.Token.t/0`'s'.

  """
  @spec list_top_tokens(String.t()) :: [{Token.t(), non_neg_integer()}]
  def list_top_tokens(filter, options \\ []) do
    paging_options = Keyword.get(options, :paging_options, @default_paging_options)
    token_type = Keyword.get(options, :token_type, nil)
    sorting = Keyword.get(options, :sorting, [])

    fetch_top_tokens(filter, paging_options, token_type, sorting, options)
  end

  defp fetch_top_tokens(filter, paging_options, token_type, sorting, options) do
    base_query = Token.base_token_query(token_type, sorting)

    base_query_with_paging =
      base_query
      |> Token.page_tokens(paging_options, sorting)
      |> limit(^paging_options.page_size)

    query =
      if filter && filter !== "" do
        case Search.prepare_search_term(filter) do
          {:some, filter_term} ->
            base_query_with_paging
            |> where(fragment("to_tsvector('english', symbol || ' ' || name) @@ to_tsquery(?)", ^filter_term))

          _ ->
            base_query_with_paging
        end
      else
        base_query_with_paging
      end

    query
    |> select_repo(options).all()
  end

  @doc """
  Calls `reducer` on a stream of `t:Explorer.Chain.Block.t/0` without `t:Explorer.Chain.Block.Reward.t/0`.
  """
  def stream_blocks_without_rewards(initial, reducer, limited? \\ false) when is_function(reducer, 2) do
    Block.blocks_without_reward_query()
    |> add_fetcher_limit(limited?)
    |> Repo.stream_reduce(initial, reducer)
  end

  @doc """
  Finds all transactions of a certain block number
  """
  def get_transactions_of_block_number(block_number) do
    block_number
    |> Transaction.transactions_with_block_number()
    |> Repo.all()
  end

  @doc """
  Finds all Blocks validated by the address with the given hash.

    ## Options
      * `:necessity_by_association` - use to load `t:association/0` as `:required` or `:optional`.  If an association is
          `:required`, and the `t:Explorer.Chain.Block.t/0` has no associated record for that association, then the
          `t:Explorer.Chain.Block.t/0` will not be included in the page `entries`.
      * `:paging_options` - a `t:Explorer.PagingOptions.t/0` used to specify the `:page_size` and
        `:key` (a tuple of the lowest/oldest `{block_number}`) and. Results will be the internal
        transactions older than the `block_number` that are passed.

  Returns all blocks validated by the address given.
  """
  @spec get_blocks_validated_by_address(
          [paging_options | necessity_by_association_option],
          Hash.Address.t()
        ) :: [Block.t()]
  def get_blocks_validated_by_address(options \\ [], address_hash) when is_list(options) do
    necessity_by_association = Keyword.get(options, :necessity_by_association, %{})
    paging_options = Keyword.get(options, :paging_options, @default_paging_options)

    Block
    |> join_associations(necessity_by_association)
    |> where(miner_hash: ^address_hash)
    |> page_blocks(paging_options)
    |> limit(^paging_options.page_size)
    |> order_by(desc: :number)
    |> select_repo(options).all()
  end

  @doc """
  Counts all of the block validations and groups by the `miner_hash`.
  """
  def each_address_block_validation_count(fun) when is_function(fun, 1) do
    query =
      from(
        b in Block,
        join: addr in Address,
        on: b.miner_hash == addr.hash,
        select: {b.miner_hash, count(b.miner_hash)},
        group_by: b.miner_hash
      )

    Repo.stream_each(query, fun)
  end

  @doc """
  Return the balance in usd corresponding to this token. Return nil if the fiat_value of the token is not present.
  """
  def balance_in_fiat(%{fiat_value: fiat_value} = token_balance) when not is_nil(fiat_value) do
    token_balance.fiat_value
  end

  def balance_in_fiat(%{token: %{fiat_value: fiat_value, decimals: decimals}}) when nil in [fiat_value, decimals] do
    nil
  end

  def balance_in_fiat(%{token: %{fiat_value: fiat_value, decimals: decimals}} = token_balance) do
    tokens = CurrencyHelper.divide_decimals(token_balance.value, decimals)
    Decimal.mult(tokens, fiat_value)
  end

  def contract?(%{contract_code: nil}), do: false

  def contract?(%{contract_code: _}), do: true

  @doc """
  Returns a stream of unfetched `t:Explorer.Chain.Address.CoinBalance.t/0`.

  When there are addresses, the `reducer` is called for each `t:Explorer.Chain.Address.t/0` `hash` and all
  `t:Explorer.Chain.Block.t/0` `block_number` that address is mentioned.

  | Address Hash Schema                        | Address Hash Field              | Block Number Schema                | Block Number Field |
  |--------------------------------------------|---------------------------------|------------------------------------|--------------------|
  | `t:Explorer.Chain.Block.t/0`               | `miner_hash`                    | `t:Explorer.Chain.Block.t/0`       | `number`           |
  | `t:Explorer.Chain.Transaction.t/0`         | `from_address_hash`             | `t:Explorer.Chain.Transaction.t/0` | `block_number`     |
  | `t:Explorer.Chain.Transaction.t/0`         | `to_address_hash`               | `t:Explorer.Chain.Transaction.t/0` | `block_number`     |
  | `t:Explorer.Chain.Log.t/0`                 | `address_hash`                  | `t:Explorer.Chain.Transaction.t/0` | `block_number`     |
  | `t:Explorer.Chain.InternalTransaction.t/0` | `created_contract_address_hash` | `t:Explorer.Chain.Transaction.t/0` | `block_number`     |
  | `t:Explorer.Chain.InternalTransaction.t/0` | `from_address_hash`             | `t:Explorer.Chain.Transaction.t/0` | `block_number`     |
  | `t:Explorer.Chain.InternalTransaction.t/0` | `to_address_hash`               | `t:Explorer.Chain.Transaction.t/0` | `block_number`     |

  Pending `t:Explorer.Chain.Transaction.t/0` `from_address_hash` and `to_address_hash` aren't returned because they
  don't have an associated block number.

  When there are no addresses, the `reducer` is never called and the `initial` is returned in an `:ok` tuple.

  When an `t:Explorer.Chain.Address.t/0` `hash` is used multiple times, all unique `t:Explorer.Chain.Block.t/0` `number`
  will be returned.
  """
  @spec stream_unfetched_balances(
          initial :: accumulator,
          reducer ::
            (entry :: %{address_hash: Hash.Address.t(), block_number: Block.block_number()}, accumulator -> accumulator),
          limited? :: boolean()
        ) :: {:ok, accumulator}
        when accumulator: term()
  def stream_unfetched_balances(initial, reducer, limited? \\ false) when is_function(reducer, 2) do
    query =
      from(
        balance in CoinBalance,
        where: is_nil(balance.value_fetched_at),
        select: %{address_hash: balance.address_hash, block_number: balance.block_number}
      )

    query
    |> add_fetcher_limit(limited?)
    |> Repo.stream_reduce(initial, reducer)
  end

  @doc """
  Returns a stream of all token balances that weren't fetched values.
  """
  @spec stream_unfetched_token_balances(
          initial :: accumulator,
          reducer :: (entry :: TokenBalance.t(), accumulator -> accumulator),
          limited? :: boolean()
        ) :: {:ok, accumulator}
        when accumulator: term()
  def stream_unfetched_token_balances(initial, reducer, limited? \\ false) when is_function(reducer, 2) do
    TokenBalance.unfetched_token_balances()
    |> add_token_balances_fetcher_limit(limited?)
    |> Repo.stream_reduce(initial, reducer)
  end

  @doc """
  Returns a stream of all blocks with unfetched internal transactions, using
  the `pending_block_operation` table.

      iex> unfetched = insert(:block)
      iex> insert(:pending_block_operation, block: unfetched, block_number: unfetched.number)
      iex> {:ok, number_set} = Explorer.Chain.stream_blocks_with_unfetched_internal_transactions(
      ...>   MapSet.new(),
      ...>   fn number, acc ->
      ...>     MapSet.put(acc, number)
      ...>   end
      ...> )
      iex> unfetched.number in number_set
      true

  """
  @spec stream_blocks_with_unfetched_internal_transactions(
          initial :: accumulator,
          reducer :: (entry :: term(), accumulator -> accumulator),
          limited? :: boolean()
        ) :: {:ok, accumulator}
        when accumulator: term()
  def stream_blocks_with_unfetched_internal_transactions(initial, reducer, limited? \\ false)
      when is_function(reducer, 2) do
    query =
      from(
        po in PendingBlockOperation,
        where: not is_nil(po.block_number),
        select: po.block_number
      )

    query
    |> add_fetcher_limit(limited?)
    |> Repo.stream_reduce(initial, reducer)
  end

  def remove_nonconsensus_blocks_from_pending_ops(block_hashes) do
    query =
      from(
        po in PendingBlockOperation,
        where: po.block_hash in ^block_hashes
      )

    {_, _} = Repo.delete_all(query)

    :ok
  end

  def remove_nonconsensus_blocks_from_pending_ops do
    query =
      from(
        po in PendingBlockOperation,
        inner_join: block in Block,
        on: block.hash == po.block_hash,
        where: block.consensus == false
      )

    {_, _} = Repo.delete_all(query)

    :ok
  end

  @spec stream_transactions_with_unfetched_created_contract_codes(
          fields :: [
            :block_hash
            | :created_contract_code_indexed_at
            | :from_address_hash
            | :gas
            | :gas_price
            | :hash
            | :index
            | :input
            | :nonce
            | :r
            | :s
            | :to_address_hash
            | :v
            | :value
          ],
          initial :: accumulator,
          reducer :: (entry :: term(), accumulator -> accumulator),
          limited? :: boolean()
        ) :: {:ok, accumulator}
        when accumulator: term()
  def stream_transactions_with_unfetched_created_contract_codes(fields, initial, reducer, limited? \\ false)
      when is_function(reducer, 2) do
    query =
      from(t in Transaction,
        where:
          not is_nil(t.block_hash) and not is_nil(t.created_contract_address_hash) and
            is_nil(t.created_contract_code_indexed_at),
        select: ^fields
      )

    query
    |> add_fetcher_limit(limited?)
    |> Repo.stream_reduce(initial, reducer)
  end

  @spec stream_mined_transactions(
          fields :: [
            :block_hash
            | :created_contract_code_indexed_at
            | :from_address_hash
            | :gas
            | :gas_price
            | :hash
            | :index
            | :input
            | :nonce
            | :r
            | :s
            | :to_address_hash
            | :v
            | :value
          ],
          initial :: accumulator,
          reducer :: (entry :: term(), accumulator -> accumulator)
        ) :: {:ok, accumulator}
        when accumulator: term()
  def stream_mined_transactions(fields, initial, reducer) when is_function(reducer, 2) do
    query =
      from(t in Transaction,
        where: not is_nil(t.block_hash) and not is_nil(t.nonce) and not is_nil(t.from_address_hash),
        select: ^fields
      )

    Repo.stream_reduce(query, initial, reducer)
  end

  @spec stream_pending_transactions(
          fields :: [
            :block_hash
            | :created_contract_code_indexed_at
            | :from_address_hash
            | :gas
            | :gas_price
            | :hash
            | :index
            | :input
            | :nonce
            | :r
            | :s
            | :to_address_hash
            | :v
            | :value
          ],
          initial :: accumulator,
          reducer :: (entry :: term(), accumulator -> accumulator),
          limited? :: boolean()
        ) :: {:ok, accumulator}
        when accumulator: term()
  def stream_pending_transactions(fields, initial, reducer, limited? \\ false) when is_function(reducer, 2) do
    query =
      Transaction
      |> pending_transactions_query()
      |> select(^fields)
      |> add_fetcher_limit(limited?)

    Repo.stream_reduce(query, initial, reducer)
  end

  @doc """
  Returns a stream of all blocks that are marked as unfetched in `t:Explorer.Chain.Block.SecondDegreeRelation.t/0`.
  For each uncle block a `hash` of nephew block and an `index` of the block in it are returned.

  When a block is fetched, its uncles are transformed into `t:Explorer.Chain.Block.SecondDegreeRelation.t/0` and can be
  returned.  Once the uncle is imported its corresponding `t:Explorer.Chain.Block.SecondDegreeRelation.t/0`
  `uncle_fetched_at` will be set and it won't be returned anymore.
  """
  @spec stream_unfetched_uncles(
          initial :: accumulator,
          reducer :: (entry :: term(), accumulator -> accumulator),
          limited? :: boolean()
        ) :: {:ok, accumulator}
        when accumulator: term()
  def stream_unfetched_uncles(initial, reducer, limited? \\ false) when is_function(reducer, 2) do
    query =
      from(bsdr in Block.SecondDegreeRelation,
        where: is_nil(bsdr.uncle_fetched_at) and not is_nil(bsdr.index),
        select: [:nephew_hash, :index]
      )

    query
    |> add_fetcher_limit(limited?)
    |> Repo.stream_reduce(initial, reducer)
  end

  @doc """
  The number of `t:Explorer.Chain.Log.t/0`.

      iex> transaction = :transaction |> insert() |> with_block()
      iex> insert(:log, transaction: transaction, index: 0)
      iex> Explorer.Chain.log_count()
      1

  When there are no `t:Explorer.Chain.Log.t/0`.

      iex> Explorer.Chain.log_count()
      0

  """
  def log_count do
    Repo.one!(from(log in "logs", select: fragment("COUNT(*)")))
  end

  @doc """
  Max consensus block numbers.

  If blocks are skipped and inserted out of number order, the max number is still returned

      iex> insert(:block, number: 2)
      iex> insert(:block, number: 1)
      iex> Explorer.Chain.max_consensus_block_number()
      {:ok, 2}

  Non-consensus blocks are ignored

      iex> insert(:block, number: 3, consensus: false)
      iex> insert(:block, number: 2, consensus: true)
      iex> Explorer.Chain.max_consensus_block_number()
      {:ok, 2}

  If there are no blocks, `{:error, :not_found}` is returned

      iex> Explorer.Chain.max_consensus_block_number()
      {:error, :not_found}

  """
  @spec max_consensus_block_number() :: {:ok, Block.block_number()} | {:error, :not_found}
  def max_consensus_block_number do
    Block
    |> where(consensus: true)
    |> Repo.aggregate(:max, :number)
    |> case do
      nil -> {:error, :not_found}
      number -> {:ok, number}
    end
  end

  @spec block_height() :: block_height()
  def block_height(options \\ []) do
    query = from(block in Block, select: coalesce(max(block.number), 0), where: block.consensus == true)

    select_repo(options).one!(query)
  end

  def last_db_block_status do
    query =
      from(block in Block,
        select: {block.number, block.timestamp},
        where: block.consensus == true,
        order_by: [desc: block.number],
        limit: 1
      )

    query
    |> Repo.one()
    |> block_status()
  end

  def last_cache_block_status do
    [
      paging_options: %PagingOptions{page_size: 1}
    ]
    |> list_blocks()
    |> List.last()
    |> case do
      %{timestamp: timestamp, number: number} ->
        block_status({number, timestamp})

      _ ->
        block_status(nil)
    end
  end

  @spec upsert_last_fetched_counter(map()) :: {:ok, LastFetchedCounter.t()} | {:error, Ecto.Changeset.t()}
  def upsert_last_fetched_counter(params) do
    changeset = LastFetchedCounter.changeset(%LastFetchedCounter{}, params)

    Repo.insert(changeset,
      on_conflict: :replace_all,
      conflict_target: [:counter_type]
    )
  end

  def get_last_fetched_counter(type, options \\ []) do
    query =
      from(
        last_fetched_counter in LastFetchedCounter,
        where: last_fetched_counter.counter_type == ^type,
        select: last_fetched_counter.value
      )

    select_repo(options).one(query) || Decimal.new(0)
  end

  defp block_status({number, timestamp}) do
    now = DateTime.utc_now()
    last_block_period = DateTime.diff(now, timestamp, :millisecond)

    if last_block_period > Application.get_env(:explorer, :healthy_blocks_period) do
      {:error, number, timestamp}
    else
      {:ok, number, timestamp}
    end
  end

  defp block_status(nil), do: {:error, :no_blocks}

  def fetch_min_missing_block_cache(from \\ nil, to \\ nil) do
    from_block_number = from || 0
    to_block_number = to || BlockNumber.get_max()

    if to_block_number > 0 do
      query =
        from(b in Block,
          right_join:
            missing_range in fragment(
              """
                (SELECT b1.number
                FROM generate_series((?)::integer, (?)::integer) AS b1(number)
                WHERE NOT EXISTS
                  (SELECT 1 FROM blocks b2 WHERE b2.number=b1.number AND b2.consensus))
              """,
              ^from_block_number,
              ^to_block_number
            ),
          on: b.number == missing_range.number,
          select: min(missing_range.number)
        )

      Repo.one(query, timeout: :infinity)
    else
      nil
    end
  end

  @doc """
  Calculates the ranges of missing consensus blocks in `range`.

  When there are no blocks, the entire range is missing.

      iex> Explorer.Chain.missing_block_number_ranges(0..5)
      [0..5]

  If the block numbers from `0` to `max_block_number/0` are contiguous, then no block numbers are missing

      iex> insert(:block, number: 0)
      iex> insert(:block, number: 1)
      iex> Explorer.Chain.missing_block_number_ranges(0..1)
      []

  If there are gaps between the `first` and `last` of `range`, then the missing numbers are compacted into ranges.
  Single missing numbers become ranges with the single number as the start and end.

      iex> insert(:block, number: 0)
      iex> insert(:block, number: 2)
      iex> insert(:block, number: 5)
      iex> Explorer.Chain.missing_block_number_ranges(0..5)
      [1..1, 3..4]

  Flipping the order of `first` and `last` in the `range` flips the order that the missing ranges are returned.  This
  allows `missing_block_numbers` to be used to generate the sequence down or up from a starting block number.

      iex> insert(:block, number: 0)
      iex> insert(:block, number: 2)
      iex> insert(:block, number: 5)
      iex> Explorer.Chain.missing_block_number_ranges(5..0)
      [4..3, 1..1]

  If only non-consensus blocks exist for a number, the number still counts as missing.

      iex> insert(:block, number: 0)
      iex> insert(:block, number: 1, consensus: false)
      iex> insert(:block, number: 2)
      iex> Explorer.Chain.missing_block_number_ranges(2..0)
      [1..1]

  if range starts with non-consensus block in the middle of the chain, it returns missing numbers.

      iex> insert(:block, number: 12859383, consensus: true)
      iex> insert(:block, number: 12859384, consensus: false)
      iex> insert(:block, number: 12859386, consensus: true)
      iex> Explorer.Chain.missing_block_number_ranges(12859384..12859385)
      [12859384..12859385]

      if range starts with missing block in the middle of the chain, it returns missing numbers.

      iex> insert(:block, number: 12859383, consensus: true)
      iex> insert(:block, number: 12859386, consensus: true)
      iex> Explorer.Chain.missing_block_number_ranges(12859384..12859385)
      [12859384..12859385]

  """
  @spec missing_block_number_ranges(Range.t()) :: [Range.t()]
  def missing_block_number_ranges(range)

  def missing_block_number_ranges(range_start..range_end) do
    range_min = min(range_start, range_end)
    range_max = max(range_start, range_end)

    ordered_missing_query =
      from(b in Block,
        right_join:
          missing_range in fragment(
            """
            (
              SELECT distinct b1.number
              FROM generate_series((?)::integer, (?)::integer) AS b1(number)
              WHERE NOT EXISTS
                (SELECT 1 FROM blocks b2 WHERE b2.number=b1.number AND b2.consensus)
              ORDER BY b1.number DESC
            )
            """,
            ^range_min,
            ^range_max
          ),
        on: b.number == missing_range.number,
        select: missing_range.number,
        order_by: missing_range.number,
        distinct: missing_range.number
      )

    missing_blocks = Repo.all(ordered_missing_query, timeout: :infinity)

    [block_ranges, last_block_range_start, last_block_range_end] =
      missing_blocks
      |> Enum.reduce([[], nil, nil], fn block_number, [block_ranges, last_block_range_start, last_block_range_end] ->
        cond do
          !last_block_range_start ->
            [block_ranges, block_number, block_number]

          block_number == last_block_range_end + 1 ->
            [block_ranges, last_block_range_start, block_number]

          true ->
            block_ranges = block_ranges_extend(block_ranges, last_block_range_start, last_block_range_end)
            [block_ranges, block_number, block_number]
        end
      end)

    final_block_ranges =
      if last_block_range_start && last_block_range_end do
        block_ranges_extend(block_ranges, last_block_range_start, last_block_range_end)
      else
        block_ranges
      end

    ordered_block_ranges =
      final_block_ranges
      |> Enum.sort(fn %Range{first: first1, last: _}, %Range{first: first2, last: _} ->
        if range_start <= range_end, do: first1 <= first2, else: first1 >= first2
      end)
      |> Enum.map(fn %Range{first: first, last: last} = range ->
        if range_start <= range_end do
          range
        else
          set_new_range(last, first)
        end
      end)

    ordered_block_ranges
  end

  defp set_new_range(last, first) do
    if last > first, do: set_range(last, first, -1), else: set_range(last, first, 1)
  end

  defp set_range(last, first, step) do
    %Range{first: last, last: first, step: step}
  end

  defp block_ranges_extend(block_ranges, block_range_start, block_range_end) do
    # credo:disable-for-next-line
    block_ranges ++ [Range.new(block_range_start, block_range_end)]
  end

  @doc """
  Finds consensus `t:Explorer.Chain.Block.t/0` with `number`.

  ## Options

    * `:necessity_by_association` - use to load `t:association/0` as `:required` or `:optional`.  If an association is
      `:required`, and the `t:Explorer.Chain.Block.t/0` has no associated record for that association, then the
      `t:Explorer.Chain.Block.t/0` will not be included in the page `entries`.

  """
  @spec number_to_block(Block.block_number(), [necessity_by_association_option | api?]) ::
          {:ok, Block.t()} | {:error, :not_found}
  def number_to_block(number, options \\ []) when is_list(options) do
    necessity_by_association = Keyword.get(options, :necessity_by_association, %{})

    Block
    |> where(consensus: true, number: ^number)
    |> join_associations(necessity_by_association)
    |> select_repo(options).one()
    |> case do
      nil -> {:error, :not_found}
      block -> {:ok, block}
    end
  end

  @spec nonconsensus_block_by_number(Block.block_number(), [api?]) :: {:ok, Block.t()} | {:error, :not_found}
  def nonconsensus_block_by_number(number, options) do
    Block
    |> where(consensus: false, number: ^number)
    |> select_repo(options).one()
    |> case do
      nil -> {:error, :not_found}
      block -> {:ok, block}
    end
  end

  @spec timestamp_to_block_number(DateTime.t(), :before | :after, boolean()) ::
          {:ok, Block.block_number()} | {:error, :not_found}
  def timestamp_to_block_number(given_timestamp, closest, from_api) do
    {:ok, t} = Timex.format(given_timestamp, "%Y-%m-%d %H:%M:%S", :strftime)

    inner_query =
      from(
        block in Block,
        where: block.consensus == true,
        where:
          fragment("? <= TO_TIMESTAMP(?, 'YYYY-MM-DD HH24:MI:SS') + (1 * interval '1 minute')", block.timestamp, ^t),
        where:
          fragment("? >= TO_TIMESTAMP(?, 'YYYY-MM-DD HH24:MI:SS') - (1 * interval '1 minute')", block.timestamp, ^t)
      )

    query =
      from(
        block in subquery(inner_query),
        select: block,
        order_by:
          fragment("abs(extract(epoch from (? - TO_TIMESTAMP(?, 'YYYY-MM-DD HH24:MI:SS'))))", block.timestamp, ^t),
        limit: 1
      )

    repo = if from_api, do: Repo.replica(), else: Repo

    query
    |> repo.one(timeout: :infinity)
    |> case do
      nil ->
        {:error, :not_found}

      %{:number => number, :timestamp => timestamp} ->
        block_number = get_block_number_based_on_closest(closest, timestamp, given_timestamp, number)

        {:ok, block_number}
    end
  end

  defp get_block_number_based_on_closest(closest, timestamp, given_timestamp, number) do
    case closest do
      :before ->
        if DateTime.compare(timestamp, given_timestamp) == :lt ||
             DateTime.compare(timestamp, given_timestamp) == :eq do
          number
        else
          number - 1
        end

      :after ->
        if DateTime.compare(timestamp, given_timestamp) == :lt ||
             DateTime.compare(timestamp, given_timestamp) == :eq do
          number + 1
        else
          number
        end
    end
  end

  @doc """
  Count of pending `t:Explorer.Chain.Transaction.t/0`.

  A count of all pending transactions.

      iex> insert(:transaction)
      iex> :transaction |> insert() |> with_block()
      iex> Explorer.Chain.pending_transaction_count()
      1

  """
  @spec pending_transaction_count() :: non_neg_integer()
  def pending_transaction_count do
    Transaction
    |> pending_transactions_query()
    |> Repo.aggregate(:count, :hash)
  end

  @doc """
  Returns the paged list of collated transactions that occurred recently from newest to oldest using `block_number`
  and `index`.

      iex> newest_first_transactions = 50 |> insert_list(:transaction) |> with_block() |> Enum.reverse()
      iex> oldest_seen = Enum.at(newest_first_transactions, 9)
      iex> paging_options = %Explorer.PagingOptions{page_size: 10, key: {oldest_seen.block_number, oldest_seen.index}}
      iex> recent_collated_transactions = Explorer.Chain.recent_collated_transactions(true, paging_options: paging_options)
      iex> length(recent_collated_transactions)
      10
      iex> hd(recent_collated_transactions).hash == Enum.at(newest_first_transactions, 10).hash
      true

  ## Options

    * `:necessity_by_association` - use to load `t:association/0` as `:required` or `:optional`.  If an association is
      `:required`, and the `t:Explorer.Chain.Transaction.t/0` has no associated record for that association,
      then the `t:Explorer.Chain.Transaction.t/0` will not be included in the list.
    * `:paging_options` - a `t:Explorer.PagingOptions.t/0` used to specify the `:page_size` and
      `:key` (a tuple of the lowest/oldest `{block_number, index}`) and. Results will be the transactions older than
      the `block_number` and `index` that are passed.

  """
  @spec recent_collated_transactions(true | false, [paging_options | necessity_by_association_option | api?]) :: [
          Transaction.t()
        ]
  def recent_collated_transactions(old_ui?, options \\ [])
      when is_list(options) do
    necessity_by_association = Keyword.get(options, :necessity_by_association, %{})
    paging_options = Keyword.get(options, :paging_options, @default_paging_options)
    method_id_filter = Keyword.get(options, :method)
    type_filter = Keyword.get(options, :type)

    fetch_recent_collated_transactions(
      old_ui?,
      paging_options,
      necessity_by_association,
      method_id_filter,
      type_filter,
      options
    )
  end

  # RAP - random access pagination
  @spec recent_collated_transactions_for_rap([paging_options | necessity_by_association_option]) :: %{
          :total_transactions_count => non_neg_integer(),
          :transactions => [Transaction.t()]
        }
  def recent_collated_transactions_for_rap(options \\ []) when is_list(options) do
    necessity_by_association = Keyword.get(options, :necessity_by_association, %{})
    paging_options = Keyword.get(options, :paging_options, @default_paging_options)

    total_transactions_count = transactions_available_count()

    fetched_transactions =
      if is_nil(paging_options.key) or paging_options.page_number == 1 do
        paging_options.page_size
        |> Kernel.+(1)
        |> Transactions.take_enough()
        |> case do
          nil ->
            transactions = fetch_recent_collated_transactions_for_rap(paging_options, necessity_by_association)
            Transactions.update(transactions)
            transactions

          transactions ->
            transactions
        end
      else
        fetch_recent_collated_transactions_for_rap(paging_options, necessity_by_association)
      end

    %{total_transactions_count: total_transactions_count, transactions: fetched_transactions}
  end

  def default_page_size, do: @default_page_size

  def fetch_recent_collated_transactions_for_rap(paging_options, necessity_by_association) do
    fetch_transactions_for_rap()
    |> where([transaction], not is_nil(transaction.block_number) and not is_nil(transaction.index))
    |> handle_random_access_paging_options(paging_options)
    |> join_associations(necessity_by_association)
    |> preload([{:token_transfers, [:token, :from_address, :to_address]}])
    |> Repo.all()
  end

  defp fetch_transactions_for_rap do
    Transaction
    |> order_by([transaction], desc: transaction.block_number, desc: transaction.index)
  end

  def transactions_available_count do
    Transaction
    |> where([transaction], not is_nil(transaction.block_number) and not is_nil(transaction.index))
    |> limit(^@limit_showing_transactions)
    |> Repo.aggregate(:count, :hash)
  end

  def fetch_recent_collated_transactions(
        old_ui?,
        paging_options,
        necessity_by_association,
        method_id_filter,
        type_filter,
        options
      ) do
    paging_options
    |> fetch_transactions()
    |> where([transaction], not is_nil(transaction.block_number) and not is_nil(transaction.index))
    |> apply_filter_by_method_id_to_transactions(method_id_filter)
    |> apply_filter_by_tx_type_to_transactions(type_filter)
    |> join_associations(necessity_by_association)
    |> put_has_token_transfers_to_tx(old_ui?)
    |> (&if(old_ui?, do: preload(&1, [{:token_transfers, [:token, :from_address, :to_address]}]), else: &1)).()
    |> select_repo(options).all()
    |> (&if(old_ui?,
          do: &1,
          else:
            Enum.map(&1, fn tx -> preload_token_transfers(tx, @token_transfers_necessity_by_association, options) end)
        )).()
  end

  @doc """
  Return the list of pending transactions that occurred recently.

      iex> 2 |> insert_list(:transaction)
      iex> :transaction |> insert() |> with_block()
      iex> 8 |> insert_list(:transaction)
      iex> recent_pending_transactions = Explorer.Chain.recent_pending_transactions()
      iex> length(recent_pending_transactions)
      10
      iex> Enum.all?(recent_pending_transactions, fn %Explorer.Chain.Transaction{block_hash: block_hash} ->
      ...>   is_nil(block_hash)
      ...> end)
      true

  ## Options

    * `:necessity_by_association` - use to load `t:association/0` as `:required` or `:optional`.  If an association is
      `:required`, and the `t:Explorer.Chain.Transaction.t/0` has no associated record for that association,
      then the `t:Explorer.Chain.Transaction.t/0` will not be included in the list.
    * `:paging_options` - a `t:Explorer.PagingOptions.t/0` used to specify the `:page_size` (defaults to
      `#{@default_paging_options.page_size}`) and `:key` (a tuple of the lowest/oldest `{inserted_at, hash}`) and.
      Results will be the transactions older than the `inserted_at` and `hash` that are passed.

  """
  @spec recent_pending_transactions([paging_options | necessity_by_association_option], true | false) :: [
          Transaction.t()
        ]
  def recent_pending_transactions(options \\ [], old_ui? \\ true)
      when is_list(options) do
    necessity_by_association = Keyword.get(options, :necessity_by_association, %{})
    paging_options = Keyword.get(options, :paging_options, @default_paging_options)
    method_id_filter = Keyword.get(options, :method)
    type_filter = Keyword.get(options, :type)

    Transaction
    |> page_pending_transaction(paging_options)
    |> limit(^paging_options.page_size)
    |> pending_transactions_query()
    |> apply_filter_by_method_id_to_transactions(method_id_filter)
    |> apply_filter_by_tx_type_to_transactions(type_filter)
    |> order_by([transaction], desc: transaction.inserted_at, asc: transaction.hash)
    |> join_associations(necessity_by_association)
    |> (&if(old_ui?, do: preload(&1, [{:token_transfers, [:token, :from_address, :to_address]}]), else: &1)).()
    |> select_repo(options).all()
  end

  def pending_transactions_query(query) do
    from(transaction in query,
      where: is_nil(transaction.block_hash) and (is_nil(transaction.error) or transaction.error != "dropped/replaced")
    )
  end

  def pending_transactions_list do
    query =
      from(transaction in Transaction,
        where: is_nil(transaction.block_hash) and (is_nil(transaction.error) or transaction.error != "dropped/replaced")
      )

    query
    |> Repo.all(timeout: :infinity)
  end

  @doc """
  The `string` must start with `0x`, then is converted to an integer and then to `t:Explorer.Chain.Hash.Address.t/0`.

      iex> Explorer.Chain.string_to_address_hash("0x5aAeb6053F3E94C9b9A09f33669435E7Ef1BeAed")
      {
        :ok,
        %Explorer.Chain.Hash{
          byte_count: 20,
          bytes: <<90, 174, 182, 5, 63, 62, 148, 201, 185, 160, 159, 51, 102, 148, 53,
            231, 239, 27, 234, 237>>
        }
      }

      iex> Explorer.Chain.string_to_address_hash("0x5aaeb6053f3e94c9b9a09f33669435e7ef1beaed")
      {
        :ok,
        %Explorer.Chain.Hash{
          byte_count: 20,
          bytes: <<90, 174, 182, 5, 63, 62, 148, 201, 185, 160, 159, 51, 102, 148, 53,
            231, 239, 27, 234, 237>>
        }
      }

      iex> Base.encode16(<<90, 174, 182, 5, 63, 62, 148, 201, 185, 160, 159, 51, 102, 148, 53, 231, 239, 27, 234, 237>>, case: :lower)
      "5aaeb6053f3e94c9b9a09f33669435e7ef1beaed"

  `String.t` format must always have 40 hexadecimal digits after the `0x` base prefix.

      iex> Explorer.Chain.string_to_address_hash("0x0")
      :error

  """
  @spec string_to_address_hash(String.t()) :: {:ok, Hash.Address.t()} | :error
  def string_to_address_hash(string) when is_binary(string) do
    Hash.Address.cast(string)
  end

  def string_to_address_hash(_), do: :error

  @doc """
  The `string` must start with `0x`, then is converted to an integer and then to `t:Explorer.Chain.Hash.t/0`.

      iex> Explorer.Chain.string_to_block_hash(
      ...>   "0x9fc76417374aa880d4449a1f7f31ec597f00b1f6f3dd2d66f4c9c6c445836d8b"
      ...> )
      {
        :ok,
        %Explorer.Chain.Hash{
          byte_count: 32,
          bytes: <<0x9fc76417374aa880d4449a1f7f31ec597f00b1f6f3dd2d66f4c9c6c445836d8b :: big-integer-size(32)-unit(8)>>
        }
      }

  `String.t` format must always have 64 hexadecimal digits after the `0x` base prefix.

      iex> Explorer.Chain.string_to_block_hash("0x0")
      :error

  """
  @spec string_to_block_hash(String.t()) :: {:ok, Hash.t()} | :error
  def string_to_block_hash(string) when is_binary(string) do
    Hash.Full.cast(string)
  end

  def string_to_block_hash(_), do: :error

  @doc """
  The `string` must start with `0x`, then is converted to an integer and then to `t:Explorer.Chain.Hash.t/0`.

      iex> Explorer.Chain.string_to_transaction_hash(
      ...>  "0x9fc76417374aa880d4449a1f7f31ec597f00b1f6f3dd2d66f4c9c6c445836d8b"
      ...> )
      {
        :ok,
        %Explorer.Chain.Hash{
          byte_count: 32,
          bytes: <<0x9fc76417374aa880d4449a1f7f31ec597f00b1f6f3dd2d66f4c9c6c445836d8b :: big-integer-size(32)-unit(8)>>
        }
      }

  `String.t` format must always have 64 hexadecimal digits after the `0x` base prefix.

      iex> Explorer.Chain.string_to_transaction_hash("0x0")
      :error

  """
  @spec string_to_transaction_hash(String.t()) :: {:ok, Hash.t()} | :error
  def string_to_transaction_hash(string) when is_binary(string) do
    Hash.Full.cast(string)
  end

  def string_to_transaction_hash(_), do: :error

  @doc """
  `t:Explorer.Chain.InternalTransaction/0`s in `t:Explorer.Chain.Transaction.t/0` with `hash`.

  ## Options

    * `:necessity_by_association` - use to load `t:association/0` as `:required` or `:optional`.  If an association is
      `:required`, and the `t:Explorer.Chain.InternalTransaction.t/0` has no associated record for that association,
      then the `t:Explorer.Chain.InternalTransaction.t/0` will not be included in the list.
    * `:paging_options` - a `t:Explorer.PagingOptions.t/0` used to specify the `:page_size` and
      `:key` (a tuple of the lowest/oldest `{index}`). Results will be the internal transactions older than
      the `index` that is passed.

  """

  @spec all_transaction_to_internal_transactions(Hash.Full.t(), [
          paging_options | necessity_by_association_option | api?
        ]) :: [
          InternalTransaction.t()
        ]
  def all_transaction_to_internal_transactions(hash, options \\ []) when is_list(options) do
    necessity_by_association = Keyword.get(options, :necessity_by_association, %{})
    paging_options = Keyword.get(options, :paging_options, @default_paging_options)

    InternalTransaction
    |> for_parent_transaction(hash)
    |> join_associations(necessity_by_association)
    |> InternalTransaction.where_nonpending_block()
    |> page_internal_transaction(paging_options)
    |> limit(^paging_options.page_size)
    |> order_by([internal_transaction], asc: internal_transaction.index)
    |> select_repo(options).all()
  end

  @spec transaction_to_internal_transactions(Hash.Full.t(), [paging_options | necessity_by_association_option | api?]) ::
          [
            InternalTransaction.t()
          ]
  def transaction_to_internal_transactions(hash, options \\ []) when is_list(options) do
    necessity_by_association = Keyword.get(options, :necessity_by_association, %{})
    paging_options = Keyword.get(options, :paging_options, @default_paging_options)

    InternalTransaction
    |> for_parent_transaction(hash)
    |> join_associations(necessity_by_association)
    |> where_transaction_has_multiple_internal_transactions()
    |> InternalTransaction.where_is_different_from_parent_transaction()
    |> InternalTransaction.where_nonpending_block()
    |> page_internal_transaction(paging_options)
    |> limit(^paging_options.page_size)
    |> order_by([internal_transaction], asc: internal_transaction.index)
    |> preload(:block)
    |> select_repo(options).all()
  end

  @doc """
  Finds all `t:Explorer.Chain.Log.t/0`s for `t:Explorer.Chain.Transaction.t/0`.

  ## Options

    * `:necessity_by_association` - use to load `t:association/0` as `:required` or `:optional`.  If an association is
      `:required`, and the `t:Explorer.Chain.Log.t/0` has no associated record for that association, then the
      `t:Explorer.Chain.Log.t/0` will not be included in the page `entries`.
    * `:paging_options` - a `t:Explorer.PagingOptions.t/0` used to specify the `:page_size` and
      `:key` (a tuple of the lowest/oldest `{index}`). Results will be the transactions older than
      the `index` that are passed.

  """
  @spec transaction_to_logs(Hash.Full.t(), [paging_options | necessity_by_association_option | api?]) :: [Log.t()]
  def transaction_to_logs(transaction_hash, options \\ []) when is_list(options) do
    necessity_by_association = Keyword.get(options, :necessity_by_association, %{})
    paging_options = Keyword.get(options, :paging_options, @default_paging_options)

    log_with_transactions =
      from(log in Log,
        inner_join: transaction in Transaction,
        on:
          transaction.block_hash == log.block_hash and transaction.block_number == log.block_number and
            transaction.hash == log.transaction_hash
      )

    query =
      log_with_transactions
      |> where([_, transaction], transaction.hash == ^transaction_hash)
      |> page_transaction_logs(paging_options)
      |> limit(^paging_options.page_size)
      |> order_by([log], asc: log.index)
      |> join_associations(necessity_by_association)

    query
    |> select_repo(options).all()
  end

  @doc """
  Finds all `t:Explorer.Chain.TokenTransfer.t/0`s for `t:Explorer.Chain.Transaction.t/0`.

  ## Options

    * `:necessity_by_association` - use to load `t:association/0` as `:required` or `:optional`.  If an association is
      `:required`, and the `t:Explorer.Chain.TokenTransfer.t/0` has no associated record for that association, then the
      `t:Explorer.Chain.TokenTransfer.t/0` will not be included in the page `entries`.
    * `:paging_options` - a `t:Explorer.PagingOptions.t/0` used to specify the `:page_size` and
      `:key` (in the form of `%{"inserted_at" => inserted_at}`). Results will be the transactions older than
      the `index` that are passed.

  """
  @spec transaction_to_token_transfers(Hash.Full.t(), [paging_options | necessity_by_association_option | api?()]) :: [
          TokenTransfer.t()
        ]
  def transaction_to_token_transfers(transaction_hash, options \\ []) when is_list(options) do
    necessity_by_association = Keyword.get(options, :necessity_by_association, %{})
    paging_options = options |> Keyword.get(:paging_options, @default_paging_options) |> Map.put(:asc_order, true)
    token_type = Keyword.get(options, :token_type)

    TokenTransfer
    |> join(:inner, [token_transfer], transaction in assoc(token_transfer, :transaction))
    |> where(
      [token_transfer, transaction],
      transaction.hash == ^transaction_hash and token_transfer.block_hash == transaction.block_hash and
        token_transfer.block_number == transaction.block_number
    )
    |> join(:inner, [tt], token in assoc(tt, :token), as: :token)
    |> preload([token: token], [{:token, token}])
    |> TokenTransfer.filter_by_type(token_type)
    |> TokenTransfer.page_token_transfer(paging_options)
    |> limit(^paging_options.page_size)
    |> order_by([token_transfer], asc: token_transfer.log_index)
    |> join_associations(necessity_by_association)
    |> select_repo(options).all()
  end

  @doc """
  Converts `transaction` to the status of the `t:Explorer.Chain.Transaction.t/0` whether pending or collated.

  ## Returns

    * `:pending` - the transaction has not be confirmed in a block yet.
    * `:awaiting_internal_transactions` - the transaction happened in a pre-Byzantium block or on a chain like Ethereum
      Classic (ETC) that never adopted [EIP-658](https://github.com/Arachnid/EIPs/blob/master/EIPS/eip-658.md), which
      add transaction status to transaction receipts, so the status can only be derived whether the first internal
      transaction has an error.
    * `:success` - the transaction has been confirmed in a block
    * `{:error, :awaiting_internal_transactions}` - the transactions happened post-Byzantium, but the error message
       requires the internal transactions.
    * `{:error, reason}` - the transaction failed due to `reason` in its first internal transaction.

  """
  @spec transaction_to_status(Transaction.t()) ::
          :pending
          | :awaiting_internal_transactions
          | :success
          | {:error, :awaiting_internal_transactions}
          | {:error, reason :: String.t()}
  def transaction_to_status(%Transaction{error: "dropped/replaced"}), do: {:error, "dropped/replaced"}
  def transaction_to_status(%Transaction{block_hash: nil, status: nil}), do: :pending
  def transaction_to_status(%Transaction{status: nil}), do: :awaiting_internal_transactions
  def transaction_to_status(%Transaction{status: :ok}), do: :success

  def transaction_to_status(%Transaction{status: :error, error: nil}),
    do: {:error, :awaiting_internal_transactions}

  def transaction_to_status(%Transaction{status: :error, error: error}) when is_binary(error), do: {:error, error}

  def transaction_to_revert_reason(transaction) do
    %Transaction{revert_reason: revert_reason} = transaction

    if revert_reason == nil do
      fetch_tx_revert_reason(transaction)
    else
      revert_reason
    end
  end

  def fetch_tx_revert_reason(
        %Transaction{
          block_number: block_number,
          to_address_hash: to_address_hash,
          from_address_hash: from_address_hash,
          input: data,
          gas: gas,
          gas_price: gas_price,
          value: value
        } = transaction
      ) do
    json_rpc_named_arguments = Application.get_env(:explorer, :json_rpc_named_arguments)

    gas_hex =
      if gas do
        gas_hex_without_prefix =
          gas
          |> Decimal.to_integer()
          |> Integer.to_string(16)
          |> String.downcase()

        "0x" <> gas_hex_without_prefix
      else
        "0x0"
      end

    req =
      EthereumJSONRPCTransaction.eth_call_request(
        0,
        block_number,
        data,
        to_address_hash,
        from_address_hash,
        gas_hex,
        Wei.hex_format(gas_price),
        Wei.hex_format(value)
      )

    revert_reason =
      case EthereumJSONRPC.json_rpc(req, json_rpc_named_arguments) do
        {:error, %{data: data}} ->
          data

        {:error, %{message: message}} ->
          message

        _ ->
          ""
      end

    formatted_revert_reason =
      revert_reason |> format_revert_reason_message() |> (&if(String.valid?(&1), do: &1, else: revert_reason)).()

    if byte_size(formatted_revert_reason) > 0 do
      transaction
      |> Changeset.change(%{revert_reason: formatted_revert_reason})
      |> Repo.update()
    end

    formatted_revert_reason
  end

  def format_revert_reason_message(revert_reason) do
    case revert_reason do
      @revert_msg_prefix_1 <> rest ->
        rest

      @revert_msg_prefix_2 <> rest ->
        rest

      @revert_msg_prefix_3 <> rest ->
        extract_revert_reason_message_wrapper(rest)

      @revert_msg_prefix_4 <> rest ->
        extract_revert_reason_message_wrapper(rest)

      @revert_msg_prefix_5 <> rest ->
        extract_revert_reason_message_wrapper(rest)

      revert_reason_full ->
        revert_reason_full
    end
  end

  defp extract_revert_reason_message_wrapper(revert_reason_message) do
    case revert_reason_message do
      "0x" <> hex ->
        extract_revert_reason_message(hex)

      _ ->
        revert_reason_message
    end
  end

  defp extract_revert_reason_message(hex) do
    case hex do
      @revert_error_method_id <> msg_with_offset ->
        [msg] =
          msg_with_offset
          |> Base.decode16!(case: :mixed)
          |> TypeDecoder.decode_raw([:string])

        msg

      _ ->
        hex
    end
  end

  @doc """
  The `t:Explorer.Chain.Transaction.t/0` or `t:Explorer.Chain.InternalTransaction.t/0` `value` of the `transaction` in
  `unit`.
  """
  @spec value(InternalTransaction.t(), :wei) :: Wei.wei()
  @spec value(InternalTransaction.t(), :gwei) :: Wei.gwei()
  @spec value(InternalTransaction.t(), :ether) :: Wei.ether()
  @spec value(Transaction.t(), :wei) :: Wei.wei()
  @spec value(Transaction.t(), :gwei) :: Wei.gwei()
  @spec value(Transaction.t(), :ether) :: Wei.ether()
  def value(%type{value: value}, unit) when type in [InternalTransaction, Transaction] do
    Wei.to(value, unit)
  end

  def smart_contract_bytecode(address_hash) do
    query =
      from(
        address in Address,
        where: address.hash == ^address_hash,
        select: address.contract_code
      )

    query
    |> Repo.one()
    |> Data.to_string()
  end

  def smart_contract_creation_tx_bytecode(address_hash) do
    creation_tx_query =
      from(
        tx in Transaction,
        left_join: a in Address,
        on: tx.created_contract_address_hash == a.hash,
        where: tx.created_contract_address_hash == ^address_hash,
        where: tx.status == ^1,
        select: %{init: tx.input, created_contract_code: a.contract_code}
      )

    tx_input =
      creation_tx_query
      |> Repo.one()

    if tx_input do
      with %{init: input, created_contract_code: created_contract_code} <- tx_input do
        %{init: Data.to_string(input), created_contract_code: Data.to_string(created_contract_code)}
      end
    else
      creation_int_tx_query =
        from(
          itx in InternalTransaction,
          join: t in assoc(itx, :transaction),
          where: itx.created_contract_address_hash == ^address_hash,
          where: t.status == ^1,
          select: %{init: itx.init, created_contract_code: itx.created_contract_code}
        )

      res = creation_int_tx_query |> Repo.one()

      case res do
        %{init: init, created_contract_code: created_contract_code} ->
          init_str = Data.to_string(init)
          created_contract_code_str = Data.to_string(created_contract_code)
          %{init: init_str, created_contract_code: created_contract_code_str}

        _ ->
          nil
      end
    end
  end

  @doc """
  Checks if an address is a contract
  """
  @spec contract_address?(String.t(), non_neg_integer(), Keyword.t()) :: boolean() | :json_rpc_error
  def contract_address?(address_hash, block_number, json_rpc_named_arguments \\ []) do
    {:ok, binary_hash} = Explorer.Chain.Hash.Address.cast(address_hash)

    query =
      from(
        address in Address,
        where: address.hash == ^binary_hash
      )

    address = Repo.one(query)

    cond do
      is_nil(address) ->
        block_quantity = integer_to_quantity(block_number)

        case EthereumJSONRPC.fetch_codes(
               [%{block_quantity: block_quantity, address: address_hash}],
               json_rpc_named_arguments
             ) do
          {:ok, %EthereumJSONRPC.FetchedCodes{params_list: fetched_codes}} ->
            result = List.first(fetched_codes)

            result && !(is_nil(result[:code]) || result[:code] == "" || result[:code] == "0x")

          _ ->
            :json_rpc_error
        end

      is_nil(address.contract_code) ->
        false

      true ->
        true
    end
  end

  @doc """
  Fetches contract creation input data.
  """
  @spec contract_creation_input_data(String.t()) :: nil | String.t()
  def contract_creation_input_data(address_hash) do
    query =
      from(
        address in Address,
        where: address.hash == ^address_hash,
        preload: [:contracts_creation_internal_transaction, :contracts_creation_transaction]
      )

    contract_address = Repo.one(query)

    contract_creation_input_data_from_address(contract_address)
  end

  # credo:disable-for-next-line /Complexity/
  defp contract_creation_input_data_from_address(address) do
    internal_transaction = address && address.contracts_creation_internal_transaction
    transaction = address && address.contracts_creation_transaction

    cond do
      is_nil(address) ->
        ""

      internal_transaction && internal_transaction.input ->
        Data.to_string(internal_transaction.input)

      internal_transaction && internal_transaction.init ->
        Data.to_string(internal_transaction.init)

      transaction && transaction.input ->
        Data.to_string(transaction.input)

      is_nil(transaction) && is_nil(internal_transaction) &&
          not is_nil(address.contract_code) ->
        %Explorer.Chain.Data{bytes: bytes} = address.contract_code
        Base.encode16(bytes, case: :lower)

      true ->
        ""
    end
  end

  @doc """
  Inserts a `t:SmartContract.t/0`.

  As part of inserting a new smart contract, an additional record is inserted for
  naming the address for reference.
  """
  @spec create_smart_contract(map()) :: {:ok, SmartContract.t()} | {:error, Ecto.Changeset.t()}
  def create_smart_contract(attrs \\ %{}, external_libraries \\ [], secondary_sources \\ []) do
    new_contract = %SmartContract{}

    attrs =
      attrs
      |> Helper.add_contract_code_md5()

    smart_contract_changeset =
      new_contract
      |> SmartContract.changeset(attrs)
      |> Changeset.put_change(:external_libraries, external_libraries)

    new_contract_additional_source = %SmartContractAdditionalSource{}

    smart_contract_additional_sources_changesets =
      if secondary_sources do
        secondary_sources
        |> Enum.map(fn changeset ->
          new_contract_additional_source
          |> SmartContractAdditionalSource.changeset(changeset)
        end)
      else
        []
      end

    address_hash = Changeset.get_field(smart_contract_changeset, :address_hash)

    # Enforce ShareLocks tables order (see docs: sharelocks.md)
    insert_contract_query =
      Multi.new()
      |> Multi.run(:set_address_verified, fn repo, _ -> set_address_verified(repo, address_hash) end)
      |> Multi.run(:clear_primary_address_names, fn repo, _ -> clear_primary_address_names(repo, address_hash) end)
      |> Multi.insert(:smart_contract, smart_contract_changeset)

    insert_contract_query_with_additional_sources =
      smart_contract_additional_sources_changesets
      |> Enum.with_index()
      |> Enum.reduce(insert_contract_query, fn {changeset, index}, multi ->
        Multi.insert(multi, "smart_contract_additional_source_#{Integer.to_string(index)}", changeset)
      end)

    insert_result =
      insert_contract_query_with_additional_sources
      |> Repo.transaction()

    create_address_name(Repo, Changeset.get_field(smart_contract_changeset, :name), address_hash)

    case insert_result do
      {:ok, %{smart_contract: smart_contract}} ->
        {:ok, smart_contract}

      {:error, :smart_contract, changeset, _} ->
        {:error, changeset}

      {:error, :set_address_verified, message, _} ->
        {:error, message}
    end
  end

  @doc """
  Updates a `t:SmartContract.t/0`.

  Has the similar logic as create_smart_contract/1.
  Used in cases when you need to update row in DB contains SmartContract, e.g. in case of changing
  status `partially verified` to `fully verified` (re-verify).
  """
  @spec update_smart_contract(map()) :: {:ok, SmartContract.t()} | {:error, Ecto.Changeset.t()}
  def update_smart_contract(attrs \\ %{}, external_libraries \\ [], secondary_sources \\ []) do
    address_hash = Map.get(attrs, :address_hash)

    query =
      from(
        smart_contract in SmartContract,
        where: smart_contract.address_hash == ^address_hash
      )

    query_sources =
      from(
        source in SmartContractAdditionalSource,
        where: source.address_hash == ^address_hash
      )

    _delete_sources = Repo.delete_all(query_sources)

    smart_contract = Repo.one(query)

    smart_contract_changeset =
      smart_contract
      |> SmartContract.changeset(attrs)
      |> Changeset.put_change(:external_libraries, external_libraries)

    new_contract_additional_source = %SmartContractAdditionalSource{}

    smart_contract_additional_sources_changesets =
      if secondary_sources do
        secondary_sources
        |> Enum.map(fn changeset ->
          new_contract_additional_source
          |> SmartContractAdditionalSource.changeset(changeset)
        end)
      else
        []
      end

    # Enforce ShareLocks tables order (see docs: sharelocks.md)
    insert_contract_query =
      Multi.new()
      |> Multi.update(:smart_contract, smart_contract_changeset)

    insert_contract_query_with_additional_sources =
      smart_contract_additional_sources_changesets
      |> Enum.with_index()
      |> Enum.reduce(insert_contract_query, fn {changeset, index}, multi ->
        Multi.insert(multi, "smart_contract_additional_source_#{Integer.to_string(index)}", changeset)
      end)

    insert_result =
      insert_contract_query_with_additional_sources
      |> Repo.transaction()

    case insert_result do
      {:ok, %{smart_contract: smart_contract}} ->
        {:ok, smart_contract}

      {:error, :smart_contract, changeset, _} ->
        {:error, changeset}

      {:error, :set_address_verified, message, _} ->
        {:error, message}
    end
  end

  defp set_address_verified(repo, address_hash) do
    query =
      from(
        address in Address,
        where: address.hash == ^address_hash
      )

    case repo.update_all(query, set: [verified: true]) do
      {1, _} -> {:ok, []}
      _ -> {:error, "There was an error annotating that the address has been verified."}
    end
  end

  defp set_address_decompiled(repo, address_hash) do
    query =
      from(
        address in Address,
        where: address.hash == ^address_hash
      )

    case repo.update_all(query, set: [decompiled: true]) do
      {1, _} -> {:ok, []}
      _ -> {:error, "There was an error annotating that the address has been decompiled."}
    end
  end

  defp clear_primary_address_names(repo, address_hash) do
    query =
      from(
        address_name in Address.Name,
        where: address_name.address_hash == ^address_hash,
        # Enforce Name ShareLocks order (see docs: sharelocks.md)
        order_by: [asc: :address_hash, asc: :name],
        lock: "FOR NO KEY UPDATE"
      )

    repo.update_all(
      from(n in Address.Name, join: s in subquery(query), on: n.address_hash == s.address_hash and n.name == s.name),
      set: [primary: false]
    )

    {:ok, []}
  end

  defp create_address_name(repo, name, address_hash) do
    params = %{
      address_hash: address_hash,
      name: name,
      primary: true
    }

    %Address.Name{}
    |> Address.Name.changeset(params)
    |> repo.insert(on_conflict: :nothing, conflict_target: [:address_hash, :name])
  end

  def get_verified_twin_contract(%Explorer.Chain.Address{} = target_address, options \\ []) do
    case target_address do
      %{contract_code: %Chain.Data{bytes: contract_code_bytes}} ->
        target_address_hash = target_address.hash

        contract_code_md5 = Helper.contract_code_md5(contract_code_bytes)

        verified_contract_twin_query =
          from(
            smart_contract in SmartContract,
            where: smart_contract.contract_code_md5 == ^contract_code_md5,
            where: smart_contract.address_hash != ^target_address_hash,
            select: smart_contract,
            limit: 1
          )

        verified_contract_twin_query
        |> select_repo(options).one(timeout: 10_000)

      _ ->
        nil
    end
  end

  @doc """
  Finds metadata for verification of a contract from verified twins: contracts with the same bytecode
  which were verified previously, returns a single t:SmartContract.t/0
  """
  def get_address_verified_twin_contract(hash, options \\ [])

  def get_address_verified_twin_contract(hash, options) when is_binary(hash) do
    case string_to_address_hash(hash) do
      {:ok, address_hash} -> get_address_verified_twin_contract(address_hash, options)
      _ -> %{:verified_contract => nil, :additional_sources => nil}
    end
  end

  def get_address_verified_twin_contract(%Explorer.Chain.Hash{} = address_hash, options) do
    with target_address <- select_repo(options).get(Address, address_hash),
         false <- is_nil(target_address) do
      verified_contract_twin = get_verified_twin_contract(target_address, options)

      verified_contract_twin_additional_sources = get_contract_additional_sources(verified_contract_twin, options)

      %{
        :verified_contract => check_and_update_constructor_args(verified_contract_twin),
        :additional_sources => verified_contract_twin_additional_sources
      }
    else
      _ ->
        %{:verified_contract => nil, :additional_sources => nil}
    end
  end

  def get_minimal_proxy_template(address_hash, options \\ []) do
    minimal_proxy_template =
      case select_repo(options).get(Address, address_hash) do
        nil ->
          nil

        target_address ->
          contract_code = target_address.contract_code

          case contract_code do
            %Chain.Data{bytes: contract_code_bytes} ->
              contract_bytecode = Base.encode16(contract_code_bytes, case: :lower)

              get_minimal_proxy_from_template_code(contract_bytecode, options)

            _ ->
              nil
          end
      end

    minimal_proxy_template
  end

  defp get_minimal_proxy_from_template_code(contract_bytecode, options) do
    case contract_bytecode do
      "363d3d373d3d3d363d73" <> <<template_address::binary-size(40)>> <> _ ->
        template_address = "0x" <> template_address

        query =
          from(
            smart_contract in SmartContract,
            where: smart_contract.address_hash == ^template_address,
            select: smart_contract
          )

        template =
          query
          |> select_repo(options).one(timeout: 10_000)

        template

      _ ->
        nil
    end
  end

  defp get_contract_additional_sources(verified_contract_twin, options) do
    if verified_contract_twin do
      verified_contract_twin_additional_sources_query =
        from(
          s in SmartContractAdditionalSource,
          where: s.address_hash == ^verified_contract_twin.address_hash
        )

      verified_contract_twin_additional_sources_query
      |> select_repo(options).all()
    else
      []
    end
  end

  @spec address_hash_to_smart_contract(Hash.Address.t(), [api?]) :: SmartContract.t() | nil
  def address_hash_to_smart_contract(address_hash, options \\ []) do
    query =
      from(
        smart_contract in SmartContract,
        where: smart_contract.address_hash == ^address_hash
      )

    current_smart_contract = select_repo(options).one(query)

    if current_smart_contract do
      current_smart_contract
    else
      address_verified_twin_contract =
        get_minimal_proxy_template(address_hash, options) ||
          get_address_verified_twin_contract(address_hash, options).verified_contract

      if address_verified_twin_contract do
        address_verified_twin_contract
        |> Map.put(:address_hash, address_hash)
        |> Map.put(:metadata_from_verified_twin, true)
        |> Map.put(:implementation_address_hash, nil)
        |> Map.put(:implementation_name, nil)
        |> Map.put(:implementation_fetched_at, nil)
      else
        current_smart_contract
      end
    end
  end

  @spec address_hash_to_smart_contract(Hash.Address.t()) :: SmartContract.t() | nil
  def address_hash_to_one_smart_contract(hash) do
    SmartContract
    |> where([sc], sc.address_hash == ^hash)
    |> Repo.one()
  end

  @spec address_hash_to_smart_contract_without_twin(Hash.Address.t(), [api?]) :: SmartContract.t() | nil
  def address_hash_to_smart_contract_without_twin(address_hash, options) do
    query =
      from(
        smart_contract in SmartContract,
        where: smart_contract.address_hash == ^address_hash
      )

    select_repo(options).one(query)
  end

  def smart_contract_fully_verified?(address_hash, options \\ [])

  def smart_contract_fully_verified?(address_hash_str, options) when is_binary(address_hash_str) do
    case string_to_address_hash(address_hash_str) do
      {:ok, address_hash} ->
        check_fully_verified(address_hash, options)

      _ ->
        false
    end
  end

  def smart_contract_fully_verified?(address_hash, options) do
    check_fully_verified(address_hash, options)
  end

  defp check_fully_verified(address_hash, options) do
    query =
      from(
        smart_contract in SmartContract,
        where: smart_contract.address_hash == ^address_hash
      )

    result = select_repo(options).one(query)

    if result, do: !result.partially_verified, else: false
  end

  def smart_contract_verified?(address_hash_str) when is_binary(address_hash_str) do
    case string_to_address_hash(address_hash_str) do
      {:ok, address_hash} ->
        check_verified(address_hash)

      _ ->
        false
    end
  end

  def smart_contract_verified?(address_hash) do
    check_verified(address_hash)
  end

  defp check_verified(address_hash) do
    query =
      from(
        smart_contract in SmartContract,
        where: smart_contract.address_hash == ^address_hash
      )

    if Repo.one(query), do: true, else: false
  end

  defp fetch_transactions(paging_options \\ nil, from_block \\ nil, to_block \\ nil, with_pending? \\ false) do
    Transaction
    |> order_for_transactions(with_pending?)
    |> where_block_number_in_period(from_block, to_block)
    |> handle_paging_options(paging_options)
  end

  defp order_for_transactions(query, true) do
    query
    |> order_by([transaction],
      desc: transaction.block_number,
      desc: transaction.index,
      desc: transaction.inserted_at,
      asc: transaction.hash
    )
  end

  defp order_for_transactions(query, _) do
    query
    |> order_by([transaction], desc: transaction.block_number, desc: transaction.index)
  end

  defp fetch_transactions_in_ascending_order_by_index(paging_options) do
    Transaction
    |> order_by([transaction], asc: transaction.index)
    |> handle_block_paging_options(paging_options)
  end

  defp for_parent_transaction(query, %Hash{byte_count: unquote(Hash.Full.byte_count())} = hash) do
    from(
      child in query,
      inner_join: transaction in assoc(child, :transaction),
      where: transaction.hash == ^hash
    )
  end

  defp handle_block_paging_options(query, nil), do: query

  defp handle_block_paging_options(query, %PagingOptions{key: nil, page_size: nil}), do: query

  defp handle_block_paging_options(query, paging_options) do
    query
    |> page_block_transactions(paging_options)
    |> limit(^paging_options.page_size)
  end

  defp handle_paging_options(query, nil), do: query

  defp handle_paging_options(query, %PagingOptions{key: nil, page_size: nil}), do: query

  defp handle_paging_options(query, paging_options) do
    query
    |> page_transaction(paging_options)
    |> limit(^paging_options.page_size)
  end

  defp handle_verified_contracts_paging_options(query, nil), do: query

  defp handle_verified_contracts_paging_options(query, paging_options) do
    query
    |> page_verified_contracts(paging_options)
    |> limit(^paging_options.page_size)
  end

  defp handle_withdrawals_paging_options(query, nil), do: query

  defp handle_withdrawals_paging_options(query, paging_options) do
    query
    |> Withdrawal.page_withdrawals(paging_options)
    |> limit(^paging_options.page_size)
  end

  defp handle_random_access_paging_options(query, empty_options) when empty_options in [nil, [], %{}],
    do: limit(query, ^(@default_page_size + 1))

  defp handle_random_access_paging_options(query, paging_options) do
    query
    |> (&if(paging_options |> Map.get(:page_number, 1) |> process_page_number() == 1,
          do: &1,
          else: page_transaction(&1, paging_options)
        )).()
    |> handle_page(paging_options)
  end

  defp handle_page(query, paging_options) do
    page_number = paging_options |> Map.get(:page_number, 1) |> process_page_number()
    page_size = Map.get(paging_options, :page_size, @default_page_size)

    cond do
      page_in_bounds?(page_number, page_size) && page_number == 1 ->
        query
        |> limit(^(page_size + 1))

      page_in_bounds?(page_number, page_size) ->
        query
        |> limit(^page_size)
        |> offset(^((page_number - 2) * page_size))

      true ->
        query
        |> limit(^(@default_page_size + 1))
    end
  end

  defp process_page_number(number) when number < 1, do: 1

  defp process_page_number(number), do: number

  defp page_in_bounds?(page_number, page_size),
    do: page_size <= @limit_showing_transactions && @limit_showing_transactions - page_number * page_size >= 0

  def limit_showing_transactions, do: @limit_showing_transactions

  defp join_association(query, [{association, nested_preload}], necessity)
       when is_atom(association) and is_atom(nested_preload) do
    case necessity do
      :optional ->
        preload(query, [{^association, ^nested_preload}])

      :required ->
        from(q in query,
          inner_join: a in assoc(q, ^association),
          left_join: b in assoc(a, ^nested_preload),
          preload: [{^association, {a, [{^nested_preload, b}]}}]
        )
    end
  end

  defp join_association(query, association, necessity) when is_atom(association) do
    case necessity do
      :optional ->
        preload(query, ^association)

      :required ->
        from(q in query, inner_join: a in assoc(q, ^association), preload: [{^association, a}])
    end
  end

  defp join_association(query, association, necessity) do
    case necessity do
      :optional ->
        preload(query, ^association)

      :required ->
        from(q in query, inner_join: a in assoc(q, ^association), preload: [{^association, a}])
    end
  end

  defp join_associations(query, necessity_by_association) when is_map(necessity_by_association) do
    Enum.reduce(necessity_by_association, query, fn {association, join}, acc_query ->
      join_association(acc_query, association, join)
    end)
  end

  defp page_addresses(query, %PagingOptions{key: nil}), do: query

  defp page_addresses(query, %PagingOptions{key: {coin_balance, hash}}) do
    from(address in query,
      where:
        (address.fetched_coin_balance == ^coin_balance and address.hash > ^hash) or
          address.fetched_coin_balance < ^coin_balance
    )
  end

  defp page_blocks(query, %PagingOptions{key: nil}), do: query

  defp page_blocks(query, %PagingOptions{key: {block_number}}) do
    where(query, [block], block.number < ^block_number)
  end

  defp page_coin_balances(query, %PagingOptions{key: nil}), do: query

  defp page_coin_balances(query, %PagingOptions{key: {block_number}}) do
    where(query, [coin_balance], coin_balance.block_number < ^block_number)
  end

  defp page_internal_transaction(_, _, _ \\ %{index_int_tx_desc_order: false})

  defp page_internal_transaction(query, %PagingOptions{key: nil}, _), do: query

  defp page_internal_transaction(query, %PagingOptions{key: {block_number, transaction_index, index}}, %{
         index_int_tx_desc_order: desc
       }) do
    hardcoded_where_for_page_int_tx(query, block_number, transaction_index, index, desc)
  end

  defp page_internal_transaction(query, %PagingOptions{key: {index}}, %{index_int_tx_desc_order: desc}) do
    if desc do
      where(query, [internal_transaction], internal_transaction.index < ^index)
    else
      where(query, [internal_transaction], internal_transaction.index > ^index)
    end
  end

  defp hardcoded_where_for_page_int_tx(query, block_number, transaction_index, index, false),
    do:
      where(
        query,
        [internal_transaction],
        internal_transaction.block_number < ^block_number or
          (internal_transaction.block_number == ^block_number and
             internal_transaction.transaction_index < ^transaction_index) or
          (internal_transaction.block_number == ^block_number and
             internal_transaction.transaction_index == ^transaction_index and internal_transaction.index > ^index)
      )

  defp hardcoded_where_for_page_int_tx(query, block_number, transaction_index, index, true),
    do:
      where(
        query,
        [internal_transaction],
        internal_transaction.block_number < ^block_number or
          (internal_transaction.block_number == ^block_number and
             internal_transaction.transaction_index < ^transaction_index) or
          (internal_transaction.block_number == ^block_number and
             internal_transaction.transaction_index == ^transaction_index and internal_transaction.index < ^index)
      )

  defp page_logs(query, %PagingOptions{key: nil}), do: query

  defp page_logs(query, %PagingOptions{key: {index}}) do
    where(query, [log], log.index > ^index)
  end

  defp page_logs(query, %PagingOptions{key: {block_number, log_index}}) do
    where(
      query,
      [log],
      log.block_number < ^block_number or (log.block_number == ^block_number and log.index < ^log_index)
    )
  end

  defp page_transaction_logs(query, %PagingOptions{key: nil}), do: query

  defp page_transaction_logs(query, %PagingOptions{key: {index}}) do
    where(query, [log], log.index > ^index)
  end

  defp page_transaction_logs(query, %PagingOptions{key: {_block_number, index}}) do
    where(query, [log], log.index > ^index)
  end

  defp page_pending_transaction(query, %PagingOptions{key: nil}), do: query

  defp page_pending_transaction(query, %PagingOptions{key: {inserted_at, hash}}) do
    where(
      query,
      [transaction],
      (is_nil(transaction.block_number) and
         (transaction.inserted_at < ^inserted_at or
            (transaction.inserted_at == ^inserted_at and transaction.hash > ^hash))) or
        not is_nil(transaction.block_number)
    )
  end

  defp page_transaction(query, %PagingOptions{key: nil}), do: query

  defp page_transaction(query, %PagingOptions{is_pending_tx: true} = options),
    do: page_pending_transaction(query, options)

  defp page_transaction(query, %PagingOptions{key: {block_number, index}, is_index_in_asc_order: true}) do
    where(
      query,
      [transaction],
      transaction.block_number < ^block_number or
        (transaction.block_number == ^block_number and transaction.index > ^index)
    )
  end

  defp page_transaction(query, %PagingOptions{key: {block_number, index}}) do
    where(
      query,
      [transaction],
      transaction.block_number < ^block_number or
        (transaction.block_number == ^block_number and transaction.index < ^index)
    )
  end

  defp page_transaction(query, %PagingOptions{key: {index}}) do
    where(query, [transaction], transaction.index < ^index)
  end

  defp page_block_transactions(query, %PagingOptions{key: nil}), do: query

  defp page_block_transactions(query, %PagingOptions{key: {_block_number, index}, is_index_in_asc_order: true}) do
    where(query, [transaction], transaction.index > ^index)
  end

  defp page_block_transactions(query, %PagingOptions{key: {_block_number, index}}) do
    where(query, [transaction], transaction.index < ^index)
  end

  def page_token_balances(query, %PagingOptions{key: nil}), do: query

  def page_token_balances(query, %PagingOptions{key: {value, address_hash}}) do
    where(
      query,
      [tb],
      tb.value < ^value or (tb.value == ^value and tb.address_hash < ^address_hash)
    )
  end

  def page_current_token_balances(query, keyword) when is_list(keyword),
    do: page_current_token_balances(query, Keyword.get(keyword, :paging_options))

  def page_current_token_balances(query, %PagingOptions{key: nil}), do: query

  def page_current_token_balances(query, %PagingOptions{key: {nil, value, id}}) do
    fiat_balance = CurrentTokenBalance.fiat_value_query()

    condition =
      dynamic(
        [ctb, t],
        is_nil(^fiat_balance) and
          (ctb.value < ^value or
             (ctb.value == ^value and ctb.id < ^id))
      )

    where(
      query,
      [ctb, t],
      ^condition
    )
  end

  def page_current_token_balances(query, %PagingOptions{key: {fiat_value, value, id}}) do
    fiat_balance = CurrentTokenBalance.fiat_value_query()

    condition =
      dynamic(
        [ctb, t],
        ^fiat_balance < ^fiat_value or is_nil(^fiat_balance) or
          (^fiat_balance == ^fiat_value and
             (ctb.value < ^value or
                (ctb.value == ^value and ctb.id < ^id)))
      )

    where(
      query,
      [ctb, t],
      ^condition
    )
  end

  defp page_verified_contracts(query, %PagingOptions{key: nil}), do: query

  defp page_verified_contracts(query, %PagingOptions{key: {id}}) do
    where(query, [contract], contract.id < ^id)
  end

  @doc """
  Ensures the following conditions are true:

    * excludes internal transactions of type call with no siblings in the
      transaction
    * includes internal transactions of type create, reward, or selfdestruct
      even when they are alone in the parent transaction

  """
  @spec where_transaction_has_multiple_internal_transactions(Ecto.Query.t()) :: Ecto.Query.t()
  def where_transaction_has_multiple_internal_transactions(query) do
    where(
      query,
      [internal_transaction, transaction],
      internal_transaction.type != ^:call or
        fragment(
          """
          EXISTS (SELECT sibling.*
          FROM internal_transactions AS sibling
          WHERE sibling.transaction_hash = ? AND sibling.index != ?
          )
          """,
          transaction.hash,
          internal_transaction.index
        )
    )
  end

  @doc """
  The current total number of coins minted minus verifiably burned coins.
  """
  @spec total_supply :: non_neg_integer() | nil
  def total_supply do
    supply_module().total() || 0
  end

  @doc """
  The current number coins in the market for trading.
  """
  @spec circulating_supply :: non_neg_integer() | nil
  def circulating_supply do
    supply_module().circulating()
  end

  defp supply_module do
    Application.get_env(:explorer, :supply, Explorer.Chain.Supply.ExchangeRate)
  end

  @doc """
  Calls supply_for_days from the configured supply_module
  """
  def supply_for_days, do: supply_module().supply_for_days(MarketHistoryCache.recent_days_count())

  @doc """
  Streams a lists token contract addresses that haven't been cataloged.
  """
  @spec stream_uncataloged_token_contract_address_hashes(
          initial :: accumulator,
          reducer :: (entry :: Hash.Address.t(), accumulator -> accumulator),
          limited? :: boolean()
        ) :: {:ok, accumulator}
        when accumulator: term()
  def stream_uncataloged_token_contract_address_hashes(initial, reducer, limited? \\ false)
      when is_function(reducer, 2) do
    query =
      from(
        token in Token,
        where: token.cataloged == false,
        select: token.contract_address_hash
      )

    query
    |> add_fetcher_limit(limited?)
    |> Repo.stream_reduce(initial, reducer)
  end

  @spec stream_unfetched_token_instances(
          initial :: accumulator,
          reducer :: (entry :: map(), accumulator -> accumulator)
        ) :: {:ok, accumulator}
        when accumulator: term()
  def stream_unfetched_token_instances(initial, reducer) when is_function(reducer, 2) do
    nft_tokens =
      from(
        token in Token,
        where: token.type == ^"ERC-721" or token.type == ^"ERC-1155",
        select: token.contract_address_hash
      )

    token_ids_query =
      from(
        token_transfer in TokenTransfer,
        select: %{
          token_contract_address_hash: token_transfer.token_contract_address_hash,
          token_id: fragment("unnest(?)", token_transfer.token_ids)
        }
      )

    query =
      from(
        transfer in subquery(token_ids_query),
        inner_join: token in subquery(nft_tokens),
        on: token.contract_address_hash == transfer.token_contract_address_hash,
        left_join: instance in Instance,
        on:
          transfer.token_contract_address_hash == instance.token_contract_address_hash and
            transfer.token_id == instance.token_id,
        where: is_nil(instance.token_id),
        select: %{
          contract_address_hash: transfer.token_contract_address_hash,
          token_id: transfer.token_id
        }
      )

    distinct_query =
      from(
        q in subquery(query),
        distinct: [q.contract_address_hash, q.token_id]
      )

    Repo.stream_reduce(distinct_query, initial, reducer)
  end

  @spec stream_token_instances_with_error(
          initial :: accumulator,
          reducer :: (entry :: map(), accumulator -> accumulator),
          limited? :: boolean()
        ) :: {:ok, accumulator}
        when accumulator: term()
  def stream_token_instances_with_error(initial, reducer, limited? \\ false) when is_function(reducer, 2) do
    # likely to get valid metadata
    high_priority = ["request error: 429", ":checkout_timeout", ":econnrefused", ":timeout"]
    # almost impossible to get valid metadata
    negative_priority = ["VM execution error", "no uri", "invalid json"]

    Instance
    |> where([instance], not is_nil(instance.error))
    |> select([instance], %{
      contract_address_hash: instance.token_contract_address_hash,
      token_id: instance.token_id,
      updated_at: instance.updated_at
    })
    |> order_by([instance], desc: instance.error in ^high_priority, asc: instance.error in ^negative_priority)
    |> add_fetcher_limit(limited?)
    |> Repo.stream_reduce(initial, reducer)
  end

  @doc """
  Streams a list of token contract addresses that have been cataloged.
  """
  @spec stream_cataloged_token_contract_address_hashes(
          initial :: accumulator,
          reducer :: (entry :: Hash.Address.t(), accumulator -> accumulator),
          some_time_ago_updated :: integer(),
          limited? :: boolean()
        ) :: {:ok, accumulator}
        when accumulator: term()
  def stream_cataloged_token_contract_address_hashes(initial, reducer, some_time_ago_updated \\ 2880, limited? \\ false)
      when is_function(reducer, 2) do
    some_time_ago_updated
    |> Token.cataloged_tokens()
    |> add_fetcher_limit(limited?)
    |> order_by(asc: :updated_at)
    |> Repo.stream_reduce(initial, reducer)
  end

  @doc """
  Returns a list of block numbers token transfer `t:Log.t/0`s that don't have an
  associated `t:TokenTransfer.t/0` record.
  """
  def uncataloged_token_transfer_block_numbers do
    query =
      from(l in Log,
        as: :log,
        where:
          l.first_topic == unquote(TokenTransfer.constant()) or
            l.first_topic == unquote(TokenTransfer.erc1155_single_transfer_signature()) or
            l.first_topic == unquote(TokenTransfer.erc1155_batch_transfer_signature()),
        where:
          not exists(
            from(tf in TokenTransfer,
              where: tf.transaction_hash == parent_as(:log).transaction_hash,
              where: tf.log_index == parent_as(:log).index
            )
          ),
        select: l.block_number,
        distinct: l.block_number
      )

    Repo.stream_reduce(query, [], &[&1 | &2])
  end

  def decode_contract_address_hash_response(resp) do
    case resp do
      "0x000000000000000000000000" <> address ->
        "0x" <> address

      _ ->
        nil
    end
  end

  def decode_contract_integer_response(resp) do
    case resp do
      "0x" <> integer_encoded ->
        {integer_value, _} = Integer.parse(integer_encoded, 16)
        integer_value

      _ ->
        nil
    end
  end

  @doc """
  Fetches a `t:Token.t/0` by an address hash.

  ## Options

      * `:necessity_by_association` - use to load `t:association/0` as `:required` or `:optional`.  If an association is
      `:required`, and the `t:Token.t/0` has no associated record for that association,
      then the `t:Token.t/0` will not be included in the list.
  """
  @spec token_from_address_hash(Hash.Address.t(), [necessity_by_association_option | api?]) ::
          {:ok, Token.t()} | {:error, :not_found}
  def token_from_address_hash(
        %Hash{byte_count: unquote(Hash.Address.byte_count())} = hash,
        options \\ []
      ) do
    necessity_by_association = Keyword.get(options, :necessity_by_association, %{})

    query =
      from(
        t in Token,
        where: t.contract_address_hash == ^hash,
        select: t
      )

    query
    |> join_associations(necessity_by_association)
    |> preload(:contract_address)
    |> select_repo(options).one()
    |> case do
      nil ->
        {:error, :not_found}

      %Token{} = token ->
        {:ok, token}
    end
  end

  @spec token_from_address_hash_exists?(Hash.Address.t(), [api?]) :: boolean()
  def token_from_address_hash_exists?(%Hash{byte_count: unquote(Hash.Address.byte_count())} = hash, options) do
    query =
      from(
        t in Token,
        where: t.contract_address_hash == ^hash,
        select: t
      )

    select_repo(options).exists?(query)
  end

  @spec fetch_token_transfers_from_token_hash(Hash.t(), [paging_options]) :: []
  def fetch_token_transfers_from_token_hash(token_address_hash, options \\ []) do
    TokenTransfer.fetch_token_transfers_from_token_hash(token_address_hash, options)
  end

  @spec fetch_token_transfers_from_token_hash_and_token_id(Hash.t(), non_neg_integer(), [paging_options]) :: []
  def fetch_token_transfers_from_token_hash_and_token_id(token_address_hash, token_id, options \\ []) do
    TokenTransfer.fetch_token_transfers_from_token_hash_and_token_id(token_address_hash, token_id, options)
  end

  @spec count_token_transfers_from_token_hash(Hash.t()) :: non_neg_integer()
  def count_token_transfers_from_token_hash(token_address_hash) do
    TokenTransfer.count_token_transfers_from_token_hash(token_address_hash)
  end

  @spec count_token_transfers_from_token_hash_and_token_id(Hash.t(), non_neg_integer(), [api?]) :: non_neg_integer()
  def count_token_transfers_from_token_hash_and_token_id(token_address_hash, token_id, options \\ []) do
    TokenTransfer.count_token_transfers_from_token_hash_and_token_id(token_address_hash, token_id, options)
  end

  @spec transaction_has_token_transfers?(Hash.t()) :: boolean()
  def transaction_has_token_transfers?(transaction_hash) do
    query = from(tt in TokenTransfer, where: tt.transaction_hash == ^transaction_hash)

    Repo.exists?(query)
  end

  @spec address_has_rewards?(Address.t()) :: boolean()
  def address_has_rewards?(address_hash) do
    query = from(r in Reward, where: r.address_hash == ^address_hash)

    Repo.exists?(query)
  end

  @spec address_tokens_with_balance(Hash.Address.t(), [any()]) :: []
  def address_tokens_with_balance(address_hash, paging_options \\ []) do
    address_hash
    |> Address.Token.list_address_tokens_with_balance(paging_options)
    |> Repo.all()
  end

  @spec find_and_update_replaced_transactions([
          %{
            required(:nonce) => non_neg_integer,
            required(:from_address_hash) => Hash.Address.t(),
            required(:hash) => Hash.t()
          }
        ]) :: {integer(), nil | [term()]}
  def find_and_update_replaced_transactions(transactions, timeout \\ :infinity) do
    query =
      transactions
      |> Enum.reduce(
        Transaction,
        fn %{hash: hash, nonce: nonce, from_address_hash: from_address_hash}, query ->
          from(t in query,
            or_where:
              t.nonce == ^nonce and t.from_address_hash == ^from_address_hash and t.hash != ^hash and
                not is_nil(t.block_number)
          )
        end
      )
      # Enforce Transaction ShareLocks order (see docs: sharelocks.md)
      |> order_by(asc: :hash)
      |> lock("FOR NO KEY UPDATE")

    hashes = Enum.map(transactions, & &1.hash)

    transactions_to_update =
      from(pending in Transaction,
        join: duplicate in subquery(query),
        on: duplicate.nonce == pending.nonce,
        on: duplicate.from_address_hash == pending.from_address_hash,
        where: pending.hash in ^hashes and is_nil(pending.block_hash)
      )

    Repo.update_all(transactions_to_update, [set: [error: "dropped/replaced", status: :error]], timeout: timeout)
  end

  @spec update_replaced_transactions([
          %{
            required(:nonce) => non_neg_integer,
            required(:from_address_hash) => Hash.Address.t(),
            required(:block_hash) => Hash.Full.t()
          }
        ]) :: {integer(), nil | [term()]}
  def update_replaced_transactions(transactions, timeout \\ :infinity) do
    filters =
      transactions
      |> Enum.filter(fn transaction ->
        transaction.block_hash && transaction.nonce && transaction.from_address_hash
      end)
      |> Enum.map(fn transaction ->
        {transaction.nonce, transaction.from_address_hash}
      end)
      |> Enum.uniq()

    if Enum.empty?(filters) do
      {:ok, []}
    else
      query =
        filters
        |> Enum.reduce(Transaction, fn {nonce, from_address}, query ->
          from(t in query,
            or_where: t.nonce == ^nonce and t.from_address_hash == ^from_address and is_nil(t.block_hash)
          )
        end)
        # Enforce Transaction ShareLocks order (see docs: sharelocks.md)
        |> order_by(asc: :hash)
        |> lock("FOR NO KEY UPDATE")

      Repo.update_all(
        from(t in Transaction, join: s in subquery(query), on: t.hash == s.hash),
        [set: [error: "dropped/replaced", status: :error]],
        timeout: timeout
      )
    end
  end

  @doc """
    Expects map of change params. Inserts using on_conflict: :replace_all
  """
  @spec upsert_token_instance(map()) :: {:ok, Instance.t()} | {:error, Ecto.Changeset.t()}
  def upsert_token_instance(params) do
    changeset = Instance.changeset(%Instance{}, params)

    Repo.insert(changeset,
      on_conflict: :replace_all,
      conflict_target: [:token_id, :token_contract_address_hash]
    )
  end

  @doc """
    Inserts list of token instances via upsert_token_instance/1.
  """
  @spec upsert_token_instances_list([map()]) :: list()
  def upsert_token_instances_list(instances) do
    Enum.map(instances, &upsert_token_instance/1)
  end

  @doc """
  Update a new `t:Token.t/0` record.

  As part of updating token, an additional record is inserted for
  naming the address for reference if a name is provided for a token.
  """
  @spec update_token(Token.t(), map()) :: {:ok, Token.t()} | {:error, Ecto.Changeset.t()}
  def update_token(%Token{contract_address_hash: address_hash} = token, params \\ %{}) do
    token_changeset = Token.changeset(token, Map.put(params, :updated_at, DateTime.utc_now()))
    address_name_changeset = Address.Name.changeset(%Address.Name{}, Map.put(params, :address_hash, address_hash))

    stale_error_field = :contract_address_hash
    stale_error_message = "is up to date"

    token_opts = [
      on_conflict: Runner.Tokens.default_on_conflict(),
      conflict_target: :contract_address_hash,
      stale_error_field: stale_error_field,
      stale_error_message: stale_error_message
    ]

    address_name_opts = [on_conflict: :nothing, conflict_target: [:address_hash, :name]]

    # Enforce ShareLocks tables order (see docs: sharelocks.md)
    insert_result =
      Multi.new()
      |> Multi.run(
        :address_name,
        fn repo, _ ->
          {:ok, repo.insert(address_name_changeset, address_name_opts)}
        end
      )
      |> Multi.run(:token, fn repo, _ ->
        with {:error, %Changeset{errors: [{^stale_error_field, {^stale_error_message, [_]}}]}} <-
               repo.update(token_changeset, token_opts) do
          # the original token passed into `update_token/2` as stale error means it is unchanged
          {:ok, token}
        end
      end)
      |> Repo.transaction()

    case insert_result do
      {:ok, %{token: token}} ->
        {:ok, token}

      {:error, :token, changeset, _} ->
        {:error, changeset}
    end
  end

  @spec fetch_last_token_balances_include_unfetched(Hash.Address.t(), [api?]) :: []
  def fetch_last_token_balances_include_unfetched(address_hash, options \\ []) do
    address_hash
    |> CurrentTokenBalance.last_token_balances_include_unfetched()
    |> select_repo(options).all()
  end

  @spec fetch_last_token_balances(Hash.Address.t(), [api?]) :: []
  def fetch_last_token_balances(address_hash, options \\ []) do
    address_hash
    |> CurrentTokenBalance.last_token_balances()
    |> select_repo(options).all()
  end

  @spec fetch_paginated_last_token_balances(Hash.Address.t(), [paging_options]) :: []
  def fetch_paginated_last_token_balances(address_hash, options) do
    filter = Keyword.get(options, :token_type)
    options = Keyword.delete(options, :token_type)

    address_hash
    |> CurrentTokenBalance.last_token_balances(options, filter)
    |> page_current_token_balances(options)
    |> select_repo(options).all()
  end

  @spec erc721_or_erc1155_token_instance_from_token_id_and_token_address(non_neg_integer(), Hash.Address.t(), [api?]) ::
          {:ok, Instance.t()} | {:error, :not_found}
  def erc721_or_erc1155_token_instance_from_token_id_and_token_address(token_id, token_contract_address, options \\ []) do
    query = Instance.token_instance_query(token_id, token_contract_address)

    case select_repo(options).one(query) do
      nil -> {:error, :not_found}
      token_instance -> {:ok, token_instance}
    end
  end

  @spec token_instance_exists?(non_neg_integer, Hash.Address.t(), [api?]) :: boolean
  def token_instance_exists?(token_id, token_contract_address, options \\ []) do
    query = Instance.token_instance_query(token_id, token_contract_address)

    select_repo(options).exists?(query)
  end

  defp fetch_coin_balances(address, paging_options) do
    address.hash
    |> CoinBalance.fetch_coin_balances(paging_options)
  end

  @spec fetch_last_token_balance(Hash.Address.t(), Hash.Address.t()) :: Decimal.t()
  def fetch_last_token_balance(address_hash, token_contract_address_hash) do
    if address_hash !== %{} do
      address_hash
      |> CurrentTokenBalance.last_token_balance(token_contract_address_hash) || Decimal.new(0)
    else
      Decimal.new(0)
    end
  end

  # @spec fetch_last_token_balance_1155(Hash.Address.t(), Hash.Address.t()) :: Decimal.t()
  def fetch_last_token_balance_1155(address_hash, token_contract_address_hash, token_id) do
    if address_hash !== %{} do
      address_hash
      |> CurrentTokenBalance.last_token_balance_1155(token_contract_address_hash, token_id) || Decimal.new(0)
    else
      Decimal.new(0)
    end
  end

  @spec address_to_coin_balances(Address.t(), [paging_options | api?]) :: []
  def address_to_coin_balances(address, options) do
    paging_options = Keyword.get(options, :paging_options, @default_paging_options)

    balances_raw =
      address
      |> fetch_coin_balances(paging_options)
      |> page_coin_balances(paging_options)
      |> select_repo(options).all()
      |> preload_transactions(options)

    if Enum.empty?(balances_raw) do
      balances_raw
    else
      balances_raw_filtered =
        balances_raw
        |> Enum.filter(fn balance -> balance.value end)

      min_block_number =
        balances_raw_filtered
        |> Enum.min_by(fn balance -> balance.block_number end, fn -> %{} end)
        |> Map.get(:block_number)

      max_block_number =
        balances_raw_filtered
        |> Enum.max_by(fn balance -> balance.block_number end, fn -> %{} end)
        |> Map.get(:block_number)

      min_block_timestamp = find_block_timestamp(min_block_number, options)
      max_block_timestamp = find_block_timestamp(max_block_number, options)

      min_block_unix_timestamp =
        min_block_timestamp
        |> Timex.to_unix()

      max_block_unix_timestamp =
        max_block_timestamp
        |> Timex.to_unix()

      blocks_delta = max_block_number - min_block_number

      balances_with_dates =
        if blocks_delta > 0 do
          add_block_timestamp_to_balances(
            balances_raw_filtered,
            min_block_number,
            min_block_unix_timestamp,
            max_block_unix_timestamp,
            blocks_delta
          )
        else
          add_min_block_timestamp_to_balances(balances_raw_filtered, min_block_unix_timestamp)
        end

      balances_with_dates
      |> Enum.sort(fn balance1, balance2 -> balance1.block_number >= balance2.block_number end)
    end
  end

  # Here we fetch from DB one tx per one coin balance. It's much more faster than LEFT OUTER JOIN which was before.
  defp preload_transactions(balances, options) do
    tasks =
      Enum.map(balances, fn balance ->
        Task.async(fn ->
          Transaction
          |> where(
            [tx],
            tx.block_number == ^balance.block_number and tx.value > ^0 and
              (tx.to_address_hash == ^balance.address_hash or tx.from_address_hash == ^balance.address_hash)
          )
          |> select([tx], tx.hash)
          |> limit(1)
          |> select_repo(options).one()
        end)
      end)

    tasks
    |> Task.yield_many(120_000)
    |> Enum.zip(balances)
    |> Enum.map(fn {{task, res}, balance} ->
      case res do
        {:ok, hash} ->
          put_tx_hash(hash, balance)

        {:exit, _reason} ->
          balance

        nil ->
          Task.shutdown(task, :brutal_kill)
          balance
      end
    end)
  end

  defp put_tx_hash(hash, coin_balance),
    do: if(hash, do: %CoinBalance{coin_balance | transaction_hash: hash}, else: coin_balance)

  defp add_block_timestamp_to_balances(
         balances_raw_filtered,
         min_block_number,
         min_block_unix_timestamp,
         max_block_unix_timestamp,
         blocks_delta
       ) do
    balances_raw_filtered
    |> Enum.map(fn balance ->
      date =
        trunc(
          min_block_unix_timestamp +
            (balance.block_number - min_block_number) * (max_block_unix_timestamp - min_block_unix_timestamp) /
              blocks_delta
        )

      add_date_to_balance(balance, date)
    end)
  end

  defp add_min_block_timestamp_to_balances(balances_raw_filtered, min_block_unix_timestamp) do
    balances_raw_filtered
    |> Enum.map(fn balance ->
      date = min_block_unix_timestamp

      add_date_to_balance(balance, date)
    end)
  end

  defp add_date_to_balance(balance, date) do
    formatted_date = Timex.from_unix(date)
    %{balance | block_timestamp: formatted_date}
  end

  def get_token_balance(address_hash, token_contract_address_hash, block_number, token_id \\ nil, options \\ []) do
    query = TokenBalance.fetch_token_balance(address_hash, token_contract_address_hash, block_number, token_id)

    select_repo(options).one(query)
  end

  def get_coin_balance(address_hash, block_number, options \\ []) do
    query = CoinBalance.fetch_coin_balance(address_hash, block_number)

    select_repo(options).one(query)
  end

  @spec address_to_balances_by_day(Hash.Address.t(), [api?]) :: [balance_by_day]
  def address_to_balances_by_day(address_hash, options \\ []) do
    latest_block_timestamp =
      address_hash
      |> CoinBalance.last_coin_balance_timestamp()
      |> select_repo(options).one()

    address_hash
    |> CoinBalanceDaily.balances_by_day()
    |> select_repo(options).all()
    |> Enum.sort_by(fn %{date: d} -> {d.year, d.month, d.day} end)
    |> replace_last_value(latest_block_timestamp)
    |> normalize_balances_by_day(Keyword.get(options, :api?, false))
  end

  # https://github.com/blockscout/blockscout/issues/2658
  defp replace_last_value(items, %{value: value, timestamp: timestamp}) do
    List.replace_at(items, -1, %{date: Date.convert!(timestamp, Calendar.ISO), value: value})
  end

  defp replace_last_value(items, _), do: items

  defp normalize_balances_by_day(balances_by_day, api?) do
    result =
      balances_by_day
      |> Enum.filter(fn day -> day.value end)
      |> (&if(api?, do: &1, else: Enum.map(&1, fn day -> Map.update!(day, :date, fn x -> to_string(x) end) end))).()
      |> (&if(api?, do: &1, else: Enum.map(&1, fn day -> Map.update!(day, :value, fn x -> Wei.to(x, :ether) end) end))).()

    today = Date.to_string(NaiveDateTime.utc_now())

    if Enum.count(result) > 0 && !Enum.any?(result, fn map -> map[:date] == today end) do
      List.flatten([result | [%{date: today, value: List.last(result)[:value]}]])
    else
      result
    end
  end

  @spec fetch_token_holders_from_token_hash(Hash.Address.t(), [paging_options | api?]) :: [TokenBalance.t()]
  def fetch_token_holders_from_token_hash(contract_address_hash, options \\ []) do
    query =
      contract_address_hash
      |> CurrentTokenBalance.token_holders_ordered_by_value(options)

    query
    |> select_repo(options).all()
  end

  def fetch_token_holders_from_token_hash_and_token_id(contract_address_hash, token_id, options \\ []) do
    contract_address_hash
    |> CurrentTokenBalance.token_holders_1155_by_token_id(token_id, options)
    |> select_repo(options).all()
  end

  def token_id_1155_is_unique?(contract_address_hash, token_id, options \\ [])

  def token_id_1155_is_unique?(_, nil, _), do: false

  def token_id_1155_is_unique?(contract_address_hash, token_id, options) do
    result =
      contract_address_hash |> CurrentTokenBalance.token_balances_by_id_limit_2(token_id) |> select_repo(options).all()

    if length(result) == 1 do
      Decimal.compare(Enum.at(result, 0), 1) == :eq
    else
      false
    end
  end

  def get_token_ids_1155(contract_address_hash) do
    contract_address_hash
    |> CurrentTokenBalance.token_ids_query()
    |> Repo.all()
  end

  @spec count_token_holders_from_token_hash(Hash.Address.t()) :: non_neg_integer()
  def count_token_holders_from_token_hash(contract_address_hash) do
    query =
      from(ctb in CurrentTokenBalance.token_holders_query_for_count(contract_address_hash),
        select: fragment("COUNT(DISTINCT(?))", ctb.address_hash)
      )

    Repo.one!(query, timeout: :infinity)
  end

  @spec address_to_unique_tokens(Hash.Address.t(), [paging_options | api?]) :: [Instance.t()]
  def address_to_unique_tokens(contract_address_hash, options \\ []) do
    paging_options = Keyword.get(options, :paging_options, @default_paging_options)

    contract_address_hash
    |> Instance.address_to_unique_token_instances()
    |> Instance.page_token_instance(paging_options)
    |> limit(^paging_options.page_size)
    |> select_repo(options).all()
    |> Enum.map(&put_owner_to_token_instance(&1, options))
  end

  def put_owner_to_token_instance(%Instance{} = token_instance, options \\ []) do
    owner =
      token_instance
      |> Instance.owner_query()
      |> select_repo(options).one()

    %{token_instance | owner: owner}
  end

  @spec data() :: Dataloader.Ecto.t()
  def data, do: DataloaderEcto.new(Repo)

  @spec transaction_token_transfer_type(Transaction.t()) ::
          :erc20 | :erc721 | :erc1155 | :token_transfer | nil
  def transaction_token_transfer_type(
        %Transaction{
          status: :ok,
          created_contract_address_hash: nil,
          input: input,
          value: value
        } = transaction
      ) do
    zero_wei = %Wei{value: Decimal.new(0)}
    result = find_token_transfer_type(transaction, input, value)

    if is_nil(result) && Enum.count(transaction.token_transfers) > 0 && value == zero_wei,
      do: :token_transfer,
      else: result
  rescue
    _ -> nil
  end

  def transaction_token_transfer_type(_), do: nil

  defp find_token_transfer_type(transaction, input, value) do
    zero_wei = %Wei{value: Decimal.new(0)}

    # https://github.com/OpenZeppelin/openzeppelin-solidity/blob/master/contracts/token/ERC721/ERC721.sol#L35
    case {to_string(input), value} do
      # transferFrom(address,address,uint256)
      {"0x23b872dd" <> params, ^zero_wei} ->
        types = [:address, :address, {:uint, 256}]
        [from_address, to_address, _value] = decode_params(params, types)

        find_erc721_token_transfer(transaction.token_transfers, {from_address, to_address})

      # safeTransferFrom(address,address,uint256)
      {"0x42842e0e" <> params, ^zero_wei} ->
        types = [:address, :address, {:uint, 256}]
        [from_address, to_address, _value] = decode_params(params, types)

        find_erc721_token_transfer(transaction.token_transfers, {from_address, to_address})

      # safeTransferFrom(address,address,uint256,bytes)
      {"0xb88d4fde" <> params, ^zero_wei} ->
        types = [:address, :address, {:uint, 256}, :bytes]
        [from_address, to_address, _value, _data] = decode_params(params, types)

        find_erc721_token_transfer(transaction.token_transfers, {from_address, to_address})

      # safeTransferFrom(address,address,uint256,uint256,bytes)
      {"0xf242432a" <> params, ^zero_wei} ->
        types = [:address, :address, {:uint, 256}, {:uint, 256}, :bytes]
        [from_address, to_address, _id, _value, _data] = decode_params(params, types)

        find_erc1155_token_transfer(transaction.token_transfers, {from_address, to_address})

      # safeBatchTransferFrom(address,address,uint256[],uint256[],bytes)
      {"0x2eb2c2d6" <> params, ^zero_wei} ->
        types = [:address, :address, [{:uint, 256}], [{:uint, 256}], :bytes]
        [from_address, to_address, _ids, _values, _data] = decode_params(params, types)

        find_erc1155_token_transfer(transaction.token_transfers, {from_address, to_address})

      {"0xf907fc5b" <> _params, ^zero_wei} ->
        :erc20

      # check for ERC-20 or for old ERC-721, ERC-1155 token versions
      {unquote(TokenTransfer.transfer_function_signature()) <> params, ^zero_wei} ->
        types = [:address, {:uint, 256}]

        [address, value] = decode_params(params, types)

        decimal_value = Decimal.new(value)

        find_erc721_or_erc20_or_erc1155_token_transfer(transaction.token_transfers, {address, decimal_value})

      _ ->
        nil
    end
  end

  defp find_erc721_token_transfer(token_transfers, {from_address, to_address}) do
    token_transfer =
      Enum.find(token_transfers, fn token_transfer ->
        token_transfer.from_address_hash.bytes == from_address && token_transfer.to_address_hash.bytes == to_address
      end)

    if token_transfer, do: :erc721
  end

  defp find_erc1155_token_transfer(token_transfers, {from_address, to_address}) do
    token_transfer =
      Enum.find(token_transfers, fn token_transfer ->
        token_transfer.from_address_hash.bytes == from_address && token_transfer.to_address_hash.bytes == to_address
      end)

    if token_transfer, do: :erc1155
  end

  defp find_erc721_or_erc20_or_erc1155_token_transfer(token_transfers, {address, decimal_value}) do
    token_transfer =
      Enum.find(token_transfers, fn token_transfer ->
        token_transfer.to_address_hash.bytes == address && token_transfer.amount == decimal_value
      end)

    if token_transfer do
      case token_transfer.token do
        %Token{type: "ERC-20"} -> :erc20
        %Token{type: "ERC-721"} -> :erc721
        %Token{type: "ERC-1155"} -> :erc1155
        _ -> nil
      end
    else
      :erc20
    end
  end

  @doc """
  Combined block reward from all the fees.
  """
  @spec block_combined_rewards(Block.t()) :: Wei.t()
  def block_combined_rewards(block) do
    {:ok, value} =
      block.rewards
      |> Enum.reduce(
        0,
        fn block_reward, acc ->
          {:ok, decimal} = Wei.dump(block_reward.reward)

          Decimal.add(decimal, acc)
        end
      )
      |> Wei.cast()

    value
  end

  defp with_decompiled_code_flag(query, _hash, false), do: query

  defp with_decompiled_code_flag(query, hash, true) do
    has_decompiled_code_query =
      from(decompiled_contract in DecompiledSmartContract,
        where: decompiled_contract.address_hash == ^hash,
        limit: 1,
        select: %{
          address_hash: decompiled_contract.address_hash,
          has_decompiled_code?: not is_nil(decompiled_contract.address_hash)
        }
      )

    from(
      address in query,
      left_join: decompiled_code in subquery(has_decompiled_code_query),
      on: address.hash == decompiled_code.address_hash,
      select_merge: %{has_decompiled_code?: decompiled_code.has_decompiled_code?}
    )
  end

  defp decode_params(params, types) do
    params
    |> Base.decode16!(case: :mixed)
    |> TypeDecoder.decode_raw(types)
  end

  @spec get_token_type(Hash.Address.t()) :: String.t() | nil
  def get_token_type(hash) do
    query =
      from(
        token in Token,
        where: token.contract_address_hash == ^hash,
        select: token.type
      )

    Repo.one(query)
  end

  @spec is_erc_20_token?(Token.t()) :: bool
  def is_erc_20_token?(token) do
    is_erc_20_token_type?(token.type)
  end

  defp is_erc_20_token_type?(type) do
    case type do
      "ERC-20" -> true
      _ -> false
    end
  end

  @doc """
  Checks if an `t:Explorer.Chain.Address.t/0` with the given `hash` exists.

  Returns `:ok` if found

      iex> {:ok, %Explorer.Chain.Address{hash: hash}} = Explorer.Chain.create_address(
      ...>   %{hash: "0x5aaeb6053f3e94c9b9a09f33669435e7ef1beaed"}
      ...> )
      iex> Explorer.Chain.check_address_exists(hash)
      :ok

  Returns `:not_found` if not found

      iex> {:ok, hash} = Explorer.Chain.string_to_address_hash("0x5aaeb6053f3e94c9b9a09f33669435e7ef1beaed")
      iex> Explorer.Chain.check_address_exists(hash)
      :not_found

  """
  @spec check_address_exists(Hash.Address.t()) :: :ok | :not_found
  def check_address_exists(address_hash) do
    address_hash
    |> address_exists?()
    |> boolean_to_check_result()
  end

  @doc """
  Checks if an `t:Explorer.Chain.Address.t/0` with the given `hash` exists.

  Returns `true` if found

      iex> {:ok, %Explorer.Chain.Address{hash: hash}} = Explorer.Chain.create_address(
      ...>   %{hash: "0x5aaeb6053f3e94c9b9a09f33669435e7ef1beaed"}
      ...> )
      iex> Explorer.Chain.address_exists?(hash)
      true

  Returns `false` if not found

      iex> {:ok, hash} = Explorer.Chain.string_to_address_hash("0x5aaeb6053f3e94c9b9a09f33669435e7ef1beaed")
      iex> Explorer.Chain.address_exists?(hash)
      false

  """
  @spec address_exists?(Hash.Address.t()) :: boolean()
  def address_exists?(address_hash) do
    query =
      from(
        address in Address,
        where: address.hash == ^address_hash
      )

    Repo.exists?(query)
  end

  @doc """
  Checks if it exists an `t:Explorer.Chain.Address.t/0` that has the provided
  `t:Explorer.Chain.Address.t/0` `hash` and a contract.

  Returns `:ok` if found and `:not_found` otherwise.
  """
  @spec check_contract_address_exists(Hash.Address.t()) :: :ok | :not_found
  def check_contract_address_exists(address_hash) do
    address_hash
    |> contract_address_exists?()
    |> boolean_to_check_result()
  end

  @doc """
  Checks if it exists an `t:Explorer.Chain.Address.t/0` that has the provided
  `t:Explorer.Chain.Address.t/0` `hash` and a contract.

  Returns `true` if found and `false` otherwise.
  """
  @spec contract_address_exists?(Hash.Address.t()) :: boolean()
  def contract_address_exists?(address_hash) do
    query =
      from(
        address in Address,
        where: address.hash == ^address_hash and not is_nil(address.contract_code)
      )

    Repo.exists?(query)
  end

  @doc """
  Checks if it exists a `t:Explorer.Chain.DecompiledSmartContract.t/0` for the
  `t:Explorer.Chain.Address.t/0` with the provided `hash` and with the provided version.

  Returns `:ok` if found and `:not_found` otherwise.
  """
  @spec check_decompiled_contract_exists(Hash.Address.t(), String.t()) :: :ok | :not_found
  def check_decompiled_contract_exists(address_hash, version) do
    address_hash
    |> decompiled_contract_exists?(version)
    |> boolean_to_check_result()
  end

  @doc """
  Checks if it exists a `t:Explorer.Chain.DecompiledSmartContract.t/0` for the
  `t:Explorer.Chain.Address.t/0` with the provided `hash` and with the provided version.

  Returns `true` if found and `false` otherwise.
  """
  @spec decompiled_contract_exists?(Hash.Address.t(), String.t()) :: boolean()
  def decompiled_contract_exists?(address_hash, version) do
    query =
      from(contract in DecompiledSmartContract,
        where: contract.address_hash == ^address_hash and contract.decompiler_version == ^version
      )

    Repo.exists?(query)
  end

  @doc """
  Checks if it exists a verified `t:Explorer.Chain.SmartContract.t/0` for the
  `t:Explorer.Chain.Address.t/0` with the provided `hash`.

  Returns `:ok` if found and `:not_found` otherwise.
  """
  @spec check_verified_smart_contract_exists(Hash.Address.t()) :: :ok | :not_found
  def check_verified_smart_contract_exists(address_hash) do
    address_hash
    |> verified_smart_contract_exists?()
    |> boolean_to_check_result()
  end

  @doc """
  Checks if it exists a verified `t:Explorer.Chain.SmartContract.t/0` for the
  `t:Explorer.Chain.Address.t/0` with the provided `hash`.

  Returns `true` if found and `false` otherwise.
  """
  @spec verified_smart_contract_exists?(Hash.Address.t()) :: boolean()
  def verified_smart_contract_exists?(address_hash) do
    query =
      from(
        smart_contract in SmartContract,
        where: smart_contract.address_hash == ^address_hash
      )

    Repo.exists?(query)
  end

  @doc """
  Checks if a `t:Explorer.Chain.Transaction.t/0` with the given `hash` exists.

  Returns `:ok` if found

      iex> %Transaction{hash: hash} = insert(:transaction)
      iex> Explorer.Chain.check_transaction_exists(hash)
      :ok

  Returns `:not_found` if not found

      iex> {:ok, hash} = Explorer.Chain.string_to_transaction_hash(
      ...>   "0x9fc76417374aa880d4449a1f7f31ec597f00b1f6f3dd2d66f4c9c6c445836d8b"
      ...> )
      iex> Explorer.Chain.check_transaction_exists(hash)
      :not_found
  """
  @spec check_transaction_exists(Hash.Full.t()) :: :ok | :not_found
  def check_transaction_exists(hash) do
    hash
    |> transaction_exists?()
    |> boolean_to_check_result()
  end

  @doc """
  Checks if a `t:Explorer.Chain.Transaction.t/0` with the given `hash` exists.

  Returns `true` if found

      iex> %Transaction{hash: hash} = insert(:transaction)
      iex> Explorer.Chain.transaction_exists?(hash)
      true

  Returns `false` if not found

      iex> {:ok, hash} = Explorer.Chain.string_to_transaction_hash(
      ...>   "0x9fc76417374aa880d4449a1f7f31ec597f00b1f6f3dd2d66f4c9c6c445836d8b"
      ...> )
      iex> Explorer.Chain.transaction_exists?(hash)
      false
  """
  @spec transaction_exists?(Hash.Full.t()) :: boolean()
  def transaction_exists?(hash) do
    query =
      from(
        transaction in Transaction,
        where: transaction.hash == ^hash
      )

    Repo.exists?(query)
  end

  @doc """
  Checks if a `t:Explorer.Chain.Token.t/0` with the given `hash` exists.

  Returns `:ok` if found

      iex> address = insert(:address)
      iex> insert(:token, contract_address: address)
      iex> Explorer.Chain.check_token_exists(address.hash)
      :ok

  Returns `:not_found` if not found

      iex> {:ok, hash} = Explorer.Chain.string_to_address_hash("0x5aaeb6053f3e94c9b9a09f33669435e7ef1beaed")
      iex> Explorer.Chain.check_token_exists(hash)
      :not_found
  """
  @spec check_token_exists(Hash.Address.t()) :: :ok | :not_found
  def check_token_exists(hash) do
    hash
    |> token_exists?()
    |> boolean_to_check_result()
  end

  @doc """
  Checks if a `t:Explorer.Chain.Token.t/0` with the given `hash` exists.

  Returns `true` if found

      iex> address = insert(:address)
      iex> insert(:token, contract_address: address)
      iex> Explorer.Chain.token_exists?(address.hash)
      true

  Returns `false` if not found

      iex> {:ok, hash} = Explorer.Chain.string_to_address_hash("0x5aaeb6053f3e94c9b9a09f33669435e7ef1beaed")
      iex> Explorer.Chain.token_exists?(hash)
      false
  """
  @spec token_exists?(Hash.Address.t()) :: boolean()
  def token_exists?(hash) do
    query =
      from(
        token in Token,
        where: token.contract_address_hash == ^hash
      )

    Repo.exists?(query)
  end

  @doc """
  Checks if a `t:Explorer.Chain.Token.Instance.t/0` with the given `hash` and `token_id` exists.

  Returns `:ok` if found

      iex> token = insert(:token)
      iex> token_id = 10
      iex> insert(:token_instance,
      ...>  token_contract_address_hash: token.contract_address_hash,
      ...>  token_id: token_id
      ...> )
      iex> Explorer.Chain.check_erc721_or_erc1155_token_instance_exists(token_id, token.contract_address_hash)
      :ok

  Returns `:not_found` if not found

      iex> {:ok, hash} = Explorer.Chain.string_to_address_hash("0x5aaeb6053f3e94c9b9a09f33669435e7ef1beaed")
      iex> Explorer.Chain.check_erc721_or_erc1155_token_instance_exists(10, hash)
      :not_found
  """
  @spec check_erc721_or_erc1155_token_instance_exists(binary() | non_neg_integer(), Hash.Address.t()) ::
          :ok | :not_found
  def check_erc721_or_erc1155_token_instance_exists(token_id, hash) do
    token_id
    |> erc721_or_erc1155_token_instance_exist?(hash)
    |> boolean_to_check_result()
  end

  @doc """
  Checks if a `t:Explorer.Chain.Token.Instance.t/0` with the given `hash` and `token_id` exists.

  Returns `true` if found

      iex> token = insert(:token)
      iex> token_id = 10
      iex> insert(:token_instance,
      ...>  token_contract_address_hash: token.contract_address_hash,
      ...>  token_id: token_id
      ...> )
      iex> Explorer.Chain.erc721_or_erc1155_token_instance_exist?(token_id, token.contract_address_hash)
      true

  Returns `false` if not found

      iex> {:ok, hash} = Explorer.Chain.string_to_address_hash("0x5aaeb6053f3e94c9b9a09f33669435e7ef1beaed")
      iex> Explorer.Chain.erc721_or_erc1155_token_instance_exist?(10, hash)
      false
  """
  @spec erc721_or_erc1155_token_instance_exist?(binary() | non_neg_integer(), Hash.Address.t()) :: boolean()
  def erc721_or_erc1155_token_instance_exist?(token_id, hash) do
    query =
      from(i in Instance,
        where: i.token_contract_address_hash == ^hash and i.token_id == ^Decimal.new(token_id)
      )

    Repo.exists?(query)
  end

  defp boolean_to_check_result(true), do: :ok

  defp boolean_to_check_result(false), do: :not_found

  @doc """
  Fetches the first trace from the Nethermind trace URL.
  """
  def fetch_first_trace(transactions_params, json_rpc_named_arguments) do
    case EthereumJSONRPC.fetch_first_trace(transactions_params, json_rpc_named_arguments) do
      {:ok, [%{first_trace: first_trace, block_hash: block_hash, json_rpc_named_arguments: json_rpc_named_arguments}]} ->
        format_tx_first_trace(first_trace, block_hash, json_rpc_named_arguments)

      {:error, error} ->
        {:error, error}

      :ignore ->
        :ignore
    end
  end

  def combine_proxy_implementation_abi(smart_contract, options \\ [])

  def combine_proxy_implementation_abi(%SmartContract{abi: abi} = smart_contract, options) when not is_nil(abi) do
    implementation_abi = get_implementation_abi_from_proxy(smart_contract, options)

    if Enum.empty?(implementation_abi), do: abi, else: implementation_abi ++ abi
  end

  def combine_proxy_implementation_abi(_, _) do
    []
  end

  def gnosis_safe_contract?(abi) when not is_nil(abi) do
    implementation_method_abi =
      abi
      |> Enum.find(fn method ->
        master_copy_pattern?(method)
      end)

    if implementation_method_abi, do: true, else: false
  end

  def gnosis_safe_contract?(abi) when is_nil(abi), do: false

  def master_copy_pattern?(method) do
    Map.get(method, "type") == "constructor" &&
      method
      |> Enum.find(fn item ->
        case item do
          {"inputs", inputs} ->
            master_copy_input?(inputs)

          _ ->
            false
        end
      end)
  end

  defp master_copy_input?(inputs) do
    inputs
    |> Enum.find(fn input ->
      Map.get(input, "name") == "_masterCopy"
    end)
  end

  def get_implementation_abi(implementation_address_hash_string, options \\ [])

  def get_implementation_abi(implementation_address_hash_string, options)
      when not is_nil(implementation_address_hash_string) do
    case Chain.string_to_address_hash(implementation_address_hash_string) do
      {:ok, implementation_address_hash} ->
        implementation_smart_contract =
          implementation_address_hash
          |> address_hash_to_smart_contract(options)

        if implementation_smart_contract do
          implementation_smart_contract
          |> Map.get(:abi)
        else
          []
        end

      _ ->
        []
    end
  end

  def get_implementation_abi(implementation_address_hash_string, _) when is_nil(implementation_address_hash_string) do
    []
  end

  def get_implementation_abi_from_proxy(
        %SmartContract{address_hash: proxy_address_hash, abi: abi} = smart_contract,
        options
      )
      when not is_nil(proxy_address_hash) and not is_nil(abi) do
    {implementation_address_hash_string, _name} = SmartContract.get_implementation_address_hash(smart_contract, options)
    get_implementation_abi(implementation_address_hash_string)
  end

  def get_implementation_abi_from_proxy(_, _), do: []

  defp format_tx_first_trace(first_trace, block_hash, json_rpc_named_arguments) do
    {:ok, to_address_hash} =
      if Map.has_key?(first_trace, :to_address_hash) do
        Chain.string_to_address_hash(first_trace.to_address_hash)
      else
        {:ok, nil}
      end

    {:ok, from_address_hash} = Chain.string_to_address_hash(first_trace.from_address_hash)

    {:ok, created_contract_address_hash} =
      if Map.has_key?(first_trace, :created_contract_address_hash) do
        Chain.string_to_address_hash(first_trace.created_contract_address_hash)
      else
        {:ok, nil}
      end

    {:ok, transaction_hash} = Chain.string_to_transaction_hash(first_trace.transaction_hash)

    {:ok, call_type} =
      if Map.has_key?(first_trace, :call_type) do
        CallType.load(first_trace.call_type)
      else
        {:ok, nil}
      end

    {:ok, type} = Type.load(first_trace.type)

    {:ok, input} =
      if Map.has_key?(first_trace, :input) do
        Data.cast(first_trace.input)
      else
        {:ok, nil}
      end

    {:ok, output} =
      if Map.has_key?(first_trace, :output) do
        Data.cast(first_trace.output)
      else
        {:ok, nil}
      end

    {:ok, created_contract_code} =
      if Map.has_key?(first_trace, :created_contract_code) do
        Data.cast(first_trace.created_contract_code)
      else
        {:ok, nil}
      end

    {:ok, init} =
      if Map.has_key?(first_trace, :init) do
        Data.cast(first_trace.init)
      else
        {:ok, nil}
      end

    block_index =
      get_block_index(%{
        transaction_index: first_trace.transaction_index,
        transaction_hash: first_trace.transaction_hash,
        block_number: first_trace.block_number,
        json_rpc_named_arguments: json_rpc_named_arguments
      })

    value = %Wei{value: Decimal.new(first_trace.value)}

    first_trace_formatted =
      first_trace
      |> Map.merge(%{
        block_index: block_index,
        block_hash: block_hash,
        call_type: call_type,
        to_address_hash: to_address_hash,
        created_contract_address_hash: created_contract_address_hash,
        from_address_hash: from_address_hash,
        input: input,
        output: output,
        created_contract_code: created_contract_code,
        init: init,
        transaction_hash: transaction_hash,
        type: type,
        value: value
      })

    {:ok, [first_trace_formatted]}
  end

  defp get_block_index(%{
         transaction_index: transaction_index,
         transaction_hash: transaction_hash,
         block_number: block_number,
         json_rpc_named_arguments: json_rpc_named_arguments
       }) do
    if transaction_index == 0 do
      0
    else
      filtered_block_numbers = EthereumJSONRPC.block_numbers_in_range([block_number])
      {:ok, traces} = fetch_block_internal_transactions(filtered_block_numbers, json_rpc_named_arguments)

      sorted_traces =
        traces
        |> Enum.sort_by(&{&1.transaction_index, &1.index})
        |> Enum.with_index()

      {_, block_index} =
        sorted_traces
        |> Enum.find({nil, -1}, fn {trace, _} ->
          trace.transaction_index == transaction_index &&
            trace.transaction_hash == transaction_hash
        end)

      block_index
    end
  end

  defp find_block_timestamp(number, options) do
    Block
    |> where([block], block.number == ^number)
    |> select([block], block.timestamp)
    |> limit(1)
    |> select_repo(options).one()
  end

  @spec get_token_transfer_type(TokenTransfer.t()) ::
          :token_burning | :token_minting | :token_spawning | :token_transfer
  def get_token_transfer_type(transfer) do
    {:ok, burn_address_hash} = Chain.string_to_address_hash(burn_address_hash_string())

    cond do
      transfer.to_address_hash == burn_address_hash && transfer.from_address_hash !== burn_address_hash ->
        :token_burning

      transfer.to_address_hash !== burn_address_hash && transfer.from_address_hash == burn_address_hash ->
        :token_minting

      transfer.to_address_hash == burn_address_hash && transfer.from_address_hash == burn_address_hash ->
        :token_spawning

      true ->
        :token_transfer
    end
  end

  @spec get_token_icon_url_by(String.t(), String.t()) :: String.t() | nil
  def get_token_icon_url_by(chain_id, address_hash) do
    chain_name =
      case chain_id do
        "1" ->
          "ethereum"

        "99" ->
          "poa"

        "100" ->
          "xdai"

        _ ->
          nil
      end

    if chain_name do
      try_url =
        "https://raw.githubusercontent.com/trustwallet/assets/master/blockchains/#{chain_name}/assets/#{address_hash}/logo.png"

      try_url
    else
      nil
    end
  end

  defp from_block(options) do
    Keyword.get(options, :from_block) || nil
  end

  def to_block(options) do
    Keyword.get(options, :to_block) || nil
  end

  def convert_date_to_min_block(date_str) do
    date_format = "%Y-%m-%d"

    {:ok, date} =
      date_str
      |> Timex.parse(date_format, :strftime)

    {:ok, day_before} =
      date
      |> Timex.shift(days: -1)
      |> Timex.format(date_format, :strftime)

    convert_date_to_max_block(day_before)
  end

  def convert_date_to_max_block(date) do
    query =
      from(block in Block,
        where: fragment("DATE(timestamp) = TO_DATE(?, 'YYYY-MM-DD')", ^date),
        select: max(block.number)
      )

    query
    |> Repo.one()
  end

  def is_address_hash_is_smart_contract?(nil), do: false

  def is_address_hash_is_smart_contract?(address_hash) do
    with %Address{contract_code: bytecode} <- Repo.get_by(Address, hash: address_hash),
         false <- is_nil(bytecode) do
      true
    else
      _ ->
        false
    end
  end

  def hash_to_lower_case_string(hash) do
    hash
    |> to_string()
    |> String.downcase()
  end

  def recent_transactions(options, [:pending | _]) do
    recent_pending_transactions(options, false)
  end

  def recent_transactions(options, _) do
    recent_collated_transactions(false, options)
  end

  def apply_filter_by_method_id_to_transactions(query, nil), do: query

  def apply_filter_by_method_id_to_transactions(query, filter) when is_list(filter) do
    method_ids = Enum.flat_map(filter, &map_name_or_method_id_to_method_id/1)

    if method_ids != [] do
      query
      |> where([tx], fragment("SUBSTRING(? FOR 4)", tx.input) in ^method_ids)
    else
      query
    end
  end

  def apply_filter_by_method_id_to_transactions(query, filter),
    do: apply_filter_by_method_id_to_transactions(query, [filter])

  defp map_name_or_method_id_to_method_id(string) when is_binary(string) do
    if id = @method_name_to_id_map[string] do
      decode_method_id(id)
    else
      trimmed =
        string
        |> String.replace("0x", "", global: false)

      decode_method_id(trimmed)
    end
  end

  defp decode_method_id(method_id) when is_binary(method_id) do
    case String.length(method_id) == 8 && Base.decode16(method_id, case: :mixed) do
      {:ok, bytes} ->
        [bytes]

      _ ->
        []
    end
  end

  def apply_filter_by_tx_type_to_transactions(query, [_ | _] = filter) do
    {dynamic, modified_query} = apply_filter_by_tx_type_to_transactions_inner(filter, query)

    modified_query
    |> where(^dynamic)
  end

  def apply_filter_by_tx_type_to_transactions(query, _filter), do: query

  def apply_filter_by_tx_type_to_transactions_inner(dynamic \\ dynamic(false), filter, query)

  def apply_filter_by_tx_type_to_transactions_inner(dynamic, [type | remain], query) do
    case type do
      :contract_call ->
        dynamic
        |> filter_contract_call_dynamic()
        |> apply_filter_by_tx_type_to_transactions_inner(
          remain,
          join(query, :inner, [tx], address in assoc(tx, :to_address), as: :to_address)
        )

      :contract_creation ->
        dynamic
        |> filter_contract_creation_dynamic()
        |> apply_filter_by_tx_type_to_transactions_inner(remain, query)

      :coin_transfer ->
        dynamic
        |> filter_transaction_dynamic()
        |> apply_filter_by_tx_type_to_transactions_inner(remain, query)

      :token_transfer ->
        dynamic
        |> filter_token_transfer_dynamic()
        |> apply_filter_by_tx_type_to_transactions_inner(remain, query)

      :token_creation ->
        dynamic
        |> filter_token_creation_dynamic()
        |> apply_filter_by_tx_type_to_transactions_inner(
          remain,
          join(query, :inner, [tx], token in Token,
            on: token.contract_address_hash == tx.created_contract_address_hash,
            as: :created_token
          )
        )
    end
  end

  def apply_filter_by_tx_type_to_transactions_inner(dynamic_query, _, query), do: {dynamic_query, query}

  def filter_contract_creation_dynamic(dynamic) do
    dynamic([tx], ^dynamic or is_nil(tx.to_address_hash))
  end

  def filter_transaction_dynamic(dynamic) do
    dynamic([tx], ^dynamic or tx.value > ^0)
  end

  def filter_contract_call_dynamic(dynamic) do
    dynamic([tx, to_address: to_address], ^dynamic or not is_nil(to_address.contract_code))
  end

  def filter_token_transfer_dynamic(dynamic) do
    # TokenTransfer.__struct__.__meta__.source
    dynamic(
      [tx],
      ^dynamic or
        fragment(
          "NOT (SELECT transaction_hash FROM token_transfers WHERE transaction_hash = ? LIMIT 1) IS NULL",
          tx.hash
        )
    )
  end

  def filter_token_creation_dynamic(dynamic) do
    dynamic([tx, created_token: created_token], ^dynamic or not is_nil(created_token))
  end

  @spec verified_contracts([
          paging_options
          | necessity_by_association_option
          | {:filter, :solidity | :vyper}
          | {:search, String.t() | {:api?, true | false}}
        ]) :: [SmartContract.t()]
  def verified_contracts(options \\ []) do
    paging_options = Keyword.get(options, :paging_options, @default_paging_options)
    necessity_by_association = Keyword.get(options, :necessity_by_association, %{})
    filter = Keyword.get(options, :filter, nil)
    search_string = Keyword.get(options, :search, nil)

    query = from(contract in SmartContract, select: contract, order_by: [desc: :id])

    query
    |> filter_contracts(filter)
    |> search_contracts(search_string)
    |> handle_verified_contracts_paging_options(paging_options)
    |> join_associations(necessity_by_association)
    |> select_repo(options).all()
  end

  defp search_contracts(basic_query, nil), do: basic_query

  defp search_contracts(basic_query, search_string) do
    from(contract in basic_query,
      where:
        ilike(contract.name, ^"%#{search_string}%") or
          ilike(fragment("'0x' || encode(?, 'hex')", contract.address_hash), ^"%#{search_string}%")
    )
  end

  defp filter_contracts(basic_query, :solidity) do
    basic_query
    |> where(is_vyper_contract: ^false)
  end

  defp filter_contracts(basic_query, :vyper) do
    basic_query
    |> where(is_vyper_contract: ^true)
  end

  defp filter_contracts(basic_query, :yul) do
    from(query in basic_query, where: is_nil(query.abi))
  end

  defp filter_contracts(basic_query, _), do: basic_query

  def count_verified_contracts do
    Repo.aggregate(SmartContract, :count, timeout: :infinity)
  end

  def count_new_verified_contracts do
    query =
      from(contract in SmartContract,
        select: contract.inserted_at,
        where: fragment("NOW() - ? at time zone 'UTC' <= interval '24 hours'", contract.inserted_at)
      )

    query
    |> Repo.aggregate(:count, timeout: :infinity)
  end

  def count_contracts do
    query =
      from(address in Address,
        select: address,
        where: not is_nil(address.contract_code)
      )

    query
    |> Repo.aggregate(:count, timeout: :infinity)
  end

  def count_new_contracts do
    query =
      from(tx in Transaction,
        select: tx,
        where:
          tx.status == ^:ok and
            fragment("NOW() - ? at time zone 'UTC' <= interval '24 hours'", tx.created_contract_code_indexed_at)
      )

    query
    |> Repo.aggregate(:count, timeout: :infinity)
  end

  def count_verified_contracts_from_cache(options \\ []) do
    VerifiedContractsCounter.fetch(options)
  end

  def count_new_verified_contracts_from_cache(options \\ []) do
    NewVerifiedContractsCounter.fetch(options)
  end

  def count_contracts_from_cache(options \\ []) do
    ContractsCounter.fetch(options)
  end

  def count_new_contracts_from_cache(options \\ []) do
    NewContractsCounter.fetch(options)
  end

  def fetch_token_counters(address_hash, timeout) do
    total_token_transfers_task =
      Task.async(fn ->
        TokenTransfersCounter.fetch(address_hash)
      end)

    total_token_holders_task =
      Task.async(fn ->
        TokenHoldersCounter.fetch(address_hash)
      end)

    [total_token_transfers_task, total_token_holders_task]
    |> Task.yield_many(timeout)
    |> Enum.map(fn {_task, res} ->
      case res do
        {:ok, result} ->
          result

        {:exit, reason} ->
          Logger.warn("Query fetching token counters terminated: #{inspect(reason)}")
          0

        nil ->
          Logger.warn("Query fetching token counters timed out.")
          0
      end
    end)
    |> List.to_tuple()
  end

  @spec flat_1155_batch_token_transfers([TokenTransfer.t()], Decimal.t() | nil) :: [TokenTransfer.t()]
  def flat_1155_batch_token_transfers(token_transfers, token_id \\ nil) when is_list(token_transfers) do
    Enum.reduce(token_transfers, [], fn tt, acc ->
      case tt.token_ids do
        [] ->
          Enum.reverse([tt | Enum.reverse(acc)])

        [_token_id] ->
          Enum.reverse([tt | Enum.reverse(acc)])

        token_ids when is_list(token_ids) ->
          transfers = flat_1155_batch_token_transfer(tt, tt.amounts, token_ids, token_id)

          acc ++ transfers

        _ ->
          Enum.reverse([tt | Enum.reverse(acc)])
      end
    end)
  end

  defp flat_1155_batch_token_transfer(tt, amounts, token_ids, token_id_to_filter) do
    amounts
    |> Enum.zip(token_ids)
    |> Enum.with_index()
    |> Enum.map(fn {{amount, token_id}, index} ->
      if is_nil(token_id_to_filter) || token_id == token_id_to_filter do
        %TokenTransfer{tt | token_ids: [token_id], amount: amount, amounts: nil, index_in_batch: index}
      end
    end)
    |> Enum.reject(&is_nil/1)
    |> squash_token_transfers_in_batch()
  end

  defp squash_token_transfers_in_batch(token_transfers) do
    token_transfers
    |> Enum.group_by(fn tt -> {List.first(tt.token_ids), tt.from_address_hash, tt.to_address_hash} end)
    |> Enum.map(fn {_k, v} -> Enum.reduce(v, nil, &group_batch_reducer/2) end)
    |> Enum.sort_by(fn tt -> tt.index_in_batch end, :desc)
  end

  defp group_batch_reducer(transfer, nil) do
    transfer
  end

  defp group_batch_reducer(transfer, acc) do
    %TokenTransfer{acc | amount: Decimal.add(acc.amount, transfer.amount)}
  end

  @spec paginate_1155_batch_token_transfers([TokenTransfer.t()], [paging_options]) :: [TokenTransfer.t()]
  def paginate_1155_batch_token_transfers(token_transfers, options) do
    paging_options = options |> Keyword.get(:paging_options, nil)

    case paging_options do
      %PagingOptions{batch_key: batch_key} when not is_nil(batch_key) ->
        filter_previous_page_transfers(token_transfers, batch_key)

      _ ->
        token_transfers
    end
  end

  defp filter_previous_page_transfers(
         token_transfers,
         {batch_block_hash, batch_transaction_hash, batch_log_index, index_in_batch}
       ) do
    token_transfers
    |> Enum.reverse()
    |> Enum.reduce_while([], fn tt, acc ->
      if tt.block_hash == batch_block_hash and tt.transaction_hash == batch_transaction_hash and
           tt.log_index == batch_log_index and tt.index_in_batch == index_in_batch do
        {:halt, acc}
      else
        {:cont, [tt | acc]}
      end
    end)
  end

  def select_repo(options) do
    if Keyword.get(options, :api?, false) do
      Repo.replica()
    else
      Repo
    end
  end

  def select_watchlist_address_id(watchlist_id, address_hash)
      when not is_nil(watchlist_id) and not is_nil(address_hash) do
    WatchlistAddress
    |> where([wa], wa.watchlist_id == ^watchlist_id and wa.address_hash_hash == ^address_hash)
    |> select([wa], wa.id)
    |> Repo.account_repo().one()
  end

  def select_watchlist_address_id(_watchlist_id, _address_hash), do: nil

  def fetch_watchlist_transactions(watchlist_id, options) do
    watchlist_addresses =
      watchlist_id
      |> WatchlistAddress.watchlist_addresses_by_watchlist_id_query()
      |> Repo.account_repo().all()

    address_hashes = Enum.map(watchlist_addresses, fn wa -> wa.address_hash end)

    watchlist_names =
      Enum.reduce(watchlist_addresses, %{}, fn wa, acc ->
        Map.put(acc, wa.address_hash, %{label: wa.name, display_name: wa.name})
      end)

    {watchlist_names, address_hashes_to_mined_transactions_without_rewards(address_hashes, options)}
  end

  def list_withdrawals(options \\ []) do
    paging_options = Keyword.get(options, :paging_options, @default_paging_options)
    necessity_by_association = Keyword.get(options, :necessity_by_association, %{})

    Withdrawal.list_withdrawals()
    |> join_associations(necessity_by_association)
    |> handle_withdrawals_paging_options(paging_options)
    |> select_repo(options).all()
  end

  def sum_withdrawals do
    Repo.aggregate(Withdrawal, :sum, :amount, timeout: :infinity)
  end

  def upsert_count_withdrawals(index) do
    upsert_last_fetched_counter(%{
      counter_type: "withdrawals_count",
      value: index
    })
  end

  def sum_withdrawals_from_cache(options \\ []) do
    WithdrawalsSum.fetch(options)
  end

  def count_withdrawals_from_cache(options \\ []) do
    "withdrawals_count" |> get_last_fetched_counter(options) |> Decimal.add(1)
  end

  def add_fetcher_limit(query, false), do: query

  def add_fetcher_limit(query, true) do
    fetcher_limit = Application.get_env(:indexer, :fetcher_init_limit)

    limit(query, ^fetcher_limit)
  end

  defp add_token_balances_fetcher_limit(query, false), do: query

  defp add_token_balances_fetcher_limit(query, true) do
    token_balances_fetcher_limit = Application.get_env(:indexer, :token_balances_fetcher_init_limit)

    limit(query, ^token_balances_fetcher_limit)
  end

  def put_has_token_transfers_to_tx(query, true), do: query

  def put_has_token_transfers_to_tx(query, false) do
    from(tx in query,
      select_merge: %{
        has_token_transfers:
          fragment(
            "(SELECT transaction_hash FROM token_transfers WHERE transaction_hash = ? LIMIT 1) IS NOT NULL",
            tx.hash
          )
      }
    )
  end

<<<<<<< HEAD
  defp page_polygon_supernet_deposits(query, %PagingOptions{key: nil}), do: query

  defp page_polygon_supernet_deposits(query, %PagingOptions{key: {msg_id}}) do
    from(de in query, where: de.msg_id < ^msg_id)
  end

  defp page_polygon_supernet_withdrawals(query, %PagingOptions{key: nil}), do: query

  defp page_polygon_supernet_withdrawals(query, %PagingOptions{key: {msg_id}}) do
    from(w in query, where: w.msg_id < ^msg_id)
  end

  def polygon_supernet_deposits(options \\ []) do
    paging_options = Keyword.get(options, :paging_options, @default_paging_options)

    base_query =
      from(
        de in PolygonSupernetDepositExecute,
        inner_join: d in PolygonSupernetDeposit,
        on: d.msg_id == de.msg_id and not is_nil(d.l1_timestamp),
        select: %{
          msg_id: de.msg_id,
          from: d.from,
          to: d.to,
          l1_transaction_hash: d.l1_transaction_hash,
          l1_timestamp: d.l1_timestamp,
          success: de.success,
          l2_transaction_hash: de.l2_transaction_hash
        },
        order_by: [desc: de.msg_id]
      )

    base_query
    |> page_polygon_supernet_deposits(paging_options)
    |> limit(^paging_options.page_size)
    |> select_repo(options).all()
  end

  def polygon_supernet_withdrawals(options \\ []) do
    paging_options = Keyword.get(options, :paging_options, @default_paging_options)

    base_query =
      from(
        w in PolygonSupernetWithdrawal,
        left_join: we in PolygonSupernetWithdrawalExit,
        on: we.msg_id == w.msg_id and not is_nil(w.from),
        left_join: b in Block,
        on: b.number == w.l2_block_number and b.consensus == true,
        select: %{
          msg_id: w.msg_id,
          from: w.from,
          to: w.to,
          l2_transaction_hash: w.l2_transaction_hash,
          l2_timestamp: b.timestamp,
          success: we.success,
          l1_transaction_hash: we.l1_transaction_hash
        },
        order_by: [desc: w.msg_id]
      )

    base_query
    |> page_polygon_supernet_withdrawals(paging_options)
    |> limit(^paging_options.page_size)
    |> select_repo(options).all()
  end

  def polygon_supernet_deposit_by_transaction_hash(hash) do
    query =
      from(
        de in PolygonSupernetDepositExecute,
        inner_join: d in PolygonSupernetDeposit,
        on: d.msg_id == de.msg_id and not is_nil(d.from),
        select: %{
          msg_id: de.msg_id,
          from: d.from,
          to: d.to,
          success: de.success,
          l1_transaction_hash: d.l1_transaction_hash
        },
        where: de.l2_transaction_hash == ^hash
      )

    Repo.replica().one(query)
  end

  def polygon_supernet_withdrawal_by_transaction_hash(hash) do
    query =
      from(
        w in PolygonSupernetWithdrawal,
        left_join: we in PolygonSupernetWithdrawalExit,
        on: we.msg_id == w.msg_id,
        select: %{
          msg_id: w.msg_id,
          from: w.from,
          to: w.to,
          success: we.success,
          l1_transaction_hash: we.l1_transaction_hash
        },
        where: w.l2_transaction_hash == ^hash and not is_nil(w.from)
      )

    Repo.replica().one(query)
  end

  def get_table_rows_total_count(module, options) do
    table_name = module.__schema__(:source)

    count = CacheHelper.estimated_count_from(table_name, options)

    if is_nil(count) or count < 0 do
      select_repo(options).aggregate(module, :count, timeout: :infinity)
    else
      count
    end
=======
  @spec verified_contracts_top(non_neg_integer()) :: [Hash.Address.t()]
  def verified_contracts_top(limit) do
    query =
      from(contract in SmartContract,
        inner_join: address in Address,
        on: contract.address_hash == address.hash,
        order_by: [desc: address.transactions_count],
        limit: ^limit,
        select: contract.address_hash
      )

    Repo.all(query)
>>>>>>> bf0c8dc8
  end
end<|MERGE_RESOLUTION|>--- conflicted
+++ resolved
@@ -6342,7 +6342,6 @@
     )
   end
 
-<<<<<<< HEAD
   defp page_polygon_supernet_deposits(query, %PagingOptions{key: nil}), do: query
 
   defp page_polygon_supernet_deposits(query, %PagingOptions{key: {msg_id}}) do
@@ -6457,7 +6456,8 @@
     else
       count
     end
-=======
+  end
+
   @spec verified_contracts_top(non_neg_integer()) :: [Hash.Address.t()]
   def verified_contracts_top(limit) do
     query =
@@ -6470,6 +6470,5 @@
       )
 
     Repo.all(query)
->>>>>>> bf0c8dc8
   end
 end