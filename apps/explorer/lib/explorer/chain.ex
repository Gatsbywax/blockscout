defmodule Explorer.Chain do
  @moduledoc """
  The chain context.
  """

  import Ecto.Query,
    only: [
      dynamic: 1,
      dynamic: 2,
      from: 2,
      join: 4,
      join: 5,
      limit: 2,
      lock: 2,
      offset: 2,
      order_by: 2,
      order_by: 3,
      preload: 2,
      preload: 3,
      select: 2,
      select: 3,
      subquery: 1,
      union: 2,
      where: 2,
      where: 3
    ]

  import EthereumJSONRPC, only: [integer_to_quantity: 1, json_rpc: 2, fetch_block_internal_transactions: 2]

  require Logger

  alias ABI.{TypeDecoder, TypeEncoder}
  alias Ecto.{Changeset, Multi}

  alias EthereumJSONRPC.Transaction, as: EthereumJSONRPCTransaction

  alias Explorer.Counters.{LastFetchedCounter, TokenHoldersCounter, TokenTransfersCounter}

  alias Explorer.Chain

  alias Explorer.Chain.{
    Address,
    Address.CoinBalance,
    Address.CoinBalanceDaily,
    Address.CurrentTokenBalance,
    Address.TokenBalance,
    Block,
    BridgedToken,
    CurrencyHelpers,
    Data,
    DecompiledSmartContract,
    Hash,
    Import,
    InternalTransaction,
    Log,
    PendingBlockOperation,
    SmartContract,
    SmartContractAdditionalSource,
    StakingPool,
    StakingPoolsDelegator,
    Token,
    Token.Instance,
    TokenTransfer,
    Transaction,
    Wei
  }

  alias Explorer.Chain.Block.{EmissionReward, Reward}

  alias Explorer.Chain.Cache.{
    Accounts,
    BlockNumber,
    Blocks,
    ContractsCounter,
    NewContractsCounter,
    NewVerifiedContractsCounter,
    TokenExchangeRate,
    Transactions,
    Uncles,
    VerifiedContractsCounter
  }

  alias Explorer.Chain.Import.Runner
  alias Explorer.Chain.InternalTransaction.{CallType, Type}

  alias Explorer.Counters.{
    AddressesCounter,
    AddressesWithBalanceCounter,
    AddressTokenTransfersCounter,
    AddressTransactionsCounter,
    AddressTransactionsGasUsageCounter
  }

  alias Explorer.Market.MarketHistoryCache
  alias Explorer.{PagingOptions, Repo}
<<<<<<< HEAD
  alias Explorer.SmartContract.{Helper, Reader}
  alias Explorer.Staking.ContractState
  alias Explorer.Tags.{AddressTag, AddressToTag}
=======
  alias Explorer.SmartContract.Helper
>>>>>>> 20de79e0

  alias Dataloader.Ecto, as: DataloaderEcto

  @default_paging_options %PagingOptions{page_size: 50}

  @token_transfers_per_transaction_preview 10
  @token_transfers_neccessity_by_association %{
    [from_address: :smart_contract] => :optional,
    [to_address: :smart_contract] => :optional,
    [from_address: :names] => :optional,
    [to_address: :names] => :optional,
    token: :required
  }

  @method_name_to_id_map %{
    "approve" => "095ea7b3",
    "transfer" => "a9059cbb",
    "multicall" => "5ae401dc",
    "mint" => "40c10f19",
    "commit" => "f14fcbc8"
  }

  @max_incoming_transactions_count 10_000

  @revert_msg_prefix_1 "Revert: "
  @revert_msg_prefix_2 "revert: "
  @revert_msg_prefix_3 "reverted "
  @revert_msg_prefix_4 "Reverted "
  # Geth-like node
  @revert_msg_prefix_5 "execution reverted: "
  # keccak256("Error(string)")
  @revert_error_method_id "08c379a0"

  @burn_address_hash_str "0x0000000000000000000000000000000000000000"

  # seconds
  @check_bytecode_interval 86_400

  @limit_showing_transactions 10_000
  @default_page_size 50

  @typedoc """
  The name of an association on the `t:Ecto.Schema.t/0`
  """
  @type association :: atom()

  @typedoc """
  The max `t:Explorer.Chain.Block.block_number/0` for `consensus` `true` `t:Explorer.Chain.Block.t/0`s.
  """
  @type block_height :: Block.block_number()

  @typedoc """
  Event type where data is broadcasted whenever data is inserted from chain indexing.
  """
  @type chain_event ::
          :addresses
          | :address_coin_balances
          | :blocks
          | :block_rewards
          | :exchange_rate
          | :internal_transactions
          | :logs
          | :transactions
          | :token_transfers

  @type direction :: :from | :to

  @typedoc """
   * `:optional` - the association is optional and only needs to be loaded if available
   * `:required` - the association is required and MUST be loaded.  If it is not available, then the parent struct
     SHOULD NOT be returned.
  """
  @type necessity :: :optional | :required

  @typedoc """
  The `t:necessity/0` of each association that should be loaded
  """
  @type necessity_by_association :: %{association => necessity}

  @typep necessity_by_association_option :: {:necessity_by_association, necessity_by_association}
  @typep paging_options :: {:paging_options, PagingOptions.t()}
  @typep balance_by_day :: %{date: String.t(), value: Wei.t()}

  @doc """
  Gets from the cache the count of `t:Explorer.Chain.Address.t/0`'s where the `fetched_coin_balance` is > 0
  """
  @spec count_addresses_with_balance_from_cache :: non_neg_integer()
  def count_addresses_with_balance_from_cache do
    AddressesWithBalanceCounter.fetch()
  end

  @doc """
  Estimated count of `t:Explorer.Chain.Address.t/0`.

  Estimated count of addresses.
  """
  @spec address_estimated_count() :: non_neg_integer()
  def address_estimated_count do
    cached_value = AddressesCounter.fetch()

    if is_nil(cached_value) || cached_value == 0 do
      %Postgrex.Result{rows: [[count]]} = Repo.query!("SELECT reltuples FROM pg_class WHERE relname = 'addresses';")

      count
    else
      cached_value
    end
  end

  @doc """
  Counts the number of addresses with fetched coin balance > 0.

  This function should be used with caution. In larger databases, it may take a
  while to have the return back.
  """
  def count_addresses_with_balance do
    Repo.one(
      Address.count_with_fetched_coin_balance(),
      timeout: :infinity
    )
  end

  @doc """
  Counts the number of all addresses.

  This function should be used with caution. In larger databases, it may take a
  while to have the return back.
  """
  def count_addresses do
    Repo.aggregate(Address, :count, timeout: :infinity)
  end

  @doc """
  `t:Explorer.Chain.InternalTransaction/0`s from the address with the given `hash`.

  This function excludes any internal transactions in the results where the
  internal transaction has no siblings within the parent transaction.

  ## Options

    * `:direction` - if specified, will filter internal transactions by address type. If `:to` is specified, only
      internal transactions where the "to" address matches will be returned. Likewise, if `:from` is specified, only
      internal transactions where the "from" address matches will be returned. If `:direction` is omitted, internal
      transactions either to or from the address will be returned.
    * `:necessity_by_association` - use to load `t:association/0` as `:required` or `:optional`. If an association is
      `:required`, and the `t:Explorer.Chain.InternalTransaction.t/0` has no associated record for that association,
      then the `t:Explorer.Chain.InternalTransaction.t/0` will not be included in the page `entries`.
    * `:paging_options` - a `t:Explorer.PagingOptions.t/0` used to specify the `:page_size` and
      `:key` (a tuple of the lowest/oldest `{block_number, transaction_index, index}`) and. Results will be the internal
      transactions older than the `block_number`, `transaction index`, and `index` that are passed.

  """
  @spec address_to_internal_transactions(Hash.Address.t(), [paging_options | necessity_by_association_option]) :: [
          InternalTransaction.t()
        ]
  def address_to_internal_transactions(hash, options \\ []) do
    necessity_by_association = Keyword.get(options, :necessity_by_association, %{})
    direction = Keyword.get(options, :direction)

    from_block = from_block(options)
    to_block = to_block(options)

    paging_options = Keyword.get(options, :paging_options, @default_paging_options)

    if direction == nil do
      query_to_address_hash_wrapped =
        InternalTransaction
        |> InternalTransaction.where_nonpending_block()
        |> InternalTransaction.where_address_fields_match(hash, :to_address_hash)
        |> InternalTransaction.where_block_number_in_period(from_block, to_block)
        |> common_where_limit_order(paging_options)
        |> wrapped_union_subquery()

      query_from_address_hash_wrapped =
        InternalTransaction
        |> InternalTransaction.where_nonpending_block()
        |> InternalTransaction.where_address_fields_match(hash, :from_address_hash)
        |> InternalTransaction.where_block_number_in_period(from_block, to_block)
        |> common_where_limit_order(paging_options)
        |> wrapped_union_subquery()

      query_created_contract_address_hash_wrapped =
        InternalTransaction
        |> InternalTransaction.where_nonpending_block()
        |> InternalTransaction.where_address_fields_match(hash, :created_contract_address_hash)
        |> InternalTransaction.where_block_number_in_period(from_block, to_block)
        |> common_where_limit_order(paging_options)
        |> wrapped_union_subquery()

      query_to_address_hash_wrapped
      |> union(^query_from_address_hash_wrapped)
      |> union(^query_created_contract_address_hash_wrapped)
      |> wrapped_union_subquery()
      |> common_where_limit_order(paging_options)
      |> preload(transaction: :block)
      |> join_associations(necessity_by_association)
      |> Repo.all()
    else
      InternalTransaction
      |> InternalTransaction.where_nonpending_block()
      |> InternalTransaction.where_address_fields_match(hash, direction)
      |> InternalTransaction.where_block_number_in_period(from_block, to_block)
      |> common_where_limit_order(paging_options)
      |> preload(transaction: :block)
      |> join_associations(necessity_by_association)
      |> Repo.all()
    end
  end

  def wrapped_union_subquery(query) do
    from(
      q in subquery(query),
      select: q
    )
  end

  defp common_where_limit_order(query, paging_options) do
    query
    |> InternalTransaction.where_is_different_from_parent_transaction()
    |> InternalTransaction.where_block_number_is_not_null()
    |> page_internal_transaction(paging_options, %{index_int_tx_desc_order: true})
    |> limit(^paging_options.page_size)
    |> order_by(
      [it],
      desc: it.block_number,
      desc: it.transaction_index,
      desc: it.index
    )
  end

  @doc """
  Get the total number of transactions sent by the address with the given hash according to the last block indexed.

  We have to increment +1 in the last nonce result because it works like an array position, the first
  nonce has the value 0. When last nonce is nil, it considers that the given address has 0 transactions.
  """
  @spec total_transactions_sent_by_address(Hash.Address.t()) :: non_neg_integer()
  def total_transactions_sent_by_address(address_hash) do
    last_nonce =
      address_hash
      |> Transaction.last_nonce_by_address_query()
      |> Repo.one(timeout: :infinity)

    case last_nonce do
      nil -> 0
      value -> value + 1
    end
  end

  @doc """
  Fetches the transactions related to the address with the given hash, including
  transactions that only have the address in the `token_transfers` related table
  and rewards for block validation.

  This query is divided into multiple subqueries intentionally in order to
  improve the listing performance.

  The `token_trasfers` table tends to grow exponentially, and the query results
  with a `transactions` `join` statement takes too long.

  To solve this the `transaction_hashes` are fetched in a separate query, and
  paginated through the `block_number` already present in the `token_transfers`
  table.

  ## Options

    * `:necessity_by_association` - use to load `t:association/0` as `:required` or `:optional`.  If an association is
      `:required`, and the `t:Explorer.Chain.Transaction.t/0` has no associated record for that association, then the
      `t:Explorer.Chain.Transaction.t/0` will not be included in the page `entries`.
    * `:paging_options` - a `t:Explorer.PagingOptions.t/0` used to specify the `:page_size` and
      `:key` (a tuple of the lowest/oldest `{block_number, index}`) and. Results will be the transactions older than
      the `block_number` and `index` that are passed.

  """
  @spec address_to_transactions_with_rewards(Hash.Address.t(), [paging_options | necessity_by_association_option]) ::
          [
            Transaction.t()
          ]
  def address_to_transactions_with_rewards(address_hash, options \\ []) when is_list(options) do
    paging_options = Keyword.get(options, :paging_options, @default_paging_options)

    if Application.get_env(:block_scout_web, BlockScoutWeb.Chain)[:has_emission_funds] do
      cond do
        Keyword.get(options, :direction) == :from ->
          address_to_transactions_without_rewards(address_hash, options)

        address_has_rewards?(address_hash) ->
          %{payout_key: block_miner_payout_address} = Reward.get_validator_payout_key_by_mining(address_hash)

          if block_miner_payout_address && address_hash == block_miner_payout_address do
            transactions_with_rewards_results(address_hash, options, paging_options)
          else
            address_to_transactions_without_rewards(address_hash, options)
          end

        true ->
          address_to_transactions_without_rewards(address_hash, options)
      end
    else
      address_to_transactions_without_rewards(address_hash, options)
    end
  end

  defp transactions_with_rewards_results(address_hash, options, paging_options) do
    blocks_range = address_to_transactions_tasks_range_of_blocks(address_hash, options)

    rewards_task =
      Task.async(fn -> Reward.fetch_emission_rewards_tuples(address_hash, paging_options, blocks_range) end)

    [rewards_task | address_to_transactions_tasks(address_hash, options)]
    |> wait_for_address_transactions()
    |> Enum.sort_by(fn item ->
      case item do
        {%Reward{} = emission_reward, _} ->
          {-emission_reward.block.number, 1}

        item ->
          block_number = if item.block_number, do: -item.block_number, else: 0
          index = if item.index, do: -item.index, else: 0
          {block_number, index}
      end
    end)
    |> Enum.dedup_by(fn item ->
      case item do
        {%Reward{} = emission_reward, _} ->
          {emission_reward.block_hash, emission_reward.address_hash, emission_reward.address_type}

        transaction ->
          transaction.hash
      end
    end)
    |> Enum.take(paging_options.page_size)
  end

  def address_to_transactions_without_rewards(address_hash, options) do
    paging_options = Keyword.get(options, :paging_options, @default_paging_options)

    address_hash
    |> address_to_transactions_tasks(options)
    |> wait_for_address_transactions()
    |> Enum.sort_by(&{&1.block_number, &1.index}, &>=/2)
    |> Enum.dedup_by(& &1.hash)
    |> Enum.take(paging_options.page_size)
  end

  def address_to_mined_transactions_without_rewards(address_hash, options) do
    paging_options = Keyword.get(options, :paging_options, @default_paging_options)

    address_hash
    |> address_to_mined_transactions_tasks(options)
    |> wait_for_address_transactions()
    |> Enum.sort_by(&{&1.block_number, &1.index}, &>=/2)
    |> Enum.dedup_by(& &1.hash)
    |> Enum.take(paging_options.page_size)
  end

  defp address_to_transactions_tasks_query(options) do
    from_block = from_block(options)
    to_block = to_block(options)

    options
    |> Keyword.get(:paging_options, @default_paging_options)
    |> fetch_transactions(from_block, to_block, true)
  end

  defp transactions_block_numbers_at_address(address_hash, options) do
    direction = Keyword.get(options, :direction)

    options
    |> address_to_transactions_tasks_query()
    |> Transaction.not_pending_transactions()
    |> select([t], t.block_number)
    |> Transaction.matching_address_queries_list(direction, address_hash)
  end

  defp address_to_transactions_tasks(address_hash, options) do
    direction = Keyword.get(options, :direction)
    necessity_by_association = Keyword.get(options, :necessity_by_association, %{})

    from_block = from_block(options)
    to_block = to_block(options)

    options
    |> address_to_transactions_tasks_query()
    |> Transaction.not_dropped_or_replaced_transacions()
    |> where_block_number_in_period(from_block, to_block)
    |> join_associations(necessity_by_association)
    |> Transaction.matching_address_queries_list(direction, address_hash)
    |> Enum.map(fn query -> Task.async(fn -> Repo.all(query) end) end)
  end

  defp address_to_mined_transactions_tasks(address_hash, options) do
    direction = Keyword.get(options, :direction)
    necessity_by_association = Keyword.get(options, :necessity_by_association, %{})

    options
    |> address_to_transactions_tasks_query()
    |> Transaction.not_pending_transactions()
    |> join_associations(necessity_by_association)
    |> Transaction.matching_address_queries_list(direction, address_hash)
    |> Enum.map(fn query -> Task.async(fn -> Repo.all(query) end) end)
  end

  def address_to_transactions_tasks_range_of_blocks(address_hash, options) do
    extremums_list =
      address_hash
      |> transactions_block_numbers_at_address(options)
      |> Enum.map(fn query ->
        extremum_query =
          from(
            q in subquery(query),
            select: %{min_block_number: min(q.block_number), max_block_number: max(q.block_number)}
          )

        extremum_query
        |> Repo.one!()
      end)

    extremums_list
    |> Enum.reduce(%{min_block_number: nil, max_block_number: 0}, fn %{
                                                                       min_block_number: min_number,
                                                                       max_block_number: max_number
                                                                     },
                                                                     extremums_result ->
      current_min_number = Map.get(extremums_result, :min_block_number)
      current_max_number = Map.get(extremums_result, :max_block_number)

      extremums_result =
        if is_number(current_min_number) do
          if is_number(min_number) and min_number > 0 and min_number < current_min_number do
            extremums_result
            |> Map.put(:min_block_number, min_number)
          else
            extremums_result
          end
        else
          extremums_result
          |> Map.put(:min_block_number, min_number)
        end

      if is_number(max_number) and max_number > 0 and max_number > current_max_number do
        extremums_result
        |> Map.put(:max_block_number, max_number)
      else
        extremums_result
      end
    end)
  end

  defp wait_for_address_transactions(tasks) do
    tasks
    |> Task.yield_many(:timer.seconds(20))
    |> Enum.flat_map(fn {_task, res} ->
      case res do
        {:ok, result} ->
          result

        {:exit, reason} ->
          raise "Query fetching address transactions terminated: #{inspect(reason)}"

        nil ->
          raise "Query fetching address transactions timed out."
      end
    end)
  end

  @spec address_hash_to_token_transfers(Hash.Address.t(), Keyword.t()) :: [Transaction.t()]
  def address_hash_to_token_transfers(address_hash, options \\ []) do
    paging_options = Keyword.get(options, :paging_options, @default_paging_options)
    direction = Keyword.get(options, :direction)

    direction
    |> Transaction.transactions_with_token_transfers_direction(address_hash)
    |> Transaction.preload_token_transfers(address_hash)
    |> handle_paging_options(paging_options)
    |> Repo.all()
  end

  @spec address_hash_to_token_transfers_new(Hash.Address.t() | String.t(), Keyword.t()) :: [TokenTransfer.t()]
  def address_hash_to_token_transfers_new(address_hash, options \\ []) do
    paging_options = Keyword.get(options, :paging_options, @default_paging_options)
    direction = Keyword.get(options, :direction)
    filters = Keyword.get(options, :token_type)
    necessity_by_association = Keyword.get(options, :necessity_by_association)

    direction
    |> TokenTransfer.token_transfers_by_address_hash(address_hash, filters)
    |> join_associations(necessity_by_association)
    |> TokenTransfer.handle_paging_options(paging_options)
    |> Repo.all()
  end

  @doc """
  address_hash_to_token_transfers_including_contract/2 function returns token transfers on address (to/from/contract).
  It is used by CSV export of token transfers button.
  """
  @spec address_hash_to_token_transfers_including_contract(Hash.Address.t(), Keyword.t()) :: [TokenTransfer.t()]
  def address_hash_to_token_transfers_including_contract(address_hash, options \\ []) do
    paging_options = Keyword.get(options, :paging_options, @default_paging_options)
    from_block = Keyword.get(options, :from_block)
    to_block = Keyword.get(options, :to_block)

    query =
      from_block
      |> query_address_hash_to_token_transfers_including_contract(to_block, address_hash)
      |> order_by([token_transfer], asc: token_transfer.block_number, asc: token_transfer.log_index)

    query
    |> handle_token_transfer_paging_options(paging_options)
    |> preload(transaction: :block)
    |> preload(:token)
    |> Repo.all()
  end

  defp query_address_hash_to_token_transfers_including_contract(nil, to_block, address_hash)
       when not is_nil(to_block) do
    from(
      token_transfer in TokenTransfer,
      where:
        (token_transfer.to_address_hash == ^address_hash or
           token_transfer.from_address_hash == ^address_hash or
           token_transfer.token_contract_address_hash == ^address_hash) and
          token_transfer.block_number <= ^to_block
    )
  end

  defp query_address_hash_to_token_transfers_including_contract(from_block, nil, address_hash)
       when not is_nil(from_block) do
    from(
      token_transfer in TokenTransfer,
      where:
        (token_transfer.to_address_hash == ^address_hash or
           token_transfer.from_address_hash == ^address_hash or
           token_transfer.token_contract_address_hash == ^address_hash) and
          token_transfer.block_number >= ^from_block
    )
  end

  defp query_address_hash_to_token_transfers_including_contract(from_block, to_block, address_hash)
       when not is_nil(from_block) and not is_nil(to_block) do
    from(
      token_transfer in TokenTransfer,
      where:
        (token_transfer.to_address_hash == ^address_hash or
           token_transfer.from_address_hash == ^address_hash or
           token_transfer.token_contract_address_hash == ^address_hash) and
          (token_transfer.block_number >= ^from_block and token_transfer.block_number <= ^to_block)
    )
  end

  defp query_address_hash_to_token_transfers_including_contract(_, _, address_hash) do
    from(
      token_transfer in TokenTransfer,
      where:
        token_transfer.to_address_hash == ^address_hash or
          token_transfer.from_address_hash == ^address_hash or
          token_transfer.token_contract_address_hash == ^address_hash
    )
  end

  @spec address_to_logs(Hash.Address.t(), Keyword.t()) :: [Log.t()]
  def address_to_logs(address_hash, options \\ []) when is_list(options) do
    paging_options = Keyword.get(options, :paging_options) || %PagingOptions{page_size: 50}

    from_block = from_block(options)
    to_block = to_block(options)

    {block_number, transaction_index, log_index} = paging_options.key || {BlockNumber.get_max(), 0, 0}

    base =
      from(log in Log,
        inner_join: transaction in Transaction,
        on: transaction.hash == log.transaction_hash,
        order_by: [desc: log.block_number, desc: log.index],
        where: transaction.block_number < ^block_number,
        or_where: transaction.block_number == ^block_number and transaction.index > ^transaction_index,
        or_where:
          transaction.block_number == ^block_number and transaction.index == ^transaction_index and
            log.index > ^log_index,
        where: log.address_hash == ^address_hash,
        limit: ^paging_options.page_size,
        select: log
      )

    base_query =
      base
      |> filter_topic(options)

    wrapped_query =
      from(
        log in subquery(base_query),
        inner_join: transaction in Transaction,
        preload: [:transaction, transaction: [to_address: :smart_contract]],
        where:
          log.block_hash == transaction.block_hash and
            log.block_number == transaction.block_number and
            log.transaction_hash == transaction.hash,
        select: log
      )

    wrapped_query
    |> where_block_number_in_period(from_block, to_block)
    |> Repo.all()
    |> Enum.take(paging_options.page_size)
  end

  defp filter_topic(base_query, topic: topic) do
    from(log in base_query,
      where:
        log.first_topic == ^topic or log.second_topic == ^topic or log.third_topic == ^topic or
          log.fourth_topic == ^topic
    )
  end

  defp filter_topic(base_query, _), do: base_query

  def where_block_number_in_period(base_query, from_block, to_block) when is_nil(from_block) and not is_nil(to_block) do
    from(q in base_query,
      where: q.block_number <= ^to_block
    )
  end

  def where_block_number_in_period(base_query, from_block, to_block) when not is_nil(from_block) and is_nil(to_block) do
    from(q in base_query,
      where: q.block_number > ^from_block
    )
  end

  def where_block_number_in_period(base_query, from_block, to_block) when is_nil(from_block) and is_nil(to_block) do
    base_query
  end

  def where_block_number_in_period(base_query, from_block, to_block) do
    from(q in base_query,
      where: q.block_number > ^from_block and q.block_number <= ^to_block
    )
  end

  @doc """
  Finds all `t:Explorer.Chain.Transaction.t/0`s given the address_hash and the token contract
  address hash.

  ## Options

    * `:paging_options` - a `t:Explorer.PagingOptions.t/0` used to specify the `:page_size` and
      `:key` (in the form of `%{"inserted_at" => inserted_at}`). Results will be the transactions
      older than the `index` that are passed.
  """
  @spec address_to_transactions_with_token_transfers(Hash.t(), Hash.t(), [paging_options]) :: [Transaction.t()]
  def address_to_transactions_with_token_transfers(address_hash, token_hash, options \\ []) do
    paging_options = Keyword.get(options, :paging_options, @default_paging_options)

    address_hash
    |> Transaction.transactions_with_token_transfers(token_hash)
    |> Transaction.preload_token_transfers(address_hash)
    |> handle_paging_options(paging_options)
    |> Repo.all()
  end

  @doc """
  The `t:Explorer.Chain.Address.t/0` `balance` in `unit`.
  """
  @spec balance(Address.t(), :wei) :: Wei.wei() | nil
  @spec balance(Address.t(), :gwei) :: Wei.gwei() | nil
  @spec balance(Address.t(), :ether) :: Wei.ether() | nil
  def balance(%Address{fetched_coin_balance: balance}, unit) do
    case balance do
      nil -> nil
      _ -> Wei.to(balance, unit)
    end
  end

  @doc """
  The number of `t:Explorer.Chain.Block.t/0`.

      iex> insert_list(2, :block)
      iex> Explorer.Chain.block_count()
      2

  When there are no `t:Explorer.Chain.Block.t/0`.

      iex> Explorer.Chain.block_count()
      0

  """
  def block_count do
    Repo.aggregate(Block, :count, :hash)
  end

  @doc """
  Reward for mining a block.

  The block reward is the sum of the following:

  * Sum of the transaction fees (gas_used * gas_price) for the block
  * A static reward for miner (this value may change during the life of the chain)
  * The reward for uncle blocks (1/32 * static_reward * number_of_uncles)

  *NOTE*

  Uncles are not currently accounted for.
  """
  @spec block_reward(Block.block_number()) :: Wei.t()
  def block_reward(block_number) do
    block_hash =
      Block
      |> where([block], block.number == ^block_number and block.consensus)
      |> select([block], block.hash)
      |> Repo.one!()

    case Repo.one!(
           from(reward in Reward,
             where: reward.block_hash == ^block_hash,
             select: %Wei{
               value: coalesce(sum(reward.reward), 0)
             }
           )
         ) do
      %Wei{
        value: %Decimal{coef: 0}
      } ->
        Repo.one!(
          from(block in Block,
            left_join: transaction in assoc(block, :transactions),
            inner_join: emission_reward in EmissionReward,
            on: fragment("? <@ ?", block.number, emission_reward.block_range),
            where: block.number == ^block_number and block.consensus,
            group_by: [emission_reward.reward, block.hash],
            select: %Wei{
              value: coalesce(sum(transaction.gas_used * transaction.gas_price), 0) + emission_reward.reward
            }
          )
        )

      other_value ->
        other_value
    end
  end

  def txn_fees(transactions) do
    Enum.reduce(transactions, Decimal.new(0), fn %{gas_used: gas_used, gas_price: gas_price}, acc ->
      gas_used
      |> Decimal.new()
      |> Decimal.mult(gas_price_to_decimal(gas_price))
      |> Decimal.add(acc)
    end)
  end

  defp gas_price_to_decimal(%Wei{} = wei), do: wei.value
  defp gas_price_to_decimal(gas_price), do: Decimal.new(gas_price)

  def burned_fees(transactions, base_fee_per_gas) do
    burned_fee_counter =
      transactions
      |> Enum.reduce(Decimal.new(0), fn %{gas_used: gas_used}, acc ->
        gas_used
        |> Decimal.new()
        |> Decimal.add(acc)
      end)

    base_fee_per_gas && Wei.mult(base_fee_per_gas_to_wei(base_fee_per_gas), burned_fee_counter)
  end

  defp base_fee_per_gas_to_wei(%Wei{} = wei), do: wei
  defp base_fee_per_gas_to_wei(base_fee_per_gas), do: %Wei{value: Decimal.new(base_fee_per_gas)}

  @uncle_reward_coef 1 / 32
  def block_reward_by_parts(block, transactions) do
    %{hash: block_hash, number: block_number} = block
    base_fee_per_gas = Map.get(block, :base_fee_per_gas)

    txn_fees = txn_fees(transactions)

    static_reward =
      Repo.one(
        from(
          er in EmissionReward,
          where: fragment("int8range(?, ?) <@ ?", ^block_number, ^(block_number + 1), er.block_range),
          select: er.reward
        )
      ) || %Wei{value: Decimal.new(0)}

    has_uncles? = is_list(block.uncles) and not Enum.empty?(block.uncles)

    burned_fees = burned_fees(transactions, base_fee_per_gas)
    uncle_reward = (has_uncles? && Wei.mult(static_reward, Decimal.from_float(@uncle_reward_coef))) || nil

    %{
      block_number: block_number,
      block_hash: block_hash,
      miner_hash: block.miner_hash,
      static_reward: static_reward,
      txn_fees: %Wei{value: txn_fees},
      burned_fees: burned_fees || %Wei{value: Decimal.new(0)},
      uncle_reward: uncle_reward || %Wei{value: Decimal.new(0)}
    }
  end

  @doc """
  The `t:Explorer.Chain.Wei.t/0` paid to the miners of the `t:Explorer.Chain.Block.t/0`s with `hash`
  `Explorer.Chain.Hash.Full.t/0` by the signers of the transactions in those blocks to cover the gas fee
  (`gas_used * gas_price`).
  """
  @spec gas_payment_by_block_hash([Hash.Full.t()]) :: %{Hash.Full.t() => Wei.t()}
  def gas_payment_by_block_hash(block_hashes) when is_list(block_hashes) do
    query =
      from(
        block in Block,
        left_join: transaction in assoc(block, :transactions),
        where: block.hash in ^block_hashes and block.consensus == true,
        group_by: block.hash,
        select: {block.hash, %Wei{value: coalesce(sum(transaction.gas_used * transaction.gas_price), 0)}}
      )

    query
    |> Repo.all()
    |> Enum.into(%{})
  end

  def timestamp_by_block_hash(block_hashes) when is_list(block_hashes) do
    query =
      from(
        block in Block,
        where: block.hash in ^block_hashes and block.consensus == true,
        group_by: block.hash,
        select: {block.hash, block.timestamp}
      )

    query
    |> Repo.all()
    |> Enum.into(%{})
  end

  @doc """
  Finds all `t:Explorer.Chain.Transaction.t/0`s in the `t:Explorer.Chain.Block.t/0`.

  ## Options

    * `:necessity_by_association` - use to load `t:association/0` as `:required` or `:optional`.  If an association is
      `:required`, and the `t:Explorer.Chain.Transaction.t/0` has no associated record for that association, then the
      `t:Explorer.Chain.Transaction.t/0` will not be included in the page `entries`.
    * `:paging_options` - a `t:Explorer.PagingOptions.t/0` used to specify the `:page_size` and
      `:key` (a tuple of the lowest/oldest `{index}`) and. Results will be the transactions older than
      the `index` that are passed.
  """
  @spec block_to_transactions(Hash.Full.t(), [paging_options | necessity_by_association_option], true | false) :: [
          Transaction.t()
        ]
  def block_to_transactions(block_hash, options \\ [], old_ui? \\ true) when is_list(options) do
    necessity_by_association = Keyword.get(options, :necessity_by_association, %{})

    options
    |> Keyword.get(:paging_options, @default_paging_options)
    |> fetch_transactions_in_ascending_order_by_index()
    |> join(:inner, [transaction], block in assoc(transaction, :block))
    |> where([_, block], block.hash == ^block_hash)
    |> join_associations(necessity_by_association)
    |> (&if(old_ui?, do: preload(&1, [{:token_transfers, [:token, :from_address, :to_address]}]), else: &1)).()
    |> Repo.all()
    |> (&if(old_ui?,
          do: &1,
          else: Enum.map(&1, fn tx -> preload_token_transfers(tx, @token_transfers_neccessity_by_association) end)
        )).()
  end

  @doc """
  Finds sum of gas_used for new (EIP-1559) txs belongs to block
  """
  @spec block_to_gas_used_by_1559_txs(Hash.Full.t()) :: non_neg_integer()
  def block_to_gas_used_by_1559_txs(block_hash) do
    query =
      from(
        tx in Transaction,
        where: tx.block_hash == ^block_hash,
        select: sum(tx.gas_used)
      )

    result = Repo.one(query)
    if result, do: result, else: 0
  end

  @doc """
  Finds sum of priority fee for new (EIP-1559) txs belongs to block
  """
  @spec block_to_priority_fee_of_1559_txs(Hash.Full.t()) :: Decimal.t()
  def block_to_priority_fee_of_1559_txs(block_hash) do
    block = Repo.get_by(Block, hash: block_hash)

    case block.base_fee_per_gas do
      %Wei{value: base_fee_per_gas} ->
        query =
          from(
            tx in Transaction,
            where: tx.block_hash == ^block_hash,
            select:
              sum(
                fragment(
                  "CASE
                    WHEN COALESCE(?,?) = 0 THEN 0
                    WHEN COALESCE(?,?) - ? < COALESCE(?,?) THEN (COALESCE(?,?) - ?) * ?
                    ELSE COALESCE(?,?) * ? END",
                  tx.max_fee_per_gas,
                  tx.gas_price,
                  tx.max_fee_per_gas,
                  tx.gas_price,
                  ^base_fee_per_gas,
                  tx.max_priority_fee_per_gas,
                  tx.gas_price,
                  tx.max_fee_per_gas,
                  tx.gas_price,
                  ^base_fee_per_gas,
                  tx.gas_used,
                  tx.max_priority_fee_per_gas,
                  tx.gas_price,
                  tx.gas_used
                )
              )
          )

        result = Repo.one(query)
        if result, do: result, else: 0

      _ ->
        0
    end
  end

  @doc """
  Counts the number of `t:Explorer.Chain.Transaction.t/0` in the `block`.
  """
  @spec block_to_transaction_count(Hash.Full.t()) :: non_neg_integer()
  def block_to_transaction_count(block_hash) do
    query =
      from(
        transaction in Transaction,
        where: transaction.block_hash == ^block_hash
      )

    Repo.aggregate(query, :count, :hash)
  end

  @spec address_to_incoming_transaction_count(Hash.Address.t()) :: non_neg_integer()
  def address_to_incoming_transaction_count(address_hash) do
    to_address_query =
      from(
        transaction in Transaction,
        where: transaction.to_address_hash == ^address_hash
      )

    Repo.aggregate(to_address_query, :count, :hash, timeout: :infinity)
  end

  @spec address_hash_to_transaction_count(Hash.Address.t()) :: non_neg_integer()
  def address_hash_to_transaction_count(address_hash) do
    query =
      from(
        transaction in Transaction,
        where: transaction.to_address_hash == ^address_hash or transaction.from_address_hash == ^address_hash
      )

    Repo.aggregate(query, :count, :hash, timeout: :infinity)
  end

  @spec address_to_incoming_transaction_gas_usage(Hash.Address.t()) :: Decimal.t() | nil
  def address_to_incoming_transaction_gas_usage(address_hash) do
    to_address_query =
      from(
        transaction in Transaction,
        where: transaction.to_address_hash == ^address_hash
      )

    Repo.aggregate(to_address_query, :sum, :gas_used, timeout: :infinity)
  end

  @spec address_to_outcoming_transaction_gas_usage(Hash.Address.t()) :: Decimal.t() | nil
  def address_to_outcoming_transaction_gas_usage(address_hash) do
    to_address_query =
      from(
        transaction in Transaction,
        where: transaction.from_address_hash == ^address_hash
      )

    Repo.aggregate(to_address_query, :sum, :gas_used, timeout: :infinity)
  end

  @spec max_incoming_transactions_count() :: non_neg_integer()
  def max_incoming_transactions_count, do: @max_incoming_transactions_count

  @doc """
  How many blocks have confirmed `block` based on the current `max_block_number`

  A consensus block's number of confirmations is the difference between its number and the current block height + 1.

      iex> block = insert(:block, number: 1)
      iex> Explorer.Chain.confirmations(block, block_height: 2)
      {:ok, 2}

  The newest block at the block height has 1 confirmation.

      iex> block = insert(:block, number: 1)
      iex> Explorer.Chain.confirmations(block, block_height: 1)
      {:ok, 1}

  A non-consensus block has no confirmations and is orphaned even if there are child blocks of it on an orphaned chain.

      iex> parent_block = insert(:block, consensus: false, number: 1)
      iex> insert(
      ...>   :block,
      ...>   parent_hash: parent_block.hash,
      ...>   consensus: false,
      ...>   number: parent_block.number + 1
      ...> )
      iex> Explorer.Chain.confirmations(parent_block, block_height: 3)
      {:error, :non_consensus}

  If you calculate the block height and then get a newer block, the confirmations will be `0` instead of negative.

      iex> block = insert(:block, number: 1)
      iex> Explorer.Chain.confirmations(block, block_height: 0)
      {:ok, 1}
  """
  @spec confirmations(Block.t() | nil, [{:block_height, block_height()}]) ::
          {:ok, non_neg_integer()} | {:error, :non_consensus | :pending}

  def confirmations(%Block{consensus: true, number: number}, named_arguments) when is_list(named_arguments) do
    max_consensus_block_number = Keyword.fetch!(named_arguments, :block_height)

    {:ok, max(1 + max_consensus_block_number - number, 1)}
  end

  def confirmations(%Block{consensus: false}, _), do: {:error, :non_consensus}

  def confirmations(nil, _), do: {:error, :pending}

  @doc """
  Creates an address.

      iex> {:ok, %Explorer.Chain.Address{hash: hash}} = Explorer.Chain.create_address(
      ...>   %{hash: "0xa94f5374fce5edbc8e2a8697c15331677e6ebf0b"}
      ...> )
      ...> to_string(hash)
      "0xa94f5374fce5edbc8e2a8697c15331677e6ebf0b"

  A `String.t/0` value for `Explorer.Chain.Address.t/0` `hash` must have 40 hexadecimal characters after the `0x` prefix
  to prevent short- and long-hash transcription errors.

      iex> {:error, %Ecto.Changeset{errors: errors}} = Explorer.Chain.create_address(
      ...>   %{hash: "0xa94f5374fce5edbc8e2a8697c15331677e6ebf0"}
      ...> )
      ...> errors
      [hash: {"is invalid", [type: Explorer.Chain.Hash.Address, validation: :cast]}]
      iex> {:error, %Ecto.Changeset{errors: errors}} = Explorer.Chain.create_address(
      ...>   %{hash: "0xa94f5374fce5edbc8e2a8697c15331677e6ebf0ba"}
      ...> )
      ...> errors
      [hash: {"is invalid", [type: Explorer.Chain.Hash.Address, validation: :cast]}]

  """
  @spec create_address(map()) :: {:ok, Address.t()} | {:error, Ecto.Changeset.t()}
  def create_address(attrs \\ %{}) do
    %Address{}
    |> Address.changeset(attrs)
    |> Repo.insert()
  end

  @doc """
  Creates a decompiled smart contract.
  """

  @spec create_decompiled_smart_contract(map()) :: {:ok, Address.t()} | {:error, Ecto.Changeset.t()}
  def create_decompiled_smart_contract(attrs) do
    changeset = DecompiledSmartContract.changeset(%DecompiledSmartContract{}, attrs)

    # Enforce ShareLocks tables order (see docs: sharelocks.md)
    Multi.new()
    |> Multi.run(:set_address_decompiled, fn repo, _ ->
      set_address_decompiled(repo, Changeset.get_field(changeset, :address_hash))
    end)
    |> Multi.insert(:decompiled_smart_contract, changeset,
      on_conflict: :replace_all,
      conflict_target: [:decompiler_version, :address_hash]
    )
    |> Repo.transaction()
    |> case do
      {:ok, %{decompiled_smart_contract: decompiled_smart_contract}} -> {:ok, decompiled_smart_contract}
      {:error, _, error_value, _} -> {:error, error_value}
    end
  end

  @doc """
  Converts the `Explorer.Chain.Data.t:t/0` to `iodata` representation that can be written to users efficiently.

      iex> %Explorer.Chain.Data{
      ...>   bytes: <<>>
      ...> } |>
      ...> Explorer.Chain.data_to_iodata() |>
      ...> IO.iodata_to_binary()
      "0x"
      iex> %Explorer.Chain.Data{
      ...>   bytes: <<0, 0, 0, 0, 0, 0, 0, 0, 0, 0, 0, 0, 134, 45, 103, 203, 7,
      ...>     115, 238, 63, 140, 231, 234, 137, 179, 40, 255, 234, 134, 26,
      ...>     179, 239>>
      ...> } |>
      ...> Explorer.Chain.data_to_iodata() |>
      ...> IO.iodata_to_binary()
      "0x000000000000000000000000862d67cb0773ee3f8ce7ea89b328ffea861ab3ef"

  """
  @spec data_to_iodata(Data.t()) :: iodata()
  def data_to_iodata(data) do
    Data.to_iodata(data)
  end

  @doc """
  The fee a `transaction` paid for the `t:Explorer.Transaction.t/0` `gas`

  If the transaction is pending, then the fee will be a range of `unit`

      iex> Explorer.Chain.fee(
      ...>   %Explorer.Chain.Transaction{
      ...>     gas: Decimal.new(3),
      ...>     gas_price: %Explorer.Chain.Wei{value: Decimal.new(2)},
      ...>     gas_used: nil
      ...>   },
      ...>   :wei
      ...> )
      {:maximum, Decimal.new(6)}

  If the transaction has been confirmed in block, then the fee will be the actual fee paid in `unit` for the `gas_used`
  in the `transaction`.

      iex> Explorer.Chain.fee(
      ...>   %Explorer.Chain.Transaction{
      ...>     gas: Decimal.new(3),
      ...>     gas_price: %Explorer.Chain.Wei{value: Decimal.new(2)},
      ...>     gas_used: Decimal.new(2)
      ...>   },
      ...>   :wei
      ...> )
      {:actual, Decimal.new(4)}

  """
  @spec fee(Transaction.t(), :ether | :gwei | :wei) :: {:maximum, Decimal.t()} | {:actual, Decimal.t()}
  def fee(%Transaction{gas: gas, gas_price: gas_price, gas_used: nil}, unit) do
    fee =
      gas_price
      |> Wei.to(unit)
      |> Decimal.mult(gas)

    {:maximum, fee}
  end

  def fee(%Transaction{gas_price: gas_price, gas_used: gas_used}, unit) do
    fee =
      gas_price
      |> Wei.to(unit)
      |> Decimal.mult(gas_used)

    {:actual, fee}
  end

  @doc """
  Checks to see if the chain is down indexing based on the transaction from the
  oldest block and the `fetch_internal_transactions` pending operation
  """
  @spec finished_internal_transactions_indexing?() :: boolean()
  def finished_internal_transactions_indexing? do
    internal_transactions_disabled? = System.get_env("INDEXER_DISABLE_INTERNAL_TRANSACTIONS_FETCHER", "false") == "true"

    if internal_transactions_disabled? do
      true
    else
      json_rpc_named_arguments = Application.fetch_env!(:indexer, :json_rpc_named_arguments)
      variant = Keyword.fetch!(json_rpc_named_arguments, :variant)

      if variant == EthereumJSONRPC.Ganache || variant == EthereumJSONRPC.Arbitrum do
        true
      else
        with {:transactions_exist, true} <- {:transactions_exist, Repo.exists?(Transaction)},
             min_block_number when not is_nil(min_block_number) <- Repo.aggregate(Transaction, :min, :block_number) do
          min_block_number =
            min_block_number
            |> Decimal.max(EthereumJSONRPC.first_block_to_fetch(:trace_first_block))
            |> Decimal.to_integer()

          query =
            from(
              b in Block,
              join: pending_ops in assoc(b, :pending_operations),
              where: pending_ops.fetch_internal_transactions,
              where: b.consensus and b.number == ^min_block_number
            )

          !Repo.exists?(query)
        else
          {:transactions_exist, false} -> true
          nil -> false
        end
      end
    end
  end

  def finished_blocks_indexing?(indexed_ratio_blocks) do
    Decimal.compare(indexed_ratio_blocks, 1) !== :lt
  end

  @doc """
  Checks if indexing of blocks and internal transactions finished aka full indexing
  """
  @spec finished_indexing?(Decimal.t()) :: boolean()
  def finished_indexing?(indexed_ratio_blocks) do
    case finished_blocks_indexing?(indexed_ratio_blocks) do
      false -> false
      _ -> Chain.finished_internal_transactions_indexing?()
    end
  end

  @doc """
  The `t:Explorer.Chain.Transaction.t/0` `gas_price` of the `transaction` in `unit`.
  """
  def gas_price(%Transaction{gas_price: gas_price}, unit) do
    Wei.to(gas_price, unit)
  end

  @doc """
  Converts `t:Explorer.Chain.Address.t/0` `hash` to the `t:Explorer.Chain.Address.t/0` with that `hash`.

  Returns `{:ok, %Explorer.Chain.Address{}}` if found

      iex> {:ok, %Explorer.Chain.Address{hash: hash}} = Explorer.Chain.create_address(
      ...>   %{hash: "0x5aaeb6053f3e94c9b9a09f33669435e7ef1beaed"}
      ...> )
      iex> {:ok, %Explorer.Chain.Address{hash: found_hash}} = Explorer.Chain.hash_to_address(hash)
      iex> found_hash == hash
      true

  Returns `{:error, :not_found}` if not found

      iex> {:ok, hash} = Explorer.Chain.string_to_address_hash("0x5aaeb6053f3e94c9b9a09f33669435e7ef1beaed")
      iex> Explorer.Chain.hash_to_address(hash)
      {:error, :not_found}

  ## Options

    * `:necessity_by_association` - use to load `t:association/0` as `:required` or `:optional`.  If an association is
      `:required`, and the `t:Explorer.Chain.Address.t/0` has no associated record for that association,
      then the `t:Explorer.Chain.Address.t/0` will not be included in the list.

  Optionally it also accepts a boolean to fetch the `has_decompiled_code?` virtual field or not

  """
  @spec hash_to_address(Hash.Address.t(), [necessity_by_association_option], boolean()) ::
          {:ok, Address.t()} | {:error, :not_found}
  def hash_to_address(
        %Hash{byte_count: unquote(Hash.Address.byte_count())} = hash,
        options \\ [
          necessity_by_association: %{
            :contracts_creation_internal_transaction => :optional,
            :names => :optional,
            :smart_contract => :optional,
            :token => :optional,
            :contracts_creation_transaction => :optional
          }
        ],
        query_decompiled_code_flag \\ true
      ) do
    necessity_by_association = Keyword.get(options, :necessity_by_association, %{})

    query =
      from(
        address in Address,
        where: address.hash == ^hash
      )

    address_result =
      query
      |> join_associations(necessity_by_association)
      |> with_decompiled_code_flag(hash, query_decompiled_code_flag)
      |> Repo.one()

    address_updated_result =
      case address_result do
        %{smart_contract: smart_contract} ->
          if smart_contract do
            address_result
          else
            address_verified_twin_contract =
              Chain.get_minimal_proxy_template(hash) ||
                Chain.get_address_verified_twin_contract(hash).verified_contract

            if address_verified_twin_contract do
              address_verified_twin_contract_updated =
                address_verified_twin_contract
                |> Map.put(:address_hash, hash)
                |> Map.put(:metadata_from_verified_twin, true)
                |> Map.put(:implementation_address_hash, nil)
                |> Map.put(:implementation_name, nil)
                |> Map.put(:implementation_fetched_at, nil)

              address_result
              |> Map.put(:smart_contract, address_verified_twin_contract_updated)
            else
              address_result
            end
          end

        _ ->
          address_result
      end

    address_updated_result
    |> case do
      nil -> {:error, :not_found}
      address -> {:ok, address}
    end
  end

  def decompiled_code(address_hash, version) do
    query =
      from(contract in DecompiledSmartContract,
        where: contract.address_hash == ^address_hash and contract.decompiler_version == ^version
      )

    query
    |> Repo.one()
    |> case do
      nil -> {:error, :not_found}
      contract -> {:ok, contract.decompiled_source_code}
    end
  end

  @spec token_contract_address_from_token_name(String.t()) :: {:ok, Hash.Address.t()} | {:error, :not_found}
  def token_contract_address_from_token_name(name) when is_binary(name) do
    query =
      from(token in Token,
        where: ilike(token.symbol, ^name),
        or_where: ilike(token.name, ^name),
        select: token.contract_address_hash
      )

    query
    |> Repo.all()
    |> case do
      [] ->
        {:error, :not_found}

      hashes ->
        if Enum.count(hashes) == 1 do
          {:ok, List.first(hashes)}
        else
          {:error, :not_found}
        end
    end
  end

  defp prepare_search_term(string) do
    case Regex.scan(~r/[a-zA-Z0-9]+/, string) do
      [_ | _] = words ->
        term_final =
          words
          |> Enum.map_join(" & ", fn [word] -> word <> ":*" end)

        {:some, term_final}

      _ ->
        :none
    end
  end

  def search_label_query(term) do
    inner_query =
      from(tag in AddressTag,
        where: fragment("to_tsvector('english', display_name ) @@ to_tsquery(?)", ^term),
        select: tag
      )

    from(att in AddressToTag,
      inner_join: at in subquery(inner_query),
      on: att.tag_id == at.id,
      select: %{
        address_hash: att.address_hash,
        tx_hash: fragment("CAST(NULL AS bytea)"),
        block_hash: fragment("CAST(NULL AS bytea)"),
        foreign_token_hash: fragment("CAST(NULL AS bytea)"),
        foreign_chain_id: ^nil,
        type: "label",
        name: at.display_name,
        symbol: ^nil,
        holder_count: ^nil,
        inserted_at: att.inserted_at,
        block_number: 0
      }
    )
  end

  defp search_token_query(term) do
    from(token in Token,
      left_join: bridged in BridgedToken,
      on: token.contract_address_hash == bridged.home_token_contract_address_hash,
      where: fragment("to_tsvector(symbol || ' ' || name ) @@ to_tsquery(?)", ^term),
      select: %{
        address_hash: token.contract_address_hash,
        tx_hash: fragment("CAST(NULL AS bytea)"),
        block_hash: fragment("CAST(NULL AS bytea)"),
        foreign_token_hash: bridged.foreign_token_contract_address_hash,
        foreign_chain_id: bridged.foreign_chain_id,
        type: "token",
        name: token.name,
        symbol: token.symbol,
        holder_count: token.holder_count,
        inserted_at: token.inserted_at,
        block_number: 0
      }
    )
  end

  defp search_contract_query(term) do
    from(smart_contract in SmartContract,
      left_join: address in Address,
      on: smart_contract.address_hash == address.hash,
      where: fragment("to_tsvector(name ) @@ to_tsquery(?)", ^term),
      select: %{
        address_hash: smart_contract.address_hash,
        tx_hash: fragment("CAST(NULL AS bytea)"),
        block_hash: fragment("CAST(NULL AS bytea)"),
        foreign_token_hash: fragment("CAST(NULL AS bytea)"),
        foreign_chain_id: ^nil,
        type: "contract",
        name: smart_contract.name,
        symbol: ^nil,
        holder_count: ^nil,
        inserted_at: address.inserted_at,
        block_number: 0
      }
    )
  end

  defp search_address_query(term) do
    case Chain.string_to_address_hash(term) do
      {:ok, address_hash} ->
        from(address in Address,
          left_join: address_name in Address.Name,
          on: address.hash == address_name.address_hash,
          where: address.hash == ^address_hash,
          select: %{
            address_hash: address.hash,
            tx_hash: fragment("CAST(NULL AS bytea)"),
            block_hash: fragment("CAST(NULL AS bytea)"),
            foreign_token_hash: fragment("CAST(NULL AS bytea)"),
            foreign_chain_id: ^nil,
            type: "address",
            name: address_name.name,
            symbol: ^nil,
            holder_count: ^nil,
            inserted_at: address.inserted_at,
            block_number: 0
          }
        )

      _ ->
        nil
    end
  end

  defp search_tx_query(term) do
    case Chain.string_to_transaction_hash(term) do
      {:ok, tx_hash} ->
        from(transaction in Transaction,
          where: transaction.hash == ^tx_hash,
          select: %{
            address_hash: fragment("CAST(NULL AS bytea)"),
            tx_hash: transaction.hash,
            block_hash: fragment("CAST(NULL AS bytea)"),
            foreign_token_hash: fragment("CAST(NULL AS bytea)"),
            foreign_chain_id: ^nil,
            type: "transaction",
            name: ^nil,
            symbol: ^nil,
            holder_count: ^nil,
            inserted_at: transaction.inserted_at,
            block_number: 0
          }
        )

      _ ->
        nil
    end
  end

  defp search_block_query(term) do
    case Chain.string_to_block_hash(term) do
      {:ok, block_hash} ->
        from(block in Block,
          where: block.hash == ^block_hash,
          select: %{
            address_hash: fragment("CAST(NULL AS bytea)"),
            tx_hash: fragment("CAST(NULL AS bytea)"),
            block_hash: block.hash,
            foreign_token_hash: fragment("CAST(NULL AS bytea)"),
            foreign_chain_id: ^nil,
            type: "block",
            name: ^nil,
            symbol: ^nil,
            holder_count: ^nil,
            inserted_at: block.inserted_at,
            block_number: block.number
          }
        )

      _ ->
        case Integer.parse(term) do
          {block_number, ""} ->
            from(block in Block,
              where: block.number == ^block_number,
              select: %{
                address_hash: fragment("CAST(NULL AS bytea)"),
                tx_hash: fragment("CAST(NULL AS bytea)"),
                block_hash: block.hash,
                foreign_token_hash: fragment("CAST(NULL AS bytea)"),
                foreign_chain_id: ^nil,
                type: "block",
                name: ^nil,
                symbol: ^nil,
                holder_count: ^nil,
                inserted_at: block.inserted_at,
                block_number: block.number
              }
            )

          _ ->
            nil
        end
    end
  end

  def joint_search(paging_options, offset, raw_string) do
    string = String.trim(raw_string)

    case prepare_search_term(string) do
      {:some, term} ->
        tokens_query = search_token_query(term)
        contracts_query = search_contract_query(term)
        labels_query = search_label_query(term)
        tx_query = search_tx_query(string)
        address_query = search_address_query(string)
        block_query = search_block_query(string)

        basic_query =
          from(
            tokens in subquery(tokens_query),
            union: ^contracts_query,
            union: ^labels_query
          )

        query =
          cond do
            address_query ->
              basic_query
              |> union(^address_query)

            tx_query ->
              basic_query
              |> union(^tx_query)
              |> union(^block_query)

            block_query ->
              basic_query
              |> union(^block_query)

            true ->
              basic_query
          end

        ordered_query =
          from(items in subquery(query),
            order_by: [desc_nulls_last: items.holder_count, asc: items.name, desc: items.inserted_at],
            limit: ^paging_options.page_size,
            offset: ^offset
          )

        paginated_ordered_query =
          ordered_query
          |> page_search_results(paging_options)

        search_results = Repo.all(paginated_ordered_query)

        search_results
        |> Enum.map(fn result ->
          result_checksummed_address_hash =
            if result.address_hash do
              result
              |> Map.put(:address_hash, Address.checksum(result.address_hash))
            else
              result
            end

          result_checksummed =
            if result_checksummed_address_hash.foreign_token_hash do
              result_checksummed_address_hash
              |> Map.put(:foreign_token_hash, Address.checksum(result_checksummed_address_hash.foreign_token_hash))
            else
              result_checksummed_address_hash
            end

          result_checksummed
        end)

      _ ->
        []
    end
  end

  # depreciated function
  @spec search_token(String.t()) :: [Token.t()]
  def search_token(string) do
    case prepare_search_term(string) do
      {:some, term} ->
        query =
          from(token in Token,
            where: fragment("to_tsvector(symbol || ' ' || name ) @@ to_tsquery(?)", ^term),
            select: %{
              link: token.contract_address_hash,
              symbol: token.symbol,
              name: token.name,
              holder_count: token.holder_count,
              type: "token"
            },
            order_by: [desc: token.holder_count]
          )

        Repo.all(query)

      _ ->
        []
    end
  end

  # depreciated function
  @spec search_contract(String.t()) :: [SmartContract.t()]
  def search_contract(string) do
    case prepare_search_term(string) do
      {:some, term} ->
        query =
          from(smart_contract in SmartContract,
            left_join: address in Address,
            on: smart_contract.address_hash == address.hash,
            where: fragment("to_tsvector(name ) @@ to_tsquery(?)", ^term),
            select: %{
              link: smart_contract.address_hash,
              name: smart_contract.name,
              inserted_at: address.inserted_at,
              type: "contract"
            },
            order_by: [desc: smart_contract.inserted_at]
          )

        Repo.all(query)

      _ ->
        []
    end
  end

  # depreciated function
  @spec search_label(String.t()) :: [map()]
  def search_label(string) do
    case prepare_search_term(string) do
      {:some, term} ->
        inner_query =
          from(tag in AddressTag,
            where: fragment("to_tsvector('english', display_name ) @@ to_tsquery(?)", ^term),
            select: tag
          )

        query =
          from(att in AddressToTag,
            inner_join: at in subquery(inner_query),
            on: att.tag_id == at.id,
            select: %{
              contract_address_hash: att.address_hash,
              name: at.display_name,
              type: "label"
            }
          )

        Repo.all(query)

      _ ->
        []
    end
  end

  # depreciated function
  def search_tx(term) do
    case Chain.string_to_transaction_hash(term) do
      {:ok, tx_hash} ->
        query =
          from(transaction in Transaction,
            where: transaction.hash == ^tx_hash,
            select: %{
              link: transaction.hash,
              type: "transaction"
            }
          )

        Repo.all(query)

      _ ->
        []
    end
  end

  # depreciated function
  def search_address(term) do
    case Chain.string_to_address_hash(term) do
      {:ok, address_hash} ->
        query =
          from(address in Address,
            left_join: address_name in Address.Name,
            on: address.hash == address_name.address_hash,
            where: address.hash == ^address_hash,
            select: %{
              name: address_name.name,
              link: address.hash,
              type: "address"
            }
          )

        Repo.all(query)

      _ ->
        []
    end
  end

  # depreciated function
  def search_block(term) do
    case Chain.string_to_block_hash(term) do
      {:ok, block_hash} ->
        query =
          from(block in Block,
            where: block.hash == ^block_hash,
            select: %{
              link: block.hash,
              block_number: block.number,
              type: "block"
            }
          )

        Repo.all(query)

      _ ->
        case Integer.parse(term) do
          {block_number, _} ->
            query =
              from(block in Block,
                where: block.number == ^block_number,
                select: %{
                  link: block.hash,
                  block_number: block.number,
                  type: "block"
                }
              )

            Repo.all(query)

          _ ->
            []
        end
    end
  end

  @doc """
  Converts `t:Explorer.Chain.Address.t/0` `hash` to the `t:Explorer.Chain.Address.t/0` with that `hash`.

  Returns `{:ok, %Explorer.Chain.Address{}}` if found

      iex> {:ok, %Explorer.Chain.Address{hash: hash}} = Explorer.Chain.create_address(
      ...>   %{hash: "0x5aaeb6053f3e94c9b9a09f33669435e7ef1beaed"}
      ...> )
      iex> {:ok, %Explorer.Chain.Address{hash: found_hash}} = Explorer.Chain.hash_to_address(hash)
      iex> found_hash == hash
      true

  Returns `{:error, address}` if not found but created an address

      iex> {:ok, %Explorer.Chain.Address{hash: hash}} = Explorer.Chain.create_address(
      ...>   %{hash: "0x5aaeb6053f3e94c9b9a09f33669435e7ef1beaed"}
      ...> )
      iex> {:ok, %Explorer.Chain.Address{hash: found_hash}} = Explorer.Chain.hash_to_address(hash)
      iex> found_hash == hash
      true


  ## Options

    * `:necessity_by_association` - use to load `t:association/0` as `:required` or `:optional`.  If an association is
      `:required`, and the `t:Explorer.Chain.Address.t/0` has no associated record for that association,
      then the `t:Explorer.Chain.Address.t/0` will not be included in the list.

  Optionally it also accepts a boolean to fetch the `has_decompiled_code?` virtual field or not

  """
  @spec find_or_insert_address_from_hash(Hash.Address.t(), [necessity_by_association_option], boolean()) ::
          {:ok, Address.t()}
  def find_or_insert_address_from_hash(
        %Hash{byte_count: unquote(Hash.Address.byte_count())} = hash,
        options \\ [
          necessity_by_association: %{
            :contracts_creation_internal_transaction => :optional,
            :names => :optional,
            :smart_contract => :optional,
            :token => :optional,
            :contracts_creation_transaction => :optional
          }
        ],
        query_decompiled_code_flag \\ true
      ) do
    case hash_to_address(hash, options, query_decompiled_code_flag) do
      {:ok, address} ->
        {:ok, address}

      {:error, :not_found} ->
        create_address(%{hash: to_string(hash)})
        hash_to_address(hash, options, query_decompiled_code_flag)
    end
  end

  @doc """
  Converts list of `t:Explorer.Chain.Address.t/0` `hash` to the `t:Explorer.Chain.Address.t/0` with that `hash`.

  Returns `[%Explorer.Chain.Address{}]}` if found

  """
  @spec hashes_to_addresses([Hash.Address.t()]) :: [Address.t()]
  def hashes_to_addresses(hashes) when is_list(hashes) do
    query =
      from(
        address in Address,
        where: address.hash in ^hashes,
        # https://stackoverflow.com/a/29598910/470451
        order_by: fragment("array_position(?, ?)", type(^hashes, {:array, Hash.Address}), address.hash)
      )

    Repo.all(query)
  end

  @doc """
  Finds an `t:Explorer.Chain.Address.t/0` that has the provided `t:Explorer.Chain.Address.t/0` `hash` and a contract.

  ## Options

    * `:necessity_by_association` - use to load `t:association/0` as `:required` or `:optional`.  If an association is
      `:required`, and the `t:Explorer.Chain.Address.t/0` has no associated record for that association,
      then the `t:Explorer.Chain.Address.t/0` will not be included in the list.

  Optionally it also accepts a boolean to fetch the `has_decompiled_code?` virtual field or not

  """
  @spec find_contract_address(Hash.Address.t(), [necessity_by_association_option], boolean()) ::
          {:ok, Address.t()} | {:error, :not_found}
  def find_contract_address(
        %Hash{byte_count: unquote(Hash.Address.byte_count())} = hash,
        options \\ [],
        query_decompiled_code_flag \\ false
      ) do
    necessity_by_association =
      options
      |> Keyword.get(:necessity_by_association, %{})
      |> Map.merge(%{
        smart_contract_additional_sources: :optional
      })

    query =
      from(
        address in Address,
        where: address.hash == ^hash and not is_nil(address.contract_code)
      )

    address_result =
      query
      |> join_associations(necessity_by_association)
      |> with_decompiled_code_flag(hash, query_decompiled_code_flag)
      |> Repo.one()

    address_updated_result =
      case address_result do
        %{smart_contract: smart_contract} ->
          if smart_contract do
            check_bytecode_matching(address_result)
          else
            address_verified_twin_contract =
              Chain.get_minimal_proxy_template(hash) ||
                Chain.get_address_verified_twin_contract(hash).verified_contract

            if address_verified_twin_contract do
              address_verified_twin_contract_updated =
                address_verified_twin_contract
                |> Map.put(:address_hash, hash)
                |> Map.put(:metadata_from_verified_twin, true)
                |> Map.put(:implementation_address_hash, nil)
                |> Map.put(:implementation_name, nil)
                |> Map.put(:implementation_fetched_at, nil)

              address_result
              |> Map.put(:smart_contract, address_verified_twin_contract_updated)
            else
              address_result
            end
          end

        _ ->
          address_result
      end

    address_updated_result
    |> case do
      nil -> {:error, :not_found}
      address -> {:ok, address}
    end
  end

  defp check_bytecode_matching(address) do
    now = DateTime.utc_now()
    json_rpc_named_arguments = Application.get_env(:explorer, :json_rpc_named_arguments)

    if !address.smart_contract.is_changed_bytecode and
         address.smart_contract.bytecode_checked_at
         |> DateTime.add(@check_bytecode_interval, :second)
         |> DateTime.compare(now) != :gt do
      case EthereumJSONRPC.fetch_codes(
             [%{block_quantity: "latest", address: address.smart_contract.address_hash}],
             json_rpc_named_arguments
           ) do
        {:ok, %EthereumJSONRPC.FetchedCodes{params_list: fetched_codes}} ->
          bytecode_from_node = fetched_codes |> List.first() |> Map.get(:code)
          bytecode_from_db = "0x" <> (address.contract_code.bytes |> Base.encode16(case: :lower))

          if bytecode_from_node == bytecode_from_db do
            {:ok, smart_contract} =
              address.smart_contract
              |> Changeset.change(%{bytecode_checked_at: now})
              |> Repo.update()

            %{address | smart_contract: smart_contract}
          else
            {:ok, smart_contract} =
              address.smart_contract
              |> Changeset.change(%{bytecode_checked_at: now, is_changed_bytecode: true})
              |> Repo.update()

            %{address | smart_contract: smart_contract}
          end

        _ ->
          address
      end
    else
      address
    end
  end

  @spec find_decompiled_contract_address(Hash.Address.t()) :: {:ok, Address.t()} | {:error, :not_found}
  def find_decompiled_contract_address(%Hash{byte_count: unquote(Hash.Address.byte_count())} = hash) do
    query =
      from(
        address in Address,
        preload: [
          :contracts_creation_internal_transaction,
          :names,
          :smart_contract,
          :token,
          :contracts_creation_transaction,
          :decompiled_smart_contracts
        ],
        where: address.hash == ^hash
      )

    address = Repo.one(query)

    if address do
      {:ok, address}
    else
      {:error, :not_found}
    end
  end

  @doc """
  Converts `t:Explorer.Chain.Block.t/0` `hash` to the `t:Explorer.Chain.Block.t/0` with that `hash`.

  Unlike `number_to_block/1`, both consensus and non-consensus blocks can be returned when looked up by `hash`.

  Returns `{:ok, %Explorer.Chain.Block{}}` if found

      iex> %Block{hash: hash} = insert(:block, consensus: false)
      iex> {:ok, %Explorer.Chain.Block{hash: found_hash}} = Explorer.Chain.hash_to_block(hash)
      iex> found_hash == hash
      true

  Returns `{:error, :not_found}` if not found

      iex> {:ok, hash} = Explorer.Chain.string_to_block_hash(
      ...>   "0x9fc76417374aa880d4449a1f7f31ec597f00b1f6f3dd2d66f4c9c6c445836d8b"
      ...> )
      iex> Explorer.Chain.hash_to_block(hash)
      {:error, :not_found}

  ## Options

    * `:necessity_by_association` - use to load `t:association/0` as `:required` or `:optional`.  If an association is
      `:required`, and the `t:Explorer.Chain.Block.t/0` has no associated record for that association, then the
      `t:Explorer.Chain.Block.t/0` will not be included in the page `entries`.

  """
  @spec hash_to_block(Hash.Full.t(), [necessity_by_association_option]) :: {:ok, Block.t()} | {:error, :not_found}
  def hash_to_block(%Hash{byte_count: unquote(Hash.Full.byte_count())} = hash, options \\ []) when is_list(options) do
    necessity_by_association = Keyword.get(options, :necessity_by_association, %{})

    Block
    |> where(hash: ^hash)
    |> join_associations(necessity_by_association)
    |> Repo.one()
    |> case do
      nil ->
        {:error, :not_found}

      block ->
        {:ok, block}
    end
  end

  @doc """
  Converts the `Explorer.Chain.Hash.t:t/0` to `iodata` representation that can be written efficiently to users.

      iex> %Explorer.Chain.Hash{
      ...>   byte_count: 32,
      ...>   bytes: <<0x9fc76417374aa880d4449a1f7f31ec597f00b1f6f3dd2d66f4c9c6c445836d8b ::
      ...>            big-integer-size(32)-unit(8)>>
      ...> } |>
      ...> Explorer.Chain.hash_to_iodata() |>
      ...> IO.iodata_to_binary()
      "0x9fc76417374aa880d4449a1f7f31ec597f00b1f6f3dd2d66f4c9c6c445836d8b"

  Always pads number, so that it is a valid format for casting.

      iex> %Explorer.Chain.Hash{
      ...>   byte_count: 32,
      ...>   bytes: <<0x1234567890abcdef :: big-integer-size(32)-unit(8)>>
      ...> } |>
      ...> Explorer.Chain.hash_to_iodata() |>
      ...> IO.iodata_to_binary()
      "0x0000000000000000000000000000000000000000000000001234567890abcdef"

  """
  @spec hash_to_iodata(Hash.t()) :: iodata()
  def hash_to_iodata(hash) do
    Hash.to_iodata(hash)
  end

  @doc """
  Converts `t:Explorer.Chain.Transaction.t/0` `hash` to the `t:Explorer.Chain.Transaction.t/0` with that `hash`.

  Returns `{:ok, %Explorer.Chain.Transaction{}}` if found

      iex> %Transaction{hash: hash} = insert(:transaction)
      iex> {:ok, %Explorer.Chain.Transaction{hash: found_hash}} = Explorer.Chain.hash_to_transaction(hash)
      iex> found_hash == hash
      true

  Returns `{:error, :not_found}` if not found

      iex> {:ok, hash} = Explorer.Chain.string_to_transaction_hash(
      ...>   "0x9fc76417374aa880d4449a1f7f31ec597f00b1f6f3dd2d66f4c9c6c445836d8b"
      ...> )
      iex> Explorer.Chain.hash_to_transaction(hash)
      {:error, :not_found}

  ## Options

    * `:necessity_by_association` - use to load `t:association/0` as `:required` or `:optional`.  If an association is
      `:required`, and the `t:Explorer.Chain.Transaction.t/0` has no associated record for that association, then the
      `t:Explorer.Chain.Transaction.t/0` will not be included in the page `entries`.
  """
  @spec hash_to_transaction(Hash.Full.t(), [necessity_by_association_option]) ::
          {:ok, Transaction.t()} | {:error, :not_found}
  def hash_to_transaction(
        %Hash{byte_count: unquote(Hash.Full.byte_count())} = hash,
        options \\ []
      )
      when is_list(options) do
    necessity_by_association = Keyword.get(options, :necessity_by_association, %{})

    Transaction
    |> where(hash: ^hash)
    |> join_associations(necessity_by_association)
    |> Repo.one()
    |> case do
      nil ->
        {:error, :not_found}

      transaction ->
        {:ok, transaction}
    end
  end

  # preload_to_detect_tt?: we don't need to preload more than one token transfer in case the tx inside the list (we dont't show any token transfers on tx tile in new UI)
  def preload_token_transfers(
        %Transaction{hash: tx_hash, block_hash: block_hash} = transaction,
        necessity_by_association,
        preload_to_detect_tt? \\ true
      ) do
    token_transfers =
      TokenTransfer
      |> (&if(is_nil(block_hash),
            do: where(&1, [token_transfer], token_transfer.transaction_hash == ^tx_hash),
            else:
              where(
                &1,
                [token_transfer],
                token_transfer.transaction_hash == ^tx_hash and token_transfer.block_hash == ^block_hash
              )
          )).()
      |> limit(^if(preload_to_detect_tt?, do: 1, else: @token_transfers_per_transaction_preview + 1))
      |> order_by([token_transfer], asc: token_transfer.log_index)
      |> join_associations(necessity_by_association)
      |> Repo.all()

    %Transaction{transaction | token_transfers: token_transfers}
  end

  def get_token_transfers_per_transaction_preview_count, do: @token_transfers_per_transaction_preview

  @doc """
  Converts list of `t:Explorer.Chain.Transaction.t/0` `hashes` to the list of `t:Explorer.Chain.Transaction.t/0`s for
  those `hashes`.

  Returns list of `%Explorer.Chain.Transaction{}`s if found

      iex> [%Transaction{hash: hash1}, %Transaction{hash: hash2}] = insert_list(2, :transaction)
      iex> [%Explorer.Chain.Transaction{hash: found_hash1}, %Explorer.Chain.Transaction{hash: found_hash2}] =
      ...>   Explorer.Chain.hashes_to_transactions([hash1, hash2])
      iex> found_hash1 in [hash1, hash2]
      true
      iex> found_hash2 in [hash1, hash2]
      true

  Returns `[]` if not found

      iex> {:ok, hash} = Explorer.Chain.string_to_transaction_hash(
      ...>   "0x9fc76417374aa880d4449a1f7f31ec597f00b1f6f3dd2d66f4c9c6c445836d8b"
      ...> )
      iex> Explorer.Chain.hashes_to_transactions([hash])
      []

  ## Options

    * `:necessity_by_association` - use to load `t:association/0` as `:required` or `:optional`.  If an association is
      `:required`, and the `t:Explorer.Chain.Transaction.t/0` has no associated record for that association, then the
      `t:Explorer.Chain.Transaction.t/0` will not be included in the page `entries`.
  """
  @spec hashes_to_transactions([Hash.Full.t()], [necessity_by_association_option]) :: [Transaction.t()] | []
  def hashes_to_transactions(hashes, options \\ []) when is_list(hashes) and is_list(options) do
    necessity_by_association = Keyword.get(options, :necessity_by_association, %{})

    fetch_transactions()
    |> where([transaction], transaction.hash in ^hashes)
    |> join_associations(necessity_by_association)
    |> preload([{:token_transfers, [:token, :from_address, :to_address]}])
    |> Repo.all()
  end

  @doc """
  Bulk insert all data stored in the `Explorer`.

  See `Explorer.Chain.Import.all/1` for options and returns.
  """
  @spec import(Import.all_options()) :: Import.all_result()
  def import(options) do
    Import.all(options)
  end

  @doc """
  The percentage of indexed blocks on the chain.

      iex> for index <- 5..9 do
      ...>   insert(:block, number: index)
      ...>   Process.sleep(200)
      ...> end
      iex> Explorer.Chain.indexed_ratio_blocks()
      Decimal.new(1, 50, -2)

  If there are no blocks, the percentage is 0.

      iex> Explorer.Chain.indexed_ratio_blocks()
      Decimal.new(0)

  """
  @spec indexed_ratio_blocks() :: Decimal.t()
  def indexed_ratio_blocks do
    %{min: min, max: max} = BlockNumber.get_all()

    min_blockchain_block_number =
      case Integer.parse(Application.get_env(:indexer, :first_block)) do
        {block_number, _} -> block_number
        _ -> 0
      end

    case {min, max} do
      {0, 0} ->
        Decimal.new(0)

      _ ->
        result = Decimal.div(max - min + 1, max - min_blockchain_block_number + 1)

        result
        |> Decimal.round(2, :down)
        |> Decimal.min(Decimal.new(1))
    end
  end

  @spec indexed_ratio_internal_transactions() :: Decimal.t()
  def indexed_ratio_internal_transactions do
    %{max: max} = BlockNumber.get_all()
    count = Repo.aggregate(PendingBlockOperation, :count, timeout: :infinity)

    min_blockchain_trace_block_number =
      case Integer.parse(Application.get_env(:indexer, :trace_first_block)) do
        {block_number, _} -> block_number
        _ -> 0
      end

    case max do
      0 ->
        Decimal.new(0)

      _ ->
        full_blocks_range = max - min_blockchain_trace_block_number + 1
        result = Decimal.div(full_blocks_range - count, full_blocks_range)

        result
        |> Decimal.round(2, :down)
        |> Decimal.min(Decimal.new(1))
    end
  end

  @spec fetch_min_block_number() :: non_neg_integer
  def fetch_min_block_number do
    query =
      from(block in Block,
        select: block.number,
        where: block.consensus == true,
        order_by: [asc: block.number],
        limit: 1
      )

    Repo.one(query) || 0
  rescue
    _ ->
      0
  end

  @spec fetch_max_block_number() :: non_neg_integer
  def fetch_max_block_number do
    query =
      from(block in Block,
        select: block.number,
        where: block.consensus == true,
        order_by: [desc: block.number],
        limit: 1
      )

    Repo.one(query) || 0
  rescue
    _ ->
      0
  end

  def fetch_block_by_hash(block_hash) do
    Repo.get(Block, block_hash)
  end

  @doc """
  The number of `t:Explorer.Chain.InternalTransaction.t/0`.

      iex> transaction = :transaction |> insert() |> with_block()
      iex> insert(:internal_transaction, index: 0, transaction: transaction, block_hash: transaction.block_hash, block_index: 0)
      iex> Explorer.Chain.internal_transaction_count()
      1

  If there are none, the count is `0`.

      iex> Explorer.Chain.internal_transaction_count()
      0

  """
  def internal_transaction_count do
    Repo.aggregate(InternalTransaction.where_nonpending_block(), :count, :transaction_hash)
  end

  @doc """
  Finds all `t:Explorer.Chain.Transaction.t/0` in the `t:Explorer.Chain.Block.t/0`.

  ## Options

    * `:necessity_by_association` - use to load `t:association/0` as `:required` or `:optional`.  If an association is
        `:required`, and the `t:Explorer.Chain.Block.t/0` has no associated record for that association, then the
        `t:Explorer.Chain.Block.t/0` will not be included in the page `entries`.
    * `:paging_options` - a `t:Explorer.PagingOptions.t/0` used to specify the `:page_size` and
      `:key` (a tuple of the lowest/oldest `{block_number}`). Results will be the internal
      transactions older than the `block_number` that are passed.
    * ':block_type' - use to filter by type of block; Uncle`, `Reorg`, or `Block` (default).

  """
  @spec list_blocks([paging_options | necessity_by_association_option]) :: [Block.t()]
  def list_blocks(options \\ []) when is_list(options) do
    necessity_by_association = Keyword.get(options, :necessity_by_association, %{})
    paging_options = Keyword.get(options, :paging_options) || @default_paging_options
    block_type = Keyword.get(options, :block_type, "Block")

    cond do
      block_type == "Block" && !paging_options.key ->
        block_from_cache(block_type, paging_options, necessity_by_association)

      block_type == "Uncle" && !paging_options.key ->
        uncles_from_cache(block_type, paging_options, necessity_by_association)

      true ->
        fetch_blocks(block_type, paging_options, necessity_by_association)
    end
  end

  defp block_from_cache(block_type, paging_options, necessity_by_association) do
    case Blocks.take_enough(paging_options.page_size) do
      nil ->
        elements = fetch_blocks(block_type, paging_options, necessity_by_association)

        Blocks.update(elements)

        elements

      blocks ->
        blocks
    end
  end

  def uncles_from_cache(block_type, paging_options, necessity_by_association) do
    case Uncles.take_enough(paging_options.page_size) do
      nil ->
        elements = fetch_blocks(block_type, paging_options, necessity_by_association)

        Uncles.update(elements)

        elements

      blocks ->
        blocks
    end
  end

  defp fetch_blocks(block_type, paging_options, necessity_by_association) do
    Block
    |> Block.block_type_filter(block_type)
    |> page_blocks(paging_options)
    |> limit(^paging_options.page_size)
    |> order_by(desc: :number)
    |> join_associations(necessity_by_association)
    |> Repo.all()
  end

  @doc """
  Map `block_number`s to their `t:Explorer.Chain.Block.t/0` `hash` `t:Explorer.Chain.Hash.Full.t/0`.

  Does not include non-consensus blocks.

      iex> block = insert(:block, consensus: false)
      iex> Explorer.Chain.block_hash_by_number([block.number])
      %{}

  """
  @spec block_hash_by_number([Block.block_number()]) :: %{Block.block_number() => Hash.Full.t()}
  def block_hash_by_number(block_numbers) when is_list(block_numbers) do
    query =
      from(block in Block,
        where: block.consensus == true and block.number in ^block_numbers,
        select: {block.number, block.hash}
      )

    query
    |> Repo.all()
    |> Enum.into(%{})
  end

  @doc """
  Lists the top `t:Explorer.Chain.Address.t/0`'s' in descending order based on coin balance and address hash.

  """
  @spec list_top_addresses :: [{Address.t(), non_neg_integer()}]
  def list_top_addresses(options \\ []) do
    paging_options = Keyword.get(options, :paging_options, @default_paging_options)

    if is_nil(paging_options.key) do
      paging_options.page_size
      |> Accounts.take_enough()
      |> case do
        nil ->
          accounts_with_n = fetch_top_addresses(paging_options)

          accounts_with_n
          |> Enum.map(fn {address, _n} -> address end)
          |> Accounts.update()

          accounts_with_n

        accounts ->
          Enum.map(
            accounts,
            &{&1,
             if is_nil(&1.nonce) do
               0
             else
               &1.nonce + 1
             end}
          )
      end
    else
      fetch_top_addresses(paging_options)
    end
  end

  defp fetch_top_addresses(paging_options) do
    base_query =
      from(a in Address,
        where: a.fetched_coin_balance > ^0,
        order_by: [desc: a.fetched_coin_balance, asc: a.hash],
        preload: [:names],
        select: {a, fragment("coalesce(1 + ?, 0)", a.nonce)}
      )

    base_query
    |> page_addresses(paging_options)
    |> limit(^paging_options.page_size)
    |> Repo.all()
  end

  @doc """
  Lists the top `t:Explorer.Chain.Token.t/0`'s'.

  """
  @spec list_top_tokens(String.t()) :: [{Token.t(), non_neg_integer()}]
  def list_top_tokens(filter, options \\ []) do
    paging_options = Keyword.get(options, :paging_options, @default_paging_options)

    fetch_top_tokens(filter, paging_options)
  end

  @spec list_top_bridged_tokens(atom(), String.t() | nil, boolean(), [paging_options | necessity_by_association_option]) ::
          [
            {Token.t(), BridgedToken.t()}
          ]
  def list_top_bridged_tokens(destination, filter, from_api, options \\ []) do
    paging_options = Keyword.get(options, :paging_options, @default_paging_options)

    fetch_top_bridged_tokens(destination, paging_options, filter, from_api)
  end

  defp fetch_top_tokens(filter, paging_options) do
    bridged_tokens_query =
      from(bt in BridgedToken,
        select: bt
      )

    base_query =
      from(t in Token,
        left_join: bt in subquery(bridged_tokens_query),
        on: t.contract_address_hash == bt.home_token_contract_address_hash,
        where: t.total_supply > ^0,
        order_by: [desc_nulls_last: t.holder_count, asc: t.name],
        select: [t, bt],
        preload: [:contract_address]
      )

    base_query_with_paging =
      base_query
      |> page_tokens(paging_options)
      |> limit(^paging_options.page_size)

    query =
      if filter && filter !== "" do
        case prepare_search_term(filter) do
          {:some, filter_term} ->
            base_query_with_paging
            |> where(fragment("to_tsvector('english', symbol || ' ' || name ) @@ to_tsquery(?)", ^filter_term))

          _ ->
            base_query_with_paging
        end
      else
        base_query_with_paging
      end

    query
    |> Repo.all()
  end

  defp fetch_top_bridged_tokens(destination, paging_options, filter, from_api) do
    offset = (max(paging_options.page_number, 1) - 1) * paging_options.page_size
    chain_id = translate_destination_to_chain_id(destination)

    if chain_id == :undefined do
      []
    else
      bridged_tokens_query =
        if chain_id do
          from(bt in BridgedToken,
            select: bt,
            where: bt.foreign_chain_id == ^chain_id
          )
        else
          from(bt in BridgedToken,
            select: bt
          )
        end

      base_query =
        from(t in Token,
          right_join: bt in subquery(bridged_tokens_query),
          on: t.contract_address_hash == bt.home_token_contract_address_hash,
          where: t.total_supply > ^0,
          where: t.bridged,
          order_by: [desc: t.holder_count, asc: t.name],
          select: [t, bt],
          preload: [:contract_address]
        )

      base_query_with_paging =
        base_query
        |> page_tokens(paging_options)
        |> limit(^paging_options.page_size)
        |> offset(^offset)

      query =
        if filter && filter !== "" do
          base_query_with_paging
          |> where(fragment("to_tsvector('english', symbol || ' ' || name ) @@ to_tsquery(?)", ^filter))
        else
          base_query_with_paging
        end

      if from_api do
        query
        |> Repo.replica().all()
      else
        query
        |> Repo.all()
      end
    end
  end

  @spec list_top_gas_consumers([DateTime.t()]) :: [map()]
  def list_top_gas_consumers(period, options \\ []) do
    paging_options = Keyword.get(options, :paging_options, @default_paging_options)

    list_top_gas_usage_query(period, :to, paging_options)
  end

  @spec list_top_gas_spenders([DateTime.t()]) :: [map()]
  def list_top_gas_spenders(period, options \\ []) do
    paging_options = Keyword.get(options, :paging_options, @default_paging_options)

    list_top_gas_usage_query(period, :from, paging_options)
  end

  defp list_top_gas_usage_query(duration, column, paging_options) do
    initial_query =
      if column == :to do
        from(t in Transaction,
          select: %{
            address_hash: t.to_address_hash,
            total_gas: sum(t.gas_used)
          },
          group_by: t.to_address_hash,
          where: not is_nil(t.to_address_hash)
        )
      else
        from(t in Transaction,
          select: %{
            address_hash: t.from_address_hash,
            total_gas: sum(t.gas_used)
          },
          group_by: t.from_address_hash,
          where: not is_nil(t.from_address_hash)
        )
      end

    base_query =
      initial_query
      |> where([t], t.inserted_at >= ^duration)
      |> order_by([t], desc: sum(t.gas_used))

    intermediate_query =
      from(t in subquery(base_query),
        select: t,
        where: t.total_gas > 0
      )

    intermediate_query
    |> limit(^paging_options.page_size)
    |> page_gas_usage(paging_options)
    |> Repo.all()
  end

  defp translate_destination_to_chain_id(destination) do
    case destination do
      :eth -> 1
      :kovan -> 42
      :bsc -> 56
      :poa -> 99
      nil -> nil
      _ -> :undefined
    end
  end

  @doc """
  Calls `reducer` on a stream of `t:Explorer.Chain.Block.t/0` without `t:Explorer.Chain.Block.Reward.t/0`.
  """
  def stream_blocks_without_rewards(initial, reducer) when is_function(reducer, 2) do
    Block.blocks_without_reward_query()
    |> Repo.stream_reduce(initial, reducer)
  end

  @doc """
  Finds all transactions of a certain block number
  """
  def get_transactions_of_block_number(block_number) do
    block_number
    |> Transaction.transactions_with_block_number()
    |> Repo.all()
  end

  @doc """
  Finds all Blocks validated by the address with the given hash.

    ## Options
      * `:necessity_by_association` - use to load `t:association/0` as `:required` or `:optional`.  If an association is
          `:required`, and the `t:Explorer.Chain.Block.t/0` has no associated record for that association, then the
          `t:Explorer.Chain.Block.t/0` will not be included in the page `entries`.
      * `:paging_options` - a `t:Explorer.PagingOptions.t/0` used to specify the `:page_size` and
        `:key` (a tuple of the lowest/oldest `{block_number}`) and. Results will be the internal
        transactions older than the `block_number` that are passed.

  Returns all blocks validated by the address given.
  """
  @spec get_blocks_validated_by_address(
          [paging_options | necessity_by_association_option],
          Hash.Address.t()
        ) :: [Block.t()]
  def get_blocks_validated_by_address(options \\ [], address_hash) when is_list(options) do
    necessity_by_association = Keyword.get(options, :necessity_by_association, %{})
    paging_options = Keyword.get(options, :paging_options, @default_paging_options)

    Block
    |> join_associations(necessity_by_association)
    |> where(miner_hash: ^address_hash)
    |> page_blocks(paging_options)
    |> limit(^paging_options.page_size)
    |> order_by(desc: :number)
    |> Repo.all()
  end

  def check_if_validated_blocks_at_address(address_hash) do
    Repo.exists?(from(b in Block, where: b.miner_hash == ^address_hash))
  end

  def check_if_logs_at_address(address_hash) do
    Repo.exists?(from(l in Log, where: l.address_hash == ^address_hash))
  end

  def check_if_internal_transactions_at_address(address_hash) do
    internal_transactions_exists_by_created_contract_address_hash =
      Repo.exists?(from(it in InternalTransaction, where: it.created_contract_address_hash == ^address_hash))

    internal_transactions_exists_by_from_address_hash =
      Repo.exists?(from(it in InternalTransaction, where: it.from_address_hash == ^address_hash))

    internal_transactions_exists_by_to_address_hash =
      Repo.exists?(from(it in InternalTransaction, where: it.to_address_hash == ^address_hash))

    internal_transactions_exists_by_created_contract_address_hash || internal_transactions_exists_by_from_address_hash ||
      internal_transactions_exists_by_to_address_hash
  end

  def check_if_token_transfers_at_address(address_hash) do
    token_transfers_exists_by_from_address_hash =
      Repo.exists?(from(tt in TokenTransfer, where: tt.from_address_hash == ^address_hash))

    token_transfers_exists_by_to_address_hash =
      Repo.exists?(from(tt in TokenTransfer, where: tt.to_address_hash == ^address_hash))

    token_transfers_exists_by_from_address_hash ||
      token_transfers_exists_by_to_address_hash
  end

  def check_if_tokens_at_address(address_hash) do
    Repo.exists?(
      from(
        tb in CurrentTokenBalance,
        where: tb.address_hash == ^address_hash,
        where: tb.value > 0
      )
    )
  end

  @doc """
  Counts all of the block validations and groups by the `miner_hash`.
  """
  def each_address_block_validation_count(fun) when is_function(fun, 1) do
    query =
      from(
        b in Block,
        join: addr in Address,
        where: b.miner_hash == addr.hash,
        select: {b.miner_hash, count(b.miner_hash)},
        group_by: b.miner_hash
      )

    Repo.stream_each(query, fun)
  end

  @doc """
  Counts the number of `t:Explorer.Chain.Block.t/0` validated by the address with the given `hash`.
  """
  @spec address_to_validation_count(Hash.Address.t()) :: non_neg_integer()
  def address_to_validation_count(hash) do
    query = from(block in Block, where: block.miner_hash == ^hash, select: fragment("COUNT(*)"))

    Repo.one(query)
  end

  @spec address_to_transaction_count(Address.t()) :: non_neg_integer()
  def address_to_transaction_count(address) do
    address_hash_to_transaction_count(address.hash)
  end

  @spec address_to_token_transfer_count(Address.t()) :: non_neg_integer()
  def address_to_token_transfer_count(address) do
    query =
      from(
        token_transfer in TokenTransfer,
        where: token_transfer.to_address_hash == ^address.hash,
        or_where: token_transfer.from_address_hash == ^address.hash
      )

    Repo.aggregate(query, :count, timeout: :infinity)
  end

  @spec address_to_gas_usage_count(Address.t()) :: Decimal.t() | nil
  def address_to_gas_usage_count(address) do
    if contract?(address) do
      incoming_transaction_gas_usage = address_to_incoming_transaction_gas_usage(address.hash)

      cond do
        !incoming_transaction_gas_usage ->
          address_to_outcoming_transaction_gas_usage(address.hash)

        Decimal.compare(incoming_transaction_gas_usage, 0) == :eq ->
          address_to_outcoming_transaction_gas_usage(address.hash)

        true ->
          incoming_transaction_gas_usage
      end
    else
      address_to_outcoming_transaction_gas_usage(address.hash)
    end
  end

  @doc """
  Return the balance in usd corresponding to this token. Return nil if the usd_value of the token is not present.
  """
  def balance_in_usd(_token_balance, %{usd_value: nil}) do
    nil
  end

  def balance_in_usd(token_balance, %{usd_value: usd_value, decimals: decimals}) do
    tokens = CurrencyHelpers.divide_decimals(token_balance.value, decimals)
    Decimal.mult(tokens, usd_value)
  end

  def balance_in_usd(%{token: %{usd_value: nil}}) do
    nil
  end

  def balance_in_usd(token_balance) do
    tokens = CurrencyHelpers.divide_decimals(token_balance.value, token_balance.token.decimals)
    price = token_balance.token.usd_value
    Decimal.mult(tokens, price)
  end

  defp contract?(%{contract_code: nil}), do: false

  defp contract?(%{contract_code: _}), do: true

  @doc """
  Returns a stream of unfetched `t:Explorer.Chain.Address.CoinBalance.t/0`.

  When there are addresses, the `reducer` is called for each `t:Explorer.Chain.Address.t/0` `hash` and all
  `t:Explorer.Chain.Block.t/0` `block_number` that address is mentioned.

  | Address Hash Schema                        | Address Hash Field              | Block Number Schema                | Block Number Field |
  |--------------------------------------------|---------------------------------|------------------------------------|--------------------|
  | `t:Explorer.Chain.Block.t/0`               | `miner_hash`                    | `t:Explorer.Chain.Block.t/0`       | `number`           |
  | `t:Explorer.Chain.Transaction.t/0`         | `from_address_hash`             | `t:Explorer.Chain.Transaction.t/0` | `block_number`     |
  | `t:Explorer.Chain.Transaction.t/0`         | `to_address_hash`               | `t:Explorer.Chain.Transaction.t/0` | `block_number`     |
  | `t:Explorer.Chain.Log.t/0`                 | `address_hash`                  | `t:Explorer.Chain.Transaction.t/0` | `block_number`     |
  | `t:Explorer.Chain.InternalTransaction.t/0` | `created_contract_address_hash` | `t:Explorer.Chain.Transaction.t/0` | `block_number`     |
  | `t:Explorer.Chain.InternalTransaction.t/0` | `from_address_hash`             | `t:Explorer.Chain.Transaction.t/0` | `block_number`     |
  | `t:Explorer.Chain.InternalTransaction.t/0` | `to_address_hash`               | `t:Explorer.Chain.Transaction.t/0` | `block_number`     |

  Pending `t:Explorer.Chain.Transaction.t/0` `from_address_hash` and `to_address_hash` aren't returned because they
  don't have an associated block number.

  When there are no addresses, the `reducer` is never called and the `initial` is returned in an `:ok` tuple.

  When an `t:Explorer.Chain.Address.t/0` `hash` is used multiple times, all unique `t:Explorer.Chain.Block.t/0` `number`
  will be returned.
  """
  @spec stream_unfetched_balances(
          initial :: accumulator,
          reducer ::
            (entry :: %{address_hash: Hash.Address.t(), block_number: Block.block_number()}, accumulator -> accumulator)
        ) :: {:ok, accumulator}
        when accumulator: term()
  def stream_unfetched_balances(initial, reducer) when is_function(reducer, 2) do
    query =
      from(
        balance in CoinBalance,
        where: is_nil(balance.value_fetched_at),
        select: %{address_hash: balance.address_hash, block_number: balance.block_number}
      )

    Repo.stream_reduce(query, initial, reducer)
  end

  @doc """
  Returns a stream of all token balances that weren't fetched values.
  """
  @spec stream_unfetched_token_balances(
          initial :: accumulator,
          reducer :: (entry :: TokenBalance.t(), accumulator -> accumulator)
        ) :: {:ok, accumulator}
        when accumulator: term()
  def stream_unfetched_token_balances(initial, reducer) when is_function(reducer, 2) do
    TokenBalance.unfetched_token_balances()
    |> Repo.stream_reduce(initial, reducer)
  end

  @doc """
  Returns a stream of all blocks with unfetched internal transactions, using
  the `pending_block_operation` table.

  Only blocks with consensus are returned.

      iex> non_consensus = insert(:block, consensus: false)
      iex> insert(:pending_block_operation, block: non_consensus, fetch_internal_transactions: true)
      iex> unfetched = insert(:block)
      iex> insert(:pending_block_operation, block: unfetched, fetch_internal_transactions: true)
      iex> fetched = insert(:block)
      iex> insert(:pending_block_operation, block: fetched, fetch_internal_transactions: false)
      iex> {:ok, number_set} = Explorer.Chain.stream_blocks_with_unfetched_internal_transactions(
      ...>   MapSet.new(),
      ...>   fn number, acc ->
      ...>     MapSet.put(acc, number)
      ...>   end
      ...> )
      iex> non_consensus.number in number_set
      false
      iex> unfetched.number in number_set
      true
      iex> fetched.hash in number_set
      false

  """
  @spec stream_blocks_with_unfetched_internal_transactions(
          initial :: accumulator,
          reducer :: (entry :: term(), accumulator -> accumulator)
        ) :: {:ok, accumulator}
        when accumulator: term()
  def stream_blocks_with_unfetched_internal_transactions(initial, reducer) when is_function(reducer, 2) do
    query =
      from(
        b in Block,
        join: pending_ops in assoc(b, :pending_operations),
        where: pending_ops.fetch_internal_transactions,
        where: b.consensus,
        select: b.number
      )

    Repo.stream_reduce(query, initial, reducer)
  end

  def remove_nonconsensus_blocks_from_pending_ops(block_hashes) do
    query =
      from(
        po in PendingBlockOperation,
        where: po.block_hash in ^block_hashes
      )

    {_, _} = Repo.delete_all(query)

    :ok
  end

  def remove_nonconsensus_blocks_from_pending_ops do
    query =
      from(
        po in PendingBlockOperation,
        inner_join: block in Block,
        on: block.hash == po.block_hash,
        where: block.consensus == false
      )

    {_, _} = Repo.delete_all(query)

    :ok
  end

  @spec stream_transactions_with_unfetched_created_contract_codes(
          fields :: [
            :block_hash
            | :created_contract_code_indexed_at
            | :from_address_hash
            | :gas
            | :gas_price
            | :hash
            | :index
            | :input
            | :nonce
            | :r
            | :s
            | :to_address_hash
            | :v
            | :value
          ],
          initial :: accumulator,
          reducer :: (entry :: term(), accumulator -> accumulator)
        ) :: {:ok, accumulator}
        when accumulator: term()
  def stream_transactions_with_unfetched_created_contract_codes(fields, initial, reducer)
      when is_function(reducer, 2) do
    query =
      from(t in Transaction,
        where:
          not is_nil(t.block_hash) and not is_nil(t.created_contract_address_hash) and
            is_nil(t.created_contract_code_indexed_at),
        select: ^fields
      )

    Repo.stream_reduce(query, initial, reducer)
  end

  @spec stream_mined_transactions(
          fields :: [
            :block_hash
            | :created_contract_code_indexed_at
            | :from_address_hash
            | :gas
            | :gas_price
            | :hash
            | :index
            | :input
            | :nonce
            | :r
            | :s
            | :to_address_hash
            | :v
            | :value
          ],
          initial :: accumulator,
          reducer :: (entry :: term(), accumulator -> accumulator)
        ) :: {:ok, accumulator}
        when accumulator: term()
  def stream_mined_transactions(fields, initial, reducer) when is_function(reducer, 2) do
    query =
      from(t in Transaction,
        where: not is_nil(t.block_hash) and not is_nil(t.nonce) and not is_nil(t.from_address_hash),
        select: ^fields
      )

    Repo.stream_reduce(query, initial, reducer)
  end

  @spec stream_pending_transactions(
          fields :: [
            :block_hash
            | :created_contract_code_indexed_at
            | :from_address_hash
            | :gas
            | :gas_price
            | :hash
            | :index
            | :input
            | :nonce
            | :r
            | :s
            | :to_address_hash
            | :v
            | :value
          ],
          initial :: accumulator,
          reducer :: (entry :: term(), accumulator -> accumulator)
        ) :: {:ok, accumulator}
        when accumulator: term()
  def stream_pending_transactions(fields, initial, reducer) when is_function(reducer, 2) do
    query =
      Transaction
      |> pending_transactions_query()
      |> select(^fields)

    Repo.stream_reduce(query, initial, reducer)
  end

  @doc """
  Returns a stream of all blocks that are marked as unfetched in `t:Explorer.Chain.Block.SecondDegreeRelation.t/0`.
  For each uncle block a `hash` of nephew block and an `index` of the block in it are returned.

  When a block is fetched, its uncles are transformed into `t:Explorer.Chain.Block.SecondDegreeRelation.t/0` and can be
  returned.  Once the uncle is imported its corresponding `t:Explorer.Chain.Block.SecondDegreeRelation.t/0`
  `uncle_fetched_at` will be set and it won't be returned anymore.
  """
  @spec stream_unfetched_uncles(
          initial :: accumulator,
          reducer :: (entry :: term(), accumulator -> accumulator)
        ) :: {:ok, accumulator}
        when accumulator: term()
  def stream_unfetched_uncles(initial, reducer) when is_function(reducer, 2) do
    query =
      from(bsdr in Block.SecondDegreeRelation,
        where: is_nil(bsdr.uncle_fetched_at) and not is_nil(bsdr.index),
        select: [:nephew_hash, :index]
      )

    Repo.stream_reduce(query, initial, reducer)
  end

  @doc """
  The number of `t:Explorer.Chain.Log.t/0`.

      iex> transaction = :transaction |> insert() |> with_block()
      iex> insert(:log, transaction: transaction, index: 0)
      iex> Explorer.Chain.log_count()
      1

  When there are no `t:Explorer.Chain.Log.t/0`.

      iex> Explorer.Chain.log_count()
      0

  """
  def log_count do
    Repo.one!(from(log in "logs", select: fragment("COUNT(*)")))
  end

  @doc """
  Max consensus block numbers.

  If blocks are skipped and inserted out of number order, the max number is still returned

      iex> insert(:block, number: 2)
      iex> insert(:block, number: 1)
      iex> Explorer.Chain.max_consensus_block_number()
      {:ok, 2}

  Non-consensus blocks are ignored

      iex> insert(:block, number: 3, consensus: false)
      iex> insert(:block, number: 2, consensus: true)
      iex> Explorer.Chain.max_consensus_block_number()
      {:ok, 2}

  If there are no blocks, `{:error, :not_found}` is returned

      iex> Explorer.Chain.max_consensus_block_number()
      {:error, :not_found}

  """
  @spec max_consensus_block_number() :: {:ok, Block.block_number()} | {:error, :not_found}
  def max_consensus_block_number do
    Block
    |> where(consensus: true)
    |> Repo.aggregate(:max, :number)
    |> case do
      nil -> {:error, :not_found}
      number -> {:ok, number}
    end
  end

  @spec block_height() :: block_height()
  def block_height do
    query = from(block in Block, select: coalesce(max(block.number), 0), where: block.consensus == true)

    Repo.one!(query)
  end

  def last_db_block_status do
    query =
      from(block in Block,
        select: {block.number, block.timestamp},
        where: block.consensus == true,
        order_by: [desc: block.number],
        limit: 1
      )

    query
    |> Repo.one()
    |> block_status()
  end

  def last_cache_block_status do
    [
      paging_options: %PagingOptions{page_size: 1}
    ]
    |> list_blocks()
    |> List.last()
    |> case do
      %{timestamp: timestamp, number: number} ->
        block_status({number, timestamp})

      _ ->
        block_status(nil)
    end
  end

  @spec upsert_last_fetched_counter(map()) :: {:ok, LastFetchedCounter.t()} | {:error, Ecto.Changeset.t()}
  def upsert_last_fetched_counter(params) do
    changeset = LastFetchedCounter.changeset(%LastFetchedCounter{}, params)

    Repo.insert(changeset,
      on_conflict: :replace_all,
      conflict_target: [:counter_type]
    )
  end

  def get_last_fetched_counter(type) do
    query =
      from(
        last_fetched_counter in LastFetchedCounter,
        where: last_fetched_counter.counter_type == ^type,
        select: last_fetched_counter.value
      )

    Repo.one!(query) || Decimal.new(0)
  end

  defp block_status({number, timestamp}) do
    now = DateTime.utc_now()
    last_block_period = DateTime.diff(now, timestamp, :millisecond)

    if last_block_period > Application.get_env(:explorer, :healthy_blocks_period) do
      {:error, number, timestamp}
    else
      {:ok, number, timestamp}
    end
  end

  defp block_status(nil), do: {:error, :no_blocks}

  def fetch_min_missing_block_cache do
    max_block_number = BlockNumber.get_max()

    if max_block_number > 0 do
      query =
        from(b in Block,
          right_join:
            missing_range in fragment(
              """
                (SELECT b1.number
                FROM generate_series(0, (?)::integer) AS b1(number)
                WHERE NOT EXISTS
                  (SELECT 1 FROM blocks b2 WHERE b2.number=b1.number AND b2.consensus))
              """,
              ^max_block_number
            ),
          on: b.number == missing_range.number,
          select: min(missing_range.number)
        )

      query
      |> Repo.one(timeout: :infinity) || 0
    else
      0
    end
  end

  def remove_blocks_consensus(block_numbers) do
    numbers = List.wrap(block_numbers)

    query =
      from(
        block in Block,
        where: block.number in ^numbers,
        where: block.consensus
      )

    Repo.update_all(query, set: [consensus: false])
  end

  @doc """
  Calculates the ranges of missing consensus blocks in `range`.

  When there are no blocks, the entire range is missing.

      iex> Explorer.Chain.missing_block_number_ranges(0..5)
      [0..5]

  If the block numbers from `0` to `max_block_number/0` are contiguous, then no block numbers are missing

      iex> insert(:block, number: 0)
      iex> insert(:block, number: 1)
      iex> Explorer.Chain.missing_block_number_ranges(0..1)
      []

  If there are gaps between the `first` and `last` of `range`, then the missing numbers are compacted into ranges.
  Single missing numbers become ranges with the single number as the start and end.

      iex> insert(:block, number: 0)
      iex> insert(:block, number: 2)
      iex> insert(:block, number: 5)
      iex> Explorer.Chain.missing_block_number_ranges(0..5)
      [1..1, 3..4]

  Flipping the order of `first` and `last` in the `range` flips the order that the missing ranges are returned.  This
  allows `missing_block_numbers` to be used to generate the sequence down or up from a starting block number.

      iex> insert(:block, number: 0)
      iex> insert(:block, number: 2)
      iex> insert(:block, number: 5)
      iex> Explorer.Chain.missing_block_number_ranges(5..0)
      [4..3, 1..1]

  If only non-consensus blocks exist for a number, the number still counts as missing.

      iex> insert(:block, number: 0)
      iex> insert(:block, number: 1, consensus: false)
      iex> insert(:block, number: 2)
      iex> Explorer.Chain.missing_block_number_ranges(2..0)
      [1..1]

  if range starts with non-consensus block in the middle of the chain, it returns missing numbers.

      iex> insert(:block, number: 12859383, consensus: true)
      iex> insert(:block, number: 12859384, consensus: false)
      iex> insert(:block, number: 12859386, consensus: true)
      iex> Explorer.Chain.missing_block_number_ranges(12859384..12859385)
      [12859384..12859385]

      if range starts with missing block in the middle of the chain, it returns missing numbers.

      iex> insert(:block, number: 12859383, consensus: true)
      iex> insert(:block, number: 12859386, consensus: true)
      iex> Explorer.Chain.missing_block_number_ranges(12859384..12859385)
      [12859384..12859385]

  """
  @spec missing_block_number_ranges(Range.t()) :: [Range.t()]
  def missing_block_number_ranges(range)

  def missing_block_number_ranges(range_start..range_end) do
    range_min = min(range_start, range_end)
    range_max = max(range_start, range_end)

    ordered_missing_query =
      from(b in Block,
        right_join:
          missing_range in fragment(
            """
            (
              SELECT distinct b1.number
              FROM generate_series((?)::integer, (?)::integer) AS b1(number)
              WHERE NOT EXISTS
                (SELECT 1 FROM blocks b2 WHERE b2.number=b1.number AND b2.consensus)
              ORDER BY b1.number DESC
              LIMIT 500000
            )
            """,
            ^range_min,
            ^range_max
          ),
        on: b.number == missing_range.number,
        select: missing_range.number,
        order_by: missing_range.number,
        distinct: missing_range.number
      )

    missing_blocks = Repo.all(ordered_missing_query, timeout: :infinity)

    [block_ranges, last_block_range_start, last_block_range_end] =
      missing_blocks
      |> Enum.reduce([[], nil, nil], fn block_number, [block_ranges, last_block_range_start, last_block_range_end] ->
        cond do
          !last_block_range_start ->
            [block_ranges, block_number, block_number]

          block_number == last_block_range_end + 1 ->
            [block_ranges, last_block_range_start, block_number]

          true ->
            block_ranges = block_ranges_extend(block_ranges, last_block_range_start, last_block_range_end)
            [block_ranges, block_number, block_number]
        end
      end)

    final_block_ranges =
      if last_block_range_start && last_block_range_end do
        block_ranges_extend(block_ranges, last_block_range_start, last_block_range_end)
      else
        block_ranges
      end

    ordered_block_ranges =
      final_block_ranges
      |> Enum.sort(fn %Range{first: first1, last: _}, %Range{first: first2, last: _} ->
        if range_start <= range_end do
          first1 <= first2
        else
          first1 >= first2
        end
      end)
      |> Enum.map(fn %Range{first: first, last: last} = range ->
        if range_start <= range_end do
          range
        else
          if last > first do
            %Range{first: last, last: first, step: -1}
          else
            %Range{first: last, last: first, step: 1}
          end
        end
      end)

    ordered_block_ranges
  end

  defp block_ranges_extend(block_ranges, block_range_start, block_range_end) do
    # credo:disable-for-next-line
    block_ranges ++ [Range.new(block_range_start, block_range_end)]
  end

  @doc """
  Finds consensus `t:Explorer.Chain.Block.t/0` with `number`.

  ## Options

    * `:necessity_by_association` - use to load `t:association/0` as `:required` or `:optional`.  If an association is
      `:required`, and the `t:Explorer.Chain.Block.t/0` has no associated record for that association, then the
      `t:Explorer.Chain.Block.t/0` will not be included in the page `entries`.

  """
  @spec number_to_block(Block.block_number(), [necessity_by_association_option]) ::
          {:ok, Block.t()} | {:error, :not_found}
  def number_to_block(number, options \\ []) when is_list(options) do
    necessity_by_association = Keyword.get(options, :necessity_by_association, %{})

    Block
    |> where(consensus: true, number: ^number)
    |> join_associations(necessity_by_association)
    |> Repo.one()
    |> case do
      nil -> {:error, :not_found}
      block -> {:ok, block}
    end
  end

  @spec timestamp_to_block_number(DateTime.t(), :before | :after, boolean()) ::
          {:ok, Block.block_number()} | {:error, :not_found}
  def timestamp_to_block_number(given_timestamp, closest, from_api) do
    {:ok, t} = Timex.format(given_timestamp, "%Y-%m-%d %H:%M:%S", :strftime)

    inner_query =
      from(
        block in Block,
        where: block.consensus == true,
        where:
          fragment("? <= TO_TIMESTAMP(?, 'YYYY-MM-DD HH24:MI:SS') + (1 * interval '1 minute')", block.timestamp, ^t),
        where:
          fragment("? >= TO_TIMESTAMP(?, 'YYYY-MM-DD HH24:MI:SS') - (1 * interval '1 minute')", block.timestamp, ^t)
      )

    query =
      from(
        block in subquery(inner_query),
        select: block,
        order_by:
          fragment("abs(extract(epoch from (? - TO_TIMESTAMP(?, 'YYYY-MM-DD HH24:MI:SS'))))", block.timestamp, ^t),
        limit: 1
      )

    response =
      if from_api do
        query
        |> Repo.replica().one()
      else
        query
        |> Repo.one()
      end

    response
    |> case do
      nil ->
        {:error, :not_found}

      %{:number => number, :timestamp => timestamp} ->
        block_number = get_block_number_based_on_closest(closest, timestamp, given_timestamp, number)

        {:ok, block_number}
    end
  end

  defp get_block_number_based_on_closest(closest, timestamp, given_timestamp, number) do
    case closest do
      :before ->
        if DateTime.compare(timestamp, given_timestamp) == :lt ||
             DateTime.compare(timestamp, given_timestamp) == :eq do
          number
        else
          number - 1
        end

      :after ->
        if DateTime.compare(timestamp, given_timestamp) == :lt ||
             DateTime.compare(timestamp, given_timestamp) == :eq do
          number + 1
        else
          number
        end
    end
  end

  @doc """
  Count of pending `t:Explorer.Chain.Transaction.t/0`.

  A count of all pending transactions.

      iex> insert(:transaction)
      iex> :transaction |> insert() |> with_block()
      iex> Explorer.Chain.pending_transaction_count()
      1

  """
  @spec pending_transaction_count() :: non_neg_integer()
  def pending_transaction_count do
    Transaction
    |> pending_transactions_query()
    |> Repo.aggregate(:count, :hash)
  end

  @doc """
  Returns the paged list of collated transactions that occurred recently from newest to oldest using `block_number`
  and `index`.

      iex> newest_first_transactions = 50 |> insert_list(:transaction) |> with_block() |> Enum.reverse()
      iex> oldest_seen = Enum.at(newest_first_transactions, 9)
      iex> paging_options = %Explorer.PagingOptions{page_size: 10, key: {oldest_seen.block_number, oldest_seen.index}}
      iex> recent_collated_transactions = Explorer.Chain.recent_collated_transactions(true, paging_options: paging_options)
      iex> length(recent_collated_transactions)
      10
      iex> hd(recent_collated_transactions).hash == Enum.at(newest_first_transactions, 10).hash
      true

  ## Options

    * `:necessity_by_association` - use to load `t:association/0` as `:required` or `:optional`.  If an association is
      `:required`, and the `t:Explorer.Chain.Transaction.t/0` has no associated record for that association,
      then the `t:Explorer.Chain.Transaction.t/0` will not be included in the list.
    * `:paging_options` - a `t:Explorer.PagingOptions.t/0` used to specify the `:page_size` and
      `:key` (a tuple of the lowest/oldest `{block_number, index}`) and. Results will be the transactions older than
      the `block_number` and `index` that are passed.

  """
  @spec recent_collated_transactions(true | false, [paging_options | necessity_by_association_option]) :: [
          Transaction.t()
        ]
  def recent_collated_transactions(old_ui?, options \\ [])
      when is_list(options) do
    necessity_by_association = Keyword.get(options, :necessity_by_association, %{})
    paging_options = Keyword.get(options, :paging_options, @default_paging_options)
    method_id_filter = Keyword.get(options, :method)
    type_filter = Keyword.get(options, :type)

    fetch_recent_collated_transactions(
      old_ui?,
      paging_options,
      necessity_by_association,
      method_id_filter,
      type_filter
    )
  end

  # RAP - random access pagination
  @spec recent_collated_transactions_for_rap([paging_options | necessity_by_association_option]) :: %{
          :total_transactions_count => non_neg_integer(),
          :transactions => [Transaction.t()]
        }
  def recent_collated_transactions_for_rap(options \\ []) when is_list(options) do
    necessity_by_association = Keyword.get(options, :necessity_by_association, %{})
    paging_options = Keyword.get(options, :paging_options, @default_paging_options)

    total_transactions_count = transactions_available_count()

    fetched_transactions =
      if is_nil(paging_options.key) or paging_options.page_number == 1 do
        paging_options.page_size
        |> Kernel.+(1)
        |> Transactions.take_enough()
        |> case do
          nil ->
            transactions = fetch_recent_collated_transactions_for_rap(paging_options, necessity_by_association)
            Transactions.update(transactions)
            transactions

          transactions ->
            transactions
        end
      else
        fetch_recent_collated_transactions_for_rap(paging_options, necessity_by_association)
      end

    %{total_transactions_count: total_transactions_count, transactions: fetched_transactions}
  end

  def default_page_size, do: @default_page_size

  def fetch_recent_collated_transactions_for_rap(paging_options, necessity_by_association) do
    fetch_transactions_for_rap()
    |> where([transaction], not is_nil(transaction.block_number) and not is_nil(transaction.index))
    |> handle_random_access_paging_options(paging_options)
    |> join_associations(necessity_by_association)
    |> preload([{:token_transfers, [:token, :from_address, :to_address]}])
    |> Repo.all()
  end

  defp fetch_transactions_for_rap do
    Transaction
    |> order_by([transaction], desc: transaction.block_number, desc: transaction.index)
  end

  def transactions_available_count do
    Transaction
    |> where([transaction], not is_nil(transaction.block_number) and not is_nil(transaction.index))
    |> limit(^@limit_showing_transactions)
    |> Repo.aggregate(:count, :hash)
  end

  def fetch_recent_collated_transactions(
        old_ui?,
        paging_options,
        necessity_by_association,
        method_id_filter,
        type_filter
      ) do
    paging_options
    |> fetch_transactions()
    |> where([transaction], not is_nil(transaction.block_number) and not is_nil(transaction.index))
    |> apply_filter_by_method_id_to_transactions(method_id_filter)
    |> apply_filter_by_tx_type_to_transactions(type_filter)
    |> join_associations(necessity_by_association)
    |> (&if(old_ui?, do: preload(&1, [{:token_transfers, [:token, :from_address, :to_address]}]), else: &1)).()
    |> Repo.all()
    |> (&if(old_ui?,
          do: &1,
          else: Enum.map(&1, fn tx -> preload_token_transfers(tx, @token_transfers_neccessity_by_association) end)
        )).()
  end

  @doc """
  Return the list of pending transactions that occurred recently.

      iex> 2 |> insert_list(:transaction)
      iex> :transaction |> insert() |> with_block()
      iex> 8 |> insert_list(:transaction)
      iex> recent_pending_transactions = Explorer.Chain.recent_pending_transactions()
      iex> length(recent_pending_transactions)
      10
      iex> Enum.all?(recent_pending_transactions, fn %Explorer.Chain.Transaction{block_hash: block_hash} ->
      ...>   is_nil(block_hash)
      ...> end)
      true

  ## Options

    * `:necessity_by_association` - use to load `t:association/0` as `:required` or `:optional`.  If an association is
      `:required`, and the `t:Explorer.Chain.Transaction.t/0` has no associated record for that association,
      then the `t:Explorer.Chain.Transaction.t/0` will not be included in the list.
    * `:paging_options` - a `t:Explorer.PagingOptions.t/0` used to specify the `:page_size` (defaults to
      `#{@default_paging_options.page_size}`) and `:key` (a tuple of the lowest/oldest `{inserted_at, hash}`) and.
      Results will be the transactions older than the `inserted_at` and `hash` that are passed.

  """
  @spec recent_pending_transactions([paging_options | necessity_by_association_option], true | false) :: [
          Transaction.t()
        ]
  def recent_pending_transactions(options \\ [], old_ui? \\ true)
      when is_list(options) do
    necessity_by_association = Keyword.get(options, :necessity_by_association, %{})
    paging_options = Keyword.get(options, :paging_options, @default_paging_options)
    method_id_filter = Keyword.get(options, :method)
    type_filter = Keyword.get(options, :type)

    Transaction
    |> page_pending_transaction(paging_options)
    |> limit(^paging_options.page_size)
    |> pending_transactions_query()
    |> apply_filter_by_method_id_to_transactions(method_id_filter)
    |> apply_filter_by_tx_type_to_transactions(type_filter)
    |> order_by([transaction], desc: transaction.inserted_at, asc: transaction.hash)
    |> join_associations(necessity_by_association)
    |> (&if(old_ui?, do: preload(&1, [{:token_transfers, [:token, :from_address, :to_address]}]), else: &1)).()
    |> Repo.all()
    |> (&if(old_ui?,
          do: &1,
          else: Enum.map(&1, fn tx -> preload_token_transfers(tx, @token_transfers_neccessity_by_association) end)
        )).()
  end

  def pending_transactions_query(query) do
    from(transaction in query,
      where: is_nil(transaction.block_hash) and (is_nil(transaction.error) or transaction.error != "dropped/replaced")
    )
  end

  def pending_transactions_list do
    query =
      from(transaction in Transaction,
        where: is_nil(transaction.block_hash) and (is_nil(transaction.error) or transaction.error != "dropped/replaced")
      )

    query
    |> Repo.all(timeout: :infinity)
  end

  @doc """
  The `string` must start with `0x`, then is converted to an integer and then to `t:Explorer.Chain.Hash.Address.t/0`.

      iex> Explorer.Chain.string_to_address_hash("0x5aAeb6053F3E94C9b9A09f33669435E7Ef1BeAed")
      {
        :ok,
        %Explorer.Chain.Hash{
          byte_count: 20,
          bytes: <<90, 174, 182, 5, 63, 62, 148, 201, 185, 160, 159, 51, 102, 148, 53,
            231, 239, 27, 234, 237>>
        }
      }

      iex> Explorer.Chain.string_to_address_hash("0x5aaeb6053f3e94c9b9a09f33669435e7ef1beaed")
      {
        :ok,
        %Explorer.Chain.Hash{
          byte_count: 20,
          bytes: <<90, 174, 182, 5, 63, 62, 148, 201, 185, 160, 159, 51, 102, 148, 53,
            231, 239, 27, 234, 237>>
        }
      }

      iex> Base.encode16(<<90, 174, 182, 5, 63, 62, 148, 201, 185, 160, 159, 51, 102, 148, 53, 231, 239, 27, 234, 237>>, case: :lower)
      "5aaeb6053f3e94c9b9a09f33669435e7ef1beaed"

  `String.t` format must always have 40 hexadecimal digits after the `0x` base prefix.

      iex> Explorer.Chain.string_to_address_hash("0x0")
      :error

  """
  @spec string_to_address_hash(String.t()) :: {:ok, Hash.Address.t()} | :error
  def string_to_address_hash(string) when is_binary(string) do
    Hash.Address.cast(string)
  end

  def string_to_address_hash(_), do: :error

  @doc """
  The `string` must start with `0x`, then is converted to an integer and then to `t:Explorer.Chain.Hash.t/0`.

      iex> Explorer.Chain.string_to_block_hash(
      ...>   "0x9fc76417374aa880d4449a1f7f31ec597f00b1f6f3dd2d66f4c9c6c445836d8b"
      ...> )
      {
        :ok,
        %Explorer.Chain.Hash{
          byte_count: 32,
          bytes: <<0x9fc76417374aa880d4449a1f7f31ec597f00b1f6f3dd2d66f4c9c6c445836d8b :: big-integer-size(32)-unit(8)>>
        }
      }

  `String.t` format must always have 64 hexadecimal digits after the `0x` base prefix.

      iex> Explorer.Chain.string_to_block_hash("0x0")
      :error

  """
  @spec string_to_block_hash(String.t()) :: {:ok, Hash.t()} | :error
  def string_to_block_hash(string) when is_binary(string) do
    Hash.Full.cast(string)
  end

  def string_to_block_hash(_), do: :error

  @doc """
  The `string` must start with `0x`, then is converted to an integer and then to `t:Explorer.Chain.Hash.t/0`.

      iex> Explorer.Chain.string_to_transaction_hash(
      ...>  "0x9fc76417374aa880d4449a1f7f31ec597f00b1f6f3dd2d66f4c9c6c445836d8b"
      ...> )
      {
        :ok,
        %Explorer.Chain.Hash{
          byte_count: 32,
          bytes: <<0x9fc76417374aa880d4449a1f7f31ec597f00b1f6f3dd2d66f4c9c6c445836d8b :: big-integer-size(32)-unit(8)>>
        }
      }

  `String.t` format must always have 64 hexadecimal digits after the `0x` base prefix.

      iex> Explorer.Chain.string_to_transaction_hash("0x0")
      :error

  """
  @spec string_to_transaction_hash(String.t()) :: {:ok, Hash.t()} | :error
  def string_to_transaction_hash(string) when is_binary(string) do
    Hash.Full.cast(string)
  end

  def string_to_transaction_hash(_), do: :error

  @doc """
  `t:Explorer.Chain.InternalTransaction/0`s in `t:Explorer.Chain.Transaction.t/0` with `hash`.

  ## Options

    * `:necessity_by_association` - use to load `t:association/0` as `:required` or `:optional`.  If an association is
      `:required`, and the `t:Explorer.Chain.InternalTransaction.t/0` has no associated record for that association,
      then the `t:Explorer.Chain.InternalTransaction.t/0` will not be included in the list.
    * `:paging_options` - a `t:Explorer.PagingOptions.t/0` used to specify the `:page_size` and
      `:key` (a tuple of the lowest/oldest `{index}`). Results will be the internal transactions older than
      the `index` that is passed.

  """

  @spec all_transaction_to_internal_transactions(Hash.Full.t(), [paging_options | necessity_by_association_option]) :: [
          InternalTransaction.t()
        ]
  def all_transaction_to_internal_transactions(hash, options \\ []) when is_list(options) do
    necessity_by_association = Keyword.get(options, :necessity_by_association, %{})
    paging_options = Keyword.get(options, :paging_options, @default_paging_options)

    InternalTransaction
    |> for_parent_transaction(hash)
    |> join_associations(necessity_by_association)
    |> InternalTransaction.where_nonpending_block()
    |> page_internal_transaction(paging_options)
    |> limit(^paging_options.page_size)
    |> order_by([internal_transaction], asc: internal_transaction.index)
    |> preload(:transaction)
    |> Repo.all()
  end

  @spec transaction_to_internal_transactions(Hash.Full.t(), [paging_options | necessity_by_association_option]) :: [
          InternalTransaction.t()
        ]
  def transaction_to_internal_transactions(hash, options \\ []) when is_list(options) do
    necessity_by_association = Keyword.get(options, :necessity_by_association, %{})
    paging_options = Keyword.get(options, :paging_options, @default_paging_options)

    InternalTransaction
    |> for_parent_transaction(hash)
    |> join_associations(necessity_by_association)
    |> where_transaction_has_multiple_internal_transactions()
    |> InternalTransaction.where_is_different_from_parent_transaction()
    |> InternalTransaction.where_nonpending_block()
    |> page_internal_transaction(paging_options)
    |> limit(^paging_options.page_size)
    |> order_by([internal_transaction], asc: internal_transaction.index)
    |> preload(:transaction)
    |> Repo.all()
  end

  @doc """
  Finds all `t:Explorer.Chain.Log.t/0`s for `t:Explorer.Chain.Transaction.t/0`.

  ## Options

    * `:necessity_by_association` - use to load `t:association/0` as `:required` or `:optional`.  If an association is
      `:required`, and the `t:Explorer.Chain.Log.t/0` has no associated record for that association, then the
      `t:Explorer.Chain.Log.t/0` will not be included in the page `entries`.
    * `:paging_options` - a `t:Explorer.PagingOptions.t/0` used to specify the `:page_size` and
      `:key` (a tuple of the lowest/oldest `{index}`). Results will be the transactions older than
      the `index` that are passed.

  """
  @spec transaction_to_logs(Hash.Full.t(), boolean(), [paging_options | necessity_by_association_option]) :: [Log.t()]
  def transaction_to_logs(transaction_hash, from_api, options \\ []) when is_list(options) do
    necessity_by_association = Keyword.get(options, :necessity_by_association, %{})
    paging_options = Keyword.get(options, :paging_options, @default_paging_options)

    log_with_transactions =
      from(log in Log,
        inner_join: transaction in Transaction,
        on:
          transaction.block_hash == log.block_hash and transaction.block_number == log.block_number and
            transaction.hash == log.transaction_hash
      )

    query =
      log_with_transactions
      |> where([_, transaction], transaction.hash == ^transaction_hash)
      |> page_logs(paging_options)
      |> limit(^paging_options.page_size)
      |> order_by([log], asc: log.index)
      |> join_associations(necessity_by_association)

    if from_api do
      query
      |> Repo.replica().all()
    else
      query
      |> Repo.all()
    end
  end

  @doc """
  Finds all `t:Explorer.Chain.TokenTransfer.t/0`s for `t:Explorer.Chain.Transaction.t/0`.

  ## Options

    * `:necessity_by_association` - use to load `t:association/0` as `:required` or `:optional`.  If an association is
      `:required`, and the `t:Explorer.Chain.TokenTransfer.t/0` has no associated record for that association, then the
      `t:Explorer.Chain.TokenTransfer.t/0` will not be included in the page `entries`.
    * `:paging_options` - a `t:Explorer.PagingOptions.t/0` used to specify the `:page_size` and
      `:key` (in the form of `%{"inserted_at" => inserted_at}`). Results will be the transactions older than
      the `index` that are passed.

  """
  @spec transaction_to_token_transfers(Hash.Full.t(), [paging_options | necessity_by_association_option]) :: [
          TokenTransfer.t()
        ]
  def transaction_to_token_transfers(transaction_hash, options \\ []) when is_list(options) do
    necessity_by_association = Keyword.get(options, :necessity_by_association, %{})
    paging_options = options |> Keyword.get(:paging_options, @default_paging_options) |> Map.put(:asc_order, true)
    token_type = Keyword.get(options, :token_type)

    TokenTransfer
    |> join(:inner, [token_transfer], transaction in assoc(token_transfer, :transaction))
    |> where(
      [token_transfer, transaction],
      transaction.hash == ^transaction_hash and token_transfer.block_hash == transaction.block_hash and
        token_transfer.block_number == transaction.block_number
    )
    |> join(:inner, [tt], token in assoc(tt, :token), as: :token)
    |> preload([token: token], [{:token, token}])
    |> TokenTransfer.filter_by_type(token_type)
    |> TokenTransfer.page_token_transfer(paging_options)
    |> limit(^paging_options.page_size)
    |> order_by([token_transfer], asc: token_transfer.log_index)
    |> join_associations(necessity_by_association)
    |> Repo.all()
  end

  @doc """
  Converts `transaction` to the status of the `t:Explorer.Chain.Transaction.t/0` whether pending or collated.

  ## Returns

    * `:pending` - the transaction has not be confirmed in a block yet.
    * `:awaiting_internal_transactions` - the transaction happened in a pre-Byzantium block or on a chain like Ethereum
      Classic (ETC) that never adopted [EIP-658](https://github.com/Arachnid/EIPs/blob/master/EIPS/eip-658.md), which
      add transaction status to transaction receipts, so the status can only be derived whether the first internal
      transaction has an error.
    * `:success` - the transaction has been confirmed in a block
    * `{:error, :awaiting_internal_transactions}` - the transactions happened post-Byzantium, but the error message
       requires the internal transactions.
    * `{:error, reason}` - the transaction failed due to `reason` in its first internal transaction.

  """
  @spec transaction_to_status(Transaction.t()) ::
          :pending
          | :awaiting_internal_transactions
          | :success
          | {:error, :awaiting_internal_transactions}
          | {:error, reason :: String.t()}
  def transaction_to_status(%Transaction{error: "dropped/replaced"}), do: {:error, "dropped/replaced"}
  def transaction_to_status(%Transaction{block_hash: nil, status: nil}), do: :pending
  def transaction_to_status(%Transaction{status: nil}), do: :awaiting_internal_transactions
  def transaction_to_status(%Transaction{status: :ok}), do: :success

  def transaction_to_status(%Transaction{status: :error, error: nil}),
    do: {:error, :awaiting_internal_transactions}

  def transaction_to_status(%Transaction{status: :error, error: error}) when is_binary(error), do: {:error, error}

  def transaction_to_revert_reason(transaction) do
    %Transaction{revert_reason: revert_reason} = transaction

    if revert_reason == nil do
      fetch_tx_revert_reason(transaction)
    else
      revert_reason
    end
  end

  def fetch_tx_revert_reason(
        %Transaction{
          block_number: block_number,
          to_address_hash: to_address_hash,
          from_address_hash: from_address_hash,
          input: data,
          gas: gas,
          gas_price: gas_price,
          value: value
        } = transaction
      ) do
    json_rpc_named_arguments = Application.get_env(:explorer, :json_rpc_named_arguments)

    gas_hex =
      if gas do
        gas_hex_without_prefix =
          gas
          |> Decimal.to_integer()
          |> Integer.to_string(16)
          |> String.downcase()

        "0x" <> gas_hex_without_prefix
      else
        "0x0"
      end

    req =
      EthereumJSONRPCTransaction.eth_call_request(
        0,
        block_number,
        data,
        to_address_hash,
        from_address_hash,
        gas_hex,
        Wei.hex_format(gas_price),
        Wei.hex_format(value)
      )

    revert_reason =
      case EthereumJSONRPC.json_rpc(req, json_rpc_named_arguments) do
        {:error, %{data: data}} ->
          data

        {:error, %{message: message}} ->
          message

        _ ->
          ""
      end

    formatted_revert_reason =
      revert_reason |> format_revert_reason_message() |> (&if(String.valid?(&1), do: &1, else: revert_reason)).()

    if byte_size(formatted_revert_reason) > 0 do
      transaction
      |> Changeset.change(%{revert_reason: formatted_revert_reason})
      |> Repo.update()
    end

    formatted_revert_reason
  end

  def format_revert_reason_message(revert_reason) do
    case revert_reason do
      @revert_msg_prefix_1 <> rest ->
        rest

      @revert_msg_prefix_2 <> rest ->
        rest

      @revert_msg_prefix_3 <> rest ->
        extract_revert_reason_message_wrapper(rest)

      @revert_msg_prefix_4 <> rest ->
        extract_revert_reason_message_wrapper(rest)

      @revert_msg_prefix_5 <> rest ->
        extract_revert_reason_message_wrapper(rest)

      revert_reason_full ->
        revert_reason_full
    end
  end

  defp extract_revert_reason_message_wrapper(revert_reason_message) do
    case revert_reason_message do
      "0x" <> hex ->
        extract_revert_reason_message(hex)

      _ ->
        revert_reason_message
    end
  end

  defp extract_revert_reason_message(hex) do
    case hex do
      @revert_error_method_id <> msg_with_offset ->
        [msg] =
          msg_with_offset
          |> Base.decode16!(case: :mixed)
          |> TypeDecoder.decode_raw([:string])

        msg

      _ ->
        hex
    end
  end

  @doc """
  The `t:Explorer.Chain.Transaction.t/0` or `t:Explorer.Chain.InternalTransaction.t/0` `value` of the `transaction` in
  `unit`.
  """
  @spec value(InternalTransaction.t(), :wei) :: Wei.wei()
  @spec value(InternalTransaction.t(), :gwei) :: Wei.gwei()
  @spec value(InternalTransaction.t(), :ether) :: Wei.ether()
  @spec value(Transaction.t(), :wei) :: Wei.wei()
  @spec value(Transaction.t(), :gwei) :: Wei.gwei()
  @spec value(Transaction.t(), :ether) :: Wei.ether()
  def value(%type{value: value}, unit) when type in [InternalTransaction, Transaction] do
    Wei.to(value, unit)
  end

  def smart_contract_bytecode(address_hash) do
    query =
      from(
        address in Address,
        where: address.hash == ^address_hash,
        select: address.contract_code
      )

    query
    |> Repo.one()
    |> Data.to_string()
  end

  def smart_contract_creation_tx_bytecode(address_hash) do
    creation_tx_query =
      from(
        tx in Transaction,
        left_join: a in Address,
        on: tx.created_contract_address_hash == a.hash,
        where: tx.created_contract_address_hash == ^address_hash,
        where: tx.status == ^1,
        select: %{init: tx.input, created_contract_code: a.contract_code}
      )

    tx_input =
      creation_tx_query
      |> Repo.one()

    if tx_input do
      with %{init: input, created_contract_code: created_contract_code} <- tx_input do
        %{init: Data.to_string(input), created_contract_code: Data.to_string(created_contract_code)}
      end
    else
      creation_int_tx_query =
        from(
          itx in InternalTransaction,
          join: t in assoc(itx, :transaction),
          where: itx.created_contract_address_hash == ^address_hash,
          where: t.status == ^1,
          select: %{init: itx.init, created_contract_code: itx.created_contract_code}
        )

      res = creation_int_tx_query |> Repo.one()

      case res do
        %{init: init, created_contract_code: created_contract_code} ->
          init_str = Data.to_string(init)
          created_contract_code_str = Data.to_string(created_contract_code)
          %{init: init_str, created_contract_code: created_contract_code_str}

        _ ->
          nil
      end
    end
  end

  @doc """
  Checks if an address is a contract
  """
  @spec contract_address?(String.t(), non_neg_integer(), Keyword.t()) :: boolean() | :json_rpc_error
  def contract_address?(address_hash, block_number, json_rpc_named_arguments \\ []) do
    {:ok, binary_hash} = Explorer.Chain.Hash.Address.cast(address_hash)

    query =
      from(
        address in Address,
        where: address.hash == ^binary_hash
      )

    address = Repo.one(query)

    cond do
      is_nil(address) ->
        block_quantity = integer_to_quantity(block_number)

        case EthereumJSONRPC.fetch_codes(
               [%{block_quantity: block_quantity, address: address_hash}],
               json_rpc_named_arguments
             ) do
          {:ok, %EthereumJSONRPC.FetchedCodes{params_list: fetched_codes}} ->
            result = List.first(fetched_codes)

            result && !(is_nil(result[:code]) || result[:code] == "" || result[:code] == "0x")

          _ ->
            :json_rpc_error
        end

      is_nil(address.contract_code) ->
        false

      true ->
        true
    end
  end

  @doc """
  Fetches contract creation input data.
  """
  @spec contract_creation_input_data(String.t()) :: nil | String.t()
  def contract_creation_input_data(address_hash) do
    query =
      from(
        address in Address,
        where: address.hash == ^address_hash,
        preload: [:contracts_creation_internal_transaction, :contracts_creation_transaction]
      )

    contract_address = Repo.one(query)

    contract_creation_input_data_from_address(contract_address)
  end

  # credo:disable-for-next-line /Complexity/
  defp contract_creation_input_data_from_address(address) do
    internal_transaction = address && address.contracts_creation_internal_transaction
    transaction = address && address.contracts_creation_transaction

    cond do
      is_nil(address) ->
        ""

      internal_transaction && internal_transaction.input ->
        Data.to_string(internal_transaction.input)

      internal_transaction && internal_transaction.init ->
        Data.to_string(internal_transaction.init)

      transaction && transaction.input ->
        Data.to_string(transaction.input)

      is_nil(transaction) && is_nil(internal_transaction) &&
          not is_nil(address.contract_code) ->
        %Explorer.Chain.Data{bytes: bytes} = address.contract_code
        Base.encode16(bytes, case: :lower)

      true ->
        ""
    end
  end

  @doc """
  Inserts a `t:SmartContract.t/0`.

  As part of inserting a new smart contract, an additional record is inserted for
  naming the address for reference.
  """
  @spec create_smart_contract(map()) :: {:ok, SmartContract.t()} | {:error, Ecto.Changeset.t()}
  def create_smart_contract(attrs \\ %{}, external_libraries \\ [], secondary_sources \\ []) do
    new_contract = %SmartContract{}

    attrs =
      attrs
      |> Helper.add_contract_code_md5()

    smart_contract_changeset =
      new_contract
      |> SmartContract.changeset(attrs)
      |> Changeset.put_change(:external_libraries, external_libraries)

    new_contract_additional_source = %SmartContractAdditionalSource{}

    smart_contract_additional_sources_changesets =
      if secondary_sources do
        secondary_sources
        |> Enum.map(fn changeset ->
          new_contract_additional_source
          |> SmartContractAdditionalSource.changeset(changeset)
        end)
      else
        []
      end

    address_hash = Changeset.get_field(smart_contract_changeset, :address_hash)

    # Enforce ShareLocks tables order (see docs: sharelocks.md)
    insert_contract_query =
      Multi.new()
      |> Multi.run(:set_address_verified, fn repo, _ -> set_address_verified(repo, address_hash) end)
      |> Multi.run(:clear_primary_address_names, fn repo, _ -> clear_primary_address_names(repo, address_hash) end)
      |> Multi.insert(:smart_contract, smart_contract_changeset)

    insert_contract_query_with_additional_sources =
      smart_contract_additional_sources_changesets
      |> Enum.with_index()
      |> Enum.reduce(insert_contract_query, fn {changeset, index}, multi ->
        Multi.insert(multi, "smart_contract_additional_source_#{Integer.to_string(index)}", changeset)
      end)

    insert_result =
      insert_contract_query_with_additional_sources
      |> Repo.transaction()

    create_address_name(Repo, Changeset.get_field(smart_contract_changeset, :name), address_hash)

    case insert_result do
      {:ok, %{smart_contract: smart_contract}} ->
        {:ok, smart_contract}

      {:error, :smart_contract, changeset, _} ->
        {:error, changeset}

      {:error, :set_address_verified, message, _} ->
        {:error, message}
    end
  end

  @doc """
  Updates a `t:SmartContract.t/0`.

  Has the similar logic as create_smart_contract/1.
  Used in cases when you need to update row in DB contains SmartContract, e.g. in case of changing
  status `partially verified` to `fully verified` (re-verify).
  """
  @spec update_smart_contract(map()) :: {:ok, SmartContract.t()} | {:error, Ecto.Changeset.t()}
  def update_smart_contract(attrs \\ %{}, external_libraries \\ [], secondary_sources \\ []) do
    address_hash = Map.get(attrs, :address_hash)

    query =
      from(
        smart_contract in SmartContract,
        where: smart_contract.address_hash == ^address_hash
      )

    query_sources =
      from(
        source in SmartContractAdditionalSource,
        where: source.address_hash == ^address_hash
      )

    _delete_sources = Repo.delete_all(query_sources)

    smart_contract = Repo.one(query)

    smart_contract_changeset =
      smart_contract
      |> SmartContract.changeset(attrs)
      |> Changeset.put_change(:external_libraries, external_libraries)

    new_contract_additional_source = %SmartContractAdditionalSource{}

    smart_contract_additional_sources_changesets =
      if secondary_sources do
        secondary_sources
        |> Enum.map(fn changeset ->
          new_contract_additional_source
          |> SmartContractAdditionalSource.changeset(changeset)
        end)
      else
        []
      end

    # Enforce ShareLocks tables order (see docs: sharelocks.md)
    insert_contract_query =
      Multi.new()
      |> Multi.update(:smart_contract, smart_contract_changeset)

    insert_contract_query_with_additional_sources =
      smart_contract_additional_sources_changesets
      |> Enum.with_index()
      |> Enum.reduce(insert_contract_query, fn {changeset, index}, multi ->
        Multi.insert(multi, "smart_contract_additional_source_#{Integer.to_string(index)}", changeset)
      end)

    insert_result =
      insert_contract_query_with_additional_sources
      |> Repo.transaction()

    case insert_result do
      {:ok, %{smart_contract: smart_contract}} ->
        {:ok, smart_contract}

      {:error, :smart_contract, changeset, _} ->
        {:error, changeset}

      {:error, :set_address_verified, message, _} ->
        {:error, message}
    end
  end

  defp set_address_verified(repo, address_hash) do
    query =
      from(
        address in Address,
        where: address.hash == ^address_hash
      )

    case repo.update_all(query, set: [verified: true]) do
      {1, _} -> {:ok, []}
      _ -> {:error, "There was an error annotating that the address has been verified."}
    end
  end

  defp set_address_decompiled(repo, address_hash) do
    query =
      from(
        address in Address,
        where: address.hash == ^address_hash
      )

    case repo.update_all(query, set: [decompiled: true]) do
      {1, _} -> {:ok, []}
      _ -> {:error, "There was an error annotating that the address has been decompiled."}
    end
  end

  defp clear_primary_address_names(repo, address_hash) do
    query =
      from(
        address_name in Address.Name,
        where: address_name.address_hash == ^address_hash,
        # Enforce Name ShareLocks order (see docs: sharelocks.md)
        order_by: [asc: :address_hash, asc: :name],
        lock: "FOR UPDATE"
      )

    repo.update_all(
      from(n in Address.Name, join: s in subquery(query), on: n.address_hash == s.address_hash and n.name == s.name),
      set: [primary: false]
    )

    {:ok, []}
  end

  defp create_address_name(repo, name, address_hash) do
    params = %{
      address_hash: address_hash,
      name: name,
      primary: true
    }

    %Address.Name{}
    |> Address.Name.changeset(params)
    |> repo.insert(on_conflict: :nothing, conflict_target: [:address_hash, :name])
  end

  def get_verified_twin_contract(%Explorer.Chain.Address{} = target_address) do
    case target_address do
      %{contract_code: %Chain.Data{bytes: contract_code_bytes}} ->
        target_address_hash = target_address.hash

        contract_code_md5 = Helper.contract_code_md5(contract_code_bytes)

        verified_contract_twin_query =
          from(
            smart_contract in SmartContract,
            where: smart_contract.contract_code_md5 == ^contract_code_md5,
            where: smart_contract.address_hash != ^target_address_hash,
            select: smart_contract,
            limit: 1
          )

        verified_contract_twin_query
        |> Repo.one(timeout: 10_000)

      _ ->
        nil
    end
  end

  @doc """
  Finds metadata for verification of a contract from verified twins: contracts with the same bytecode
  which were verified previously, returns a single t:SmartContract.t/0
  """
  def get_address_verified_twin_contract(hash) when is_binary(hash) do
    case string_to_address_hash(hash) do
      {:ok, address_hash} -> get_address_verified_twin_contract(address_hash)
      _ -> %{:verified_contract => nil, :additional_sources => nil}
    end
  end

  def get_address_verified_twin_contract(%Explorer.Chain.Hash{} = address_hash) do
    with target_address <- Repo.get(Address, address_hash),
         false <- is_nil(target_address) do
      verified_contract_twin = get_verified_twin_contract(target_address)

      verified_contract_twin_additional_sources = get_contract_additional_sources(verified_contract_twin)

      %{
        :verified_contract => verified_contract_twin,
        :additional_sources => verified_contract_twin_additional_sources
      }
    else
      _ ->
        %{:verified_contract => nil, :additional_sources => nil}
    end
  end

  defp get_contract_additional_sources(verified_contract_twin) do
    if verified_contract_twin do
      verified_contract_twin_additional_sources_query =
        from(
          s in SmartContractAdditionalSource,
          where: s.address_hash == ^verified_contract_twin.address_hash
        )

      verified_contract_twin_additional_sources_query
      |> Repo.all()
    else
      []
    end
  end

  def get_minimal_proxy_template(address_hash) do
    minimal_proxy_template =
      case Repo.get(Address, address_hash) do
        nil ->
          nil

        target_address ->
          contract_code = target_address.contract_code

          case contract_code do
            %Chain.Data{bytes: contract_code_bytes} ->
              contract_bytecode = Base.encode16(contract_code_bytes, case: :lower)

              get_minimal_proxy_from_template_code(contract_bytecode)

            _ ->
              nil
          end
      end

    minimal_proxy_template
  end

  defp get_minimal_proxy_from_template_code(contract_bytecode) do
    case contract_bytecode do
      "363d3d373d3d3d363d73" <> <<template_address::binary-size(40)>> <> _ ->
        template_address = "0x" <> template_address

        query =
          from(
            smart_contract in SmartContract,
            where: smart_contract.address_hash == ^template_address,
            select: smart_contract
          )

        template =
          query
          |> Repo.one(timeout: 10_000)

        template

      _ ->
        nil
    end
  end

  @spec address_hash_to_smart_contract(Hash.Address.t()) :: SmartContract.t() | nil
  def address_hash_to_smart_contract(address_hash) do
    query =
      from(
        smart_contract in SmartContract,
        where: smart_contract.address_hash == ^address_hash
      )

    current_smart_contract = Repo.one(query)

    if current_smart_contract do
      current_smart_contract
    else
      address_verified_twin_contract =
        Chain.get_minimal_proxy_template(address_hash) ||
          Chain.get_address_verified_twin_contract(address_hash).verified_contract

      if address_verified_twin_contract do
        address_verified_twin_contract
        |> Map.put(:address_hash, address_hash)
        |> Map.put(:metadata_from_verified_twin, true)
        |> Map.put(:implementation_address_hash, nil)
        |> Map.put(:implementation_name, nil)
        |> Map.put(:implementation_fetched_at, nil)
      else
        current_smart_contract
      end
    end
  end

  @spec address_hash_to_smart_contract_without_twin(Hash.Address.t()) :: SmartContract.t() | nil
  def address_hash_to_smart_contract_without_twin(address_hash) do
    query =
      from(
        smart_contract in SmartContract,
        where: smart_contract.address_hash == ^address_hash
      )

    Repo.one(query)
  end

  def smart_contract_fully_verified?(address_hash_str) when is_binary(address_hash_str) do
    case string_to_address_hash(address_hash_str) do
      {:ok, address_hash} ->
        check_fully_verified(address_hash)

      _ ->
        false
    end
  end

  def smart_contract_fully_verified?(address_hash) do
    check_fully_verified(address_hash)
  end

  defp check_fully_verified(address_hash) do
    query =
      from(
        smart_contract in SmartContract,
        where: smart_contract.address_hash == ^address_hash
      )

    result = Repo.one(query)

    if result, do: !result.partially_verified, else: false
  end

  def smart_contract_verified?(address_hash_str) when is_binary(address_hash_str) do
    case string_to_address_hash(address_hash_str) do
      {:ok, address_hash} ->
        check_verified(address_hash)

      _ ->
        false
    end
  end

  def smart_contract_verified?(address_hash) do
    check_verified(address_hash)
  end

  defp check_verified(address_hash) do
    query =
      from(
        smart_contract in SmartContract,
        where: smart_contract.address_hash == ^address_hash
      )

    if Repo.one(query), do: true, else: false
  end

  defp fetch_transactions(paging_options \\ nil, from_block \\ nil, to_block \\ nil, is_address? \\ false) do
    Transaction
    |> order_for_transactions(is_address?)
    |> where_block_number_in_period(from_block, to_block)
    |> handle_paging_options(paging_options)
  end

  defp order_for_transactions(query, true) do
    query
    |> order_by([transaction],
      desc: transaction.block_number,
      desc: transaction.index,
      desc: transaction.inserted_at,
      asc: transaction.hash
    )
  end

  defp order_for_transactions(query, _) do
    query
    |> order_by([transaction], desc: transaction.block_number, desc: transaction.index)
  end

  defp fetch_transactions_in_ascending_order_by_index(paging_options) do
    Transaction
    |> order_by([transaction], desc: transaction.block_number, asc: transaction.index)
    |> handle_paging_options(paging_options)
  end

  defp for_parent_transaction(query, %Hash{byte_count: unquote(Hash.Full.byte_count())} = hash) do
    from(
      child in query,
      inner_join: transaction in assoc(child, :transaction),
      where: transaction.hash == ^hash
    )
  end

  defp handle_paging_options(query, nil), do: query

  defp handle_paging_options(query, %PagingOptions{key: nil, page_size: nil}), do: query

  defp handle_paging_options(query, paging_options) do
    query
    |> page_transaction(paging_options)
    |> limit(^paging_options.page_size)
  end

  defp handle_verified_contracts_paging_options(query, nil), do: query

  defp handle_verified_contracts_paging_options(query, paging_options) do
    query
    |> page_verified_contracts(paging_options)
    |> limit(^paging_options.page_size)
  end

  defp handle_token_transfer_paging_options(query, nil), do: query

  defp handle_token_transfer_paging_options(query, paging_options) do
    query
    |> TokenTransfer.page_token_transfer(paging_options)
    |> limit(^paging_options.page_size)
  end

  defp handle_random_access_paging_options(query, empty_options) when empty_options in [nil, [], %{}],
    do: limit(query, ^(@default_page_size + 1))

  defp handle_random_access_paging_options(query, paging_options) do
    query
    |> (&if(paging_options |> Map.get(:page_number, 1) |> proccess_page_number() == 1,
          do: &1,
          else: page_transaction(&1, paging_options)
        )).()
    |> handle_page(paging_options)
  end

  defp handle_page(query, paging_options) do
    page_number = paging_options |> Map.get(:page_number, 1) |> proccess_page_number()
    page_size = Map.get(paging_options, :page_size, @default_page_size)

    cond do
      page_in_bounds?(page_number, page_size) && page_number == 1 ->
        query
        |> limit(^(page_size + 1))

      page_in_bounds?(page_number, page_size) ->
        query
        |> limit(^page_size)
        |> offset(^((page_number - 2) * page_size))

      true ->
        query
        |> limit(^(@default_page_size + 1))
    end
  end

  defp proccess_page_number(number) when number < 1, do: 1

  defp proccess_page_number(number), do: number

  defp page_in_bounds?(page_number, page_size),
    do: page_size <= @limit_showing_transactions && @limit_showing_transactions - page_number * page_size >= 0

  def limit_showing_transactions, do: @limit_showing_transactions

  defp join_association(query, [{association, nested_preload}], necessity)
       when is_atom(association) and is_atom(nested_preload) do
    case necessity do
      :optional ->
        preload(query, [{^association, ^nested_preload}])

      :required ->
        from(q in query,
          inner_join: a in assoc(q, ^association),
          left_join: b in assoc(a, ^nested_preload),
          preload: [{^association, {a, [{^nested_preload, b}]}}]
        )
    end
  end

  defp join_association(query, association, necessity) when is_atom(association) do
    case necessity do
      :optional ->
        preload(query, ^association)

      :required ->
        from(q in query, inner_join: a in assoc(q, ^association), preload: [{^association, a}])
    end
  end

  defp join_association(query, association, necessity) do
    case necessity do
      :optional ->
        preload(query, ^association)

      :required ->
        from(q in query, inner_join: a in assoc(q, ^association), preload: [{^association, a}])
    end
  end

  defp join_associations(query, necessity_by_association) when is_map(necessity_by_association) do
    Enum.reduce(necessity_by_association, query, fn {association, join}, acc_query ->
      join_association(acc_query, association, join)
    end)
  end

  defp page_addresses(query, %PagingOptions{key: nil}), do: query

  defp page_addresses(query, %PagingOptions{key: {coin_balance, hash}}) do
    from(address in query,
      where:
        (address.fetched_coin_balance == ^coin_balance and address.hash > ^hash) or
          address.fetched_coin_balance < ^coin_balance
    )
  end

  defp page_tokens(query, %PagingOptions{key: nil}), do: query

  defp page_tokens(query, %PagingOptions{key: {holder_count, token_name}}) do
    from(token in query,
      where:
        (token.holder_count == ^holder_count and token.name > ^token_name) or
          token.holder_count < ^holder_count
    )
  end

  defp page_gas_usage(query, %PagingOptions{key: nil}), do: query

  defp page_gas_usage(query, %PagingOptions{key: {total_gas, _}}) do
    from(tx in query,
      where: tx.total_gas < ^total_gas
    )
  end

  defp page_blocks(query, %PagingOptions{key: nil}), do: query

  defp page_blocks(query, %PagingOptions{key: {block_number}}) do
    where(query, [block], block.number < ^block_number)
  end

  defp page_coin_balances(query, %PagingOptions{key: nil}), do: query

  defp page_coin_balances(query, %PagingOptions{key: {block_number}}) do
    where(query, [coin_balance], coin_balance.block_number < ^block_number)
  end

  defp page_internal_transaction(_, _, _ \\ %{index_int_tx_desc_order: false})

  defp page_internal_transaction(query, %PagingOptions{key: nil}, _), do: query

  defp page_internal_transaction(query, %PagingOptions{key: {block_number, transaction_index, index}}, %{
         index_int_tx_desc_order: desc
       }) do
    hardcoded_where_for_page_int_tx(query, block_number, transaction_index, index, desc)
  end

  defp page_internal_transaction(query, %PagingOptions{key: {index}}, %{index_int_tx_desc_order: desc}) do
    if desc do
      where(query, [internal_transaction], internal_transaction.index < ^index)
    else
      where(query, [internal_transaction], internal_transaction.index > ^index)
    end
  end

  defp hardcoded_where_for_page_int_tx(query, block_number, transaction_index, index, false),
    do:
      where(
        query,
        [internal_transaction],
        internal_transaction.block_number < ^block_number or
          (internal_transaction.block_number == ^block_number and
             internal_transaction.transaction_index < ^transaction_index) or
          (internal_transaction.block_number == ^block_number and
             internal_transaction.transaction_index == ^transaction_index and internal_transaction.index > ^index)
      )

  defp hardcoded_where_for_page_int_tx(query, block_number, transaction_index, index, true),
    do:
      where(
        query,
        [internal_transaction],
        internal_transaction.block_number < ^block_number or
          (internal_transaction.block_number == ^block_number and
             internal_transaction.transaction_index < ^transaction_index) or
          (internal_transaction.block_number == ^block_number and
             internal_transaction.transaction_index == ^transaction_index and internal_transaction.index < ^index)
      )

  defp page_logs(query, %PagingOptions{key: nil}), do: query

  defp page_logs(query, %PagingOptions{key: {index}}) do
    where(query, [log], log.index > ^index)
  end

  defp page_pending_transaction(query, %PagingOptions{key: nil}), do: query

  defp page_pending_transaction(query, %PagingOptions{key: {inserted_at, hash}}) do
    where(
      query,
      [transaction],
      (is_nil(transaction.block_number) and
         (transaction.inserted_at < ^inserted_at or
            (transaction.inserted_at == ^inserted_at and transaction.hash > ^hash))) or
        not is_nil(transaction.block_number)
    )
  end

  defp page_transaction(query, %PagingOptions{key: nil}), do: query

  defp page_transaction(query, %PagingOptions{is_pending_tx: true} = options),
    do: page_pending_transaction(query, options)

  defp page_transaction(query, %PagingOptions{key: {block_number, index}, is_index_in_asc_order: true}) do
    where(
      query,
      [transaction],
      transaction.block_number < ^block_number or
        (transaction.block_number == ^block_number and transaction.index > ^index)
    )
  end

  defp page_transaction(query, %PagingOptions{key: {block_number, index}}) do
    where(
      query,
      [transaction],
      transaction.block_number < ^block_number or
        (transaction.block_number == ^block_number and transaction.index < ^index)
    )
  end

  defp page_transaction(query, %PagingOptions{key: {index}}) do
    where(query, [transaction], transaction.index < ^index)
  end

  defp page_search_results(query, %PagingOptions{key: nil}), do: query

  defp page_search_results(query, %PagingOptions{
         key: {_address_hash, _tx_hash, _block_hash, holder_count, name, inserted_at, item_type}
       })
       when holder_count in [nil, ""] do
    where(
      query,
      [item],
      (item.name > ^name and item.type == ^item_type) or
        (item.name == ^name and item.inserted_at < ^inserted_at and
           item.type == ^item_type) or
        item.type != ^item_type
    )
  end

  # credo:disable-for-next-line
  defp page_search_results(query, %PagingOptions{
         key: {_address_hash, _tx_hash, _block_hash, holder_count, name, inserted_at, item_type}
       }) do
    where(
      query,
      [item],
      (item.holder_count < ^holder_count and item.type == ^item_type) or
        (item.holder_count == ^holder_count and item.name > ^name and item.type == ^item_type) or
        (item.holder_count == ^holder_count and item.name == ^name and item.inserted_at < ^inserted_at and
           item.type == ^item_type) or
        item.type != ^item_type
    )
  end

  def page_token_balances(query, %PagingOptions{key: nil}), do: query

  def page_token_balances(query, %PagingOptions{key: {value, address_hash}}) do
    where(
      query,
      [tb],
      tb.value < ^value or (tb.value == ^value and tb.address_hash < ^address_hash)
    )
  end

  def page_current_token_balances(query, %PagingOptions{key: nil}), do: query

  def page_current_token_balances(query, paging_options: %PagingOptions{key: nil}), do: query

  def page_current_token_balances(query, paging_options: %PagingOptions{key: {name, type, value}}) do
    where(
      query,
      [ctb, bt, t],
      ctb.value < ^value or (ctb.value == ^value and t.type < ^type) or
        (ctb.value == ^value and t.type == ^type and t.name < ^name)
    )
  end

  defp page_verified_contracts(query, %PagingOptions{key: nil}), do: query

  defp page_verified_contracts(query, %PagingOptions{key: {id}}) do
    where(query, [contract], contract.id < ^id)
  end

  @doc """
  Ensures the following conditions are true:

    * excludes internal transactions of type call with no siblings in the
      transaction
    * includes internal transactions of type create, reward, or selfdestruct
      even when they are alone in the parent transaction

  """
  @spec where_transaction_has_multiple_internal_transactions(Ecto.Query.t()) :: Ecto.Query.t()
  def where_transaction_has_multiple_internal_transactions(query) do
    where(
      query,
      [internal_transaction, transaction],
      internal_transaction.type != ^:call or
        fragment(
          """
          EXISTS (SELECT sibling.*
          FROM internal_transactions AS sibling
          WHERE sibling.transaction_hash = ? AND sibling.index != ?
          )
          """,
          transaction.hash,
          internal_transaction.index
        )
    )
  end

  @doc """
  The current total number of coins minted minus verifiably burned coins.
  """
  @spec total_supply :: non_neg_integer() | nil
  def total_supply do
    supply_module().total() || 0
  end

  @doc """
  The current number coins in the market for trading.
  """
  @spec circulating_supply :: non_neg_integer() | nil
  def circulating_supply do
    supply_module().circulating()
  end

  defp supply_module do
    Application.get_env(:explorer, :supply, Explorer.Chain.Supply.ExchangeRate)
  end

  @doc """
  Calls supply_for_days from the configured supply_module
  """
  def supply_for_days, do: supply_module().supply_for_days(MarketHistoryCache.recent_days_count())

  @doc """
  Streams a lists token contract addresses that haven't been cataloged.
  """
  @spec stream_uncataloged_token_contract_address_hashes(
          initial :: accumulator,
          reducer :: (entry :: Hash.Address.t(), accumulator -> accumulator)
        ) :: {:ok, accumulator}
        when accumulator: term()
  def stream_uncataloged_token_contract_address_hashes(initial, reducer) when is_function(reducer, 2) do
    query =
      from(
        token in Token,
        where: token.cataloged == false,
        select: token.contract_address_hash
      )

    Repo.stream_reduce(query, initial, reducer)
  end

  @spec stream_unfetched_token_instances(
          initial :: accumulator,
          reducer :: (entry :: map(), accumulator -> accumulator)
        ) :: {:ok, accumulator}
        when accumulator: term()
  def stream_unfetched_token_instances(initial, reducer) when is_function(reducer, 2) do
    nft_tokens =
      from(
        token in Token,
        where: token.type == ^"ERC-721" or token.type == ^"ERC-1155",
        select: token.contract_address_hash
      )

    token_ids_query =
      from(
        token_transfer in TokenTransfer,
        select: %{
          token_contract_address_hash: token_transfer.token_contract_address_hash,
          token_id: fragment("unnest(?)", token_transfer.token_ids)
        }
      )

    query =
      from(
        transfer in subquery(token_ids_query),
        inner_join: token in subquery(nft_tokens),
        on: token.contract_address_hash == transfer.token_contract_address_hash,
        left_join: instance in Instance,
        on:
          transfer.token_contract_address_hash == instance.token_contract_address_hash and
            transfer.token_id == instance.token_id,
        where: is_nil(instance.token_id),
        select: %{
          contract_address_hash: transfer.token_contract_address_hash,
          token_id: transfer.token_id
        }
      )

    distinct_query =
      from(
        q in subquery(query),
        distinct: [q.contract_address_hash, q.token_id]
      )

    Repo.stream_reduce(distinct_query, initial, reducer)
  end

  @doc """
  Streams a list of token contract addresses that have been cataloged.
  """
  @spec stream_cataloged_token_contract_address_hashes(
          initial :: accumulator,
          reducer :: (entry :: Hash.Address.t(), accumulator -> accumulator)
        ) :: {:ok, accumulator}
        when accumulator: term()
  def stream_cataloged_token_contract_address_hashes(initial, reducer, some_time_ago_updated \\ 2880)
      when is_function(reducer, 2) do
    some_time_ago_updated
    |> Token.cataloged_tokens()
    |> order_by(asc: :updated_at)
    |> Repo.stream_reduce(initial, reducer)
  end

  @doc """
  Returns a list of block numbers token transfer `t:Log.t/0`s that don't have an
  associated `t:TokenTransfer.t/0` record.
  """
  def uncataloged_token_transfer_block_numbers do
    query =
      from(l in Log,
        as: :log,
        where: l.first_topic == unquote(TokenTransfer.constant()),
        where:
          not exists(
            from(tf in TokenTransfer,
              where: tf.transaction_hash == parent_as(:log).transaction_hash,
              where: tf.log_index == parent_as(:log).index
            )
          ),
        select: l.block_number,
        distinct: l.block_number
      )

    Repo.stream_reduce(query, [], &[&1 | &2])
  end

  @doc """
  Returns a list of token addresses `t:Address.t/0`s that don't have an
  bridged property revealed.
  """
  def unprocessed_token_addresses_to_reveal_bridged_tokens do
    query =
      from(t in Token,
        where: is_nil(t.bridged),
        select: t.contract_address_hash
      )

    Repo.stream_reduce(query, [], &[&1 | &2])
  end

  @doc """
  Processes AMB tokens from mediators addresses provided
  """
  def process_amb_tokens do
    amb_bridge_mediators_var = Application.get_env(:block_scout_web, :amb_bridge_mediators)
    amb_bridge_mediators = (amb_bridge_mediators_var && String.split(amb_bridge_mediators_var, ",")) || []

    json_rpc_named_arguments = Application.get_env(:explorer, :json_rpc_named_arguments)

    foreign_json_rpc = Application.get_env(:block_scout_web, :foreign_json_rpc)

    eth_call_foreign_json_rpc_named_arguments =
      compose_foreign_json_rpc_named_arguments(json_rpc_named_arguments, foreign_json_rpc)

    try do
      amb_bridge_mediators
      |> Enum.each(fn amb_bridge_mediator_hash ->
        with {:ok, bridge_contract_hash_resp} <-
               get_bridge_contract_hash(amb_bridge_mediator_hash, json_rpc_named_arguments),
             bridge_contract_hash <- decode_contract_address_hash_response(bridge_contract_hash_resp),
             {:ok, destination_chain_id_resp} <-
               get_destination_chain_id(bridge_contract_hash, json_rpc_named_arguments),
             foreign_chain_id <- decode_contract_integer_response(destination_chain_id_resp),
             {:ok, home_token_contract_hash_resp} <-
               get_erc677_token_hash(amb_bridge_mediator_hash, json_rpc_named_arguments),
             home_token_contract_hash_string <- decode_contract_address_hash_response(home_token_contract_hash_resp),
             {:ok, home_token_contract_hash} <- Chain.string_to_address_hash(home_token_contract_hash_string),
             {:ok, foreign_mediator_contract_hash_resp} <-
               get_foreign_mediator_contract_hash(amb_bridge_mediator_hash, json_rpc_named_arguments),
             foreign_mediator_contract_hash <-
               decode_contract_address_hash_response(foreign_mediator_contract_hash_resp),
             {:ok, foreign_token_contract_hash_resp} <-
               get_erc677_token_hash(foreign_mediator_contract_hash, eth_call_foreign_json_rpc_named_arguments),
             foreign_token_contract_hash_string <-
               decode_contract_address_hash_response(foreign_token_contract_hash_resp),
             {:ok, foreign_token_contract_hash} <- Chain.string_to_address_hash(foreign_token_contract_hash_string) do
          insert_bridged_token_metadata(home_token_contract_hash, %{
            foreign_chain_id: foreign_chain_id,
            foreign_token_address_hash: foreign_token_contract_hash,
            custom_metadata: nil,
            custom_cap: nil,
            lp_token: nil,
            type: "amb"
          })

          set_token_bridged_status(home_token_contract_hash, true)
        else
          result ->
            Logger.debug([
              "failed to fetch metadata for token bridged with AMB mediator #{amb_bridge_mediator_hash}",
              inspect(result)
            ])
        end
      end)
    rescue
      _ ->
        :ok
    end

    :ok
  end

  @doc """
  Fetches bridged tokens metadata from OmniBridge.
  """
  def fetch_omni_bridged_tokens_metadata(token_addresses) do
    Enum.each(token_addresses, fn token_address_hash ->
      created_from_int_tx_success_query =
        from(
          it in InternalTransaction,
          inner_join: t in assoc(it, :transaction),
          where: it.created_contract_address_hash == ^token_address_hash,
          where: t.status == ^1
        )

      created_from_int_tx_success =
        created_from_int_tx_success_query
        |> limit(1)
        |> Repo.one()

      created_from_tx_query =
        from(
          t in Transaction,
          where: t.created_contract_address_hash == ^token_address_hash
        )

      created_from_tx =
        created_from_tx_query
        |> Repo.all()
        |> Enum.count() > 0

      created_from_int_tx_query =
        from(
          it in InternalTransaction,
          where: it.created_contract_address_hash == ^token_address_hash
        )

      created_from_int_tx =
        created_from_int_tx_query
        |> Repo.all()
        |> Enum.count() > 0

      cond do
        created_from_tx ->
          set_token_bridged_status(token_address_hash, false)

        created_from_int_tx && !created_from_int_tx_success ->
          set_token_bridged_status(token_address_hash, false)

        created_from_int_tx && created_from_int_tx_success ->
          proceed_with_set_omni_status(token_address_hash, created_from_int_tx_success)

        true ->
          :ok
      end
    end)

    :ok
  end

  defp proceed_with_set_omni_status(token_address_hash, created_from_int_tx_success) do
    {:ok, eth_omni_status} =
      extract_omni_bridged_token_metadata_wrapper(
        token_address_hash,
        created_from_int_tx_success,
        :eth_omni_bridge_mediator
      )

    {:ok, bsc_omni_status} =
      if eth_omni_status do
        {:ok, false}
      else
        extract_omni_bridged_token_metadata_wrapper(
          token_address_hash,
          created_from_int_tx_success,
          :bsc_omni_bridge_mediator
        )
      end

    {:ok, poa_omni_status} =
      if eth_omni_status || bsc_omni_status do
        {:ok, false}
      else
        extract_omni_bridged_token_metadata_wrapper(
          token_address_hash,
          created_from_int_tx_success,
          :poa_omni_bridge_mediator
        )
      end

    if !eth_omni_status && !bsc_omni_status && !poa_omni_status do
      set_token_bridged_status(token_address_hash, false)
    end
  end

  defp extract_omni_bridged_token_metadata_wrapper(token_address_hash, created_from_int_tx_success, mediator) do
    omni_bridge_mediator = Application.get_env(:block_scout_web, mediator)
    %{transaction_hash: transaction_hash} = created_from_int_tx_success

    if omni_bridge_mediator && omni_bridge_mediator !== "" do
      {:ok, omni_bridge_mediator_hash} = Chain.string_to_address_hash(omni_bridge_mediator)

      created_by_amb_mediator_query =
        from(
          it in InternalTransaction,
          where: it.transaction_hash == ^transaction_hash,
          where: it.to_address_hash == ^omni_bridge_mediator_hash
        )

      created_by_amb_mediator =
        created_by_amb_mediator_query
        |> Repo.all()

      if Enum.count(created_by_amb_mediator) > 0 do
        extract_omni_bridged_token_metadata(
          token_address_hash,
          omni_bridge_mediator,
          omni_bridge_mediator_hash
        )

        {:ok, true}
      else
        {:ok, false}
      end
    else
      {:ok, false}
    end
  end

  defp extract_omni_bridged_token_metadata(token_address_hash, omni_bridge_mediator, omni_bridge_mediator_hash) do
    json_rpc_named_arguments = Application.get_env(:explorer, :json_rpc_named_arguments)

    with {:ok, _} <-
           get_token_interfaces_version_signature(token_address_hash, json_rpc_named_arguments),
         {:ok, foreign_token_address_abi_encoded} <-
           get_foreign_token_address(omni_bridge_mediator, token_address_hash, json_rpc_named_arguments),
         {:ok, bridge_contract_hash_resp} <-
           get_bridge_contract_hash(omni_bridge_mediator_hash, json_rpc_named_arguments) do
      foreign_token_address_hash_string = decode_contract_address_hash_response(foreign_token_address_abi_encoded)
      {:ok, foreign_token_address_hash} = Chain.string_to_address_hash(foreign_token_address_hash_string)

      multi_token_bridge_hash_string = decode_contract_address_hash_response(bridge_contract_hash_resp)

      {:ok, foreign_chain_id_abi_encoded} =
        get_destination_chain_id(multi_token_bridge_hash_string, json_rpc_named_arguments)

      foreign_chain_id = decode_contract_integer_response(foreign_chain_id_abi_encoded)

      foreign_json_rpc = Application.get_env(:block_scout_web, :foreign_json_rpc)

      custom_metadata =
        if foreign_json_rpc == 1 do
          get_bridged_token_custom_metadata(foreign_token_address_hash, json_rpc_named_arguments, foreign_json_rpc)
        else
          nil
        end

      bridged_token_metadata = %{
        foreign_chain_id: foreign_chain_id,
        foreign_token_address_hash: foreign_token_address_hash,
        custom_metadata: custom_metadata,
        custom_cap: nil,
        lp_token: nil,
        type: "omni"
      }

      insert_bridged_token_metadata(token_address_hash, bridged_token_metadata)

      set_token_bridged_status(token_address_hash, true)
    end
  end

  defp get_bridge_contract_hash(mediator_hash, json_rpc_named_arguments) do
    # keccak 256 from bridgeContract()
    bridge_contract_signature = "0xcd596583"

    perform_eth_call_request(bridge_contract_signature, mediator_hash, json_rpc_named_arguments)
  end

  defp get_erc677_token_hash(mediator_hash, json_rpc_named_arguments) do
    # keccak 256 from erc677token()
    erc677_token_signature = "0x18d8f9c9"

    perform_eth_call_request(erc677_token_signature, mediator_hash, json_rpc_named_arguments)
  end

  defp get_foreign_mediator_contract_hash(mediator_hash, json_rpc_named_arguments) do
    # keccak 256 from mediatorContractOnOtherSide()
    mediator_contract_on_other_side_signature = "0x871c0760"

    perform_eth_call_request(mediator_contract_on_other_side_signature, mediator_hash, json_rpc_named_arguments)
  end

  defp get_destination_chain_id(bridge_contract_hash, json_rpc_named_arguments) do
    # keccak 256 from destinationChainId()
    destination_chain_id_signature = "0xb0750611"

    perform_eth_call_request(destination_chain_id_signature, bridge_contract_hash, json_rpc_named_arguments)
  end

  defp get_token_interfaces_version_signature(token_address_hash, json_rpc_named_arguments) do
    # keccak 256 from getTokenInterfacesVersion()
    get_token_interfaces_version_signature = "0x859ba28c"

    perform_eth_call_request(get_token_interfaces_version_signature, token_address_hash, json_rpc_named_arguments)
  end

  defp get_foreign_token_address(omni_bridge_mediator, token_address_hash, json_rpc_named_arguments) do
    # keccak 256 from foreignTokenAddress(address)
    foreign_token_address_signature = "0x47ac7d6a"

    token_address_hash_abi_encoded =
      [token_address_hash.bytes]
      |> TypeEncoder.encode([:address])
      |> Base.encode16()

    foreign_token_address_method = foreign_token_address_signature <> token_address_hash_abi_encoded

    perform_eth_call_request(foreign_token_address_method, omni_bridge_mediator, json_rpc_named_arguments)
  end

  defp perform_eth_call_request(method, destination, json_rpc_named_arguments)
       when not is_nil(json_rpc_named_arguments) do
    method
    |> Contract.eth_call_request(destination, 1, nil, nil)
    |> json_rpc(json_rpc_named_arguments)
  end

  defp perform_eth_call_request(_method, _destination, json_rpc_named_arguments)
       when is_nil(json_rpc_named_arguments) do
    :error
  end

  def decode_contract_address_hash_response(resp) do
    case resp do
      "0x000000000000000000000000" <> address ->
        "0x" <> address

      _ ->
        nil
    end
  end

  def decode_contract_integer_response(resp) do
    case resp do
      "0x" <> integer_encoded ->
        {integer_value, _} = Integer.parse(integer_encoded, 16)
        integer_value

      _ ->
        nil
    end
  end

  defp set_token_bridged_status(token_address_hash, status) do
    case Repo.get(Token, token_address_hash) do
      %Explorer.Chain.Token{bridged: bridged} = target_token ->
        if !bridged do
          token = Changeset.change(target_token, bridged: status)

          Repo.update(token)
        end

      _ ->
        :ok
    end
  end

  defp insert_bridged_token_metadata(token_address_hash, %{
         foreign_chain_id: foreign_chain_id,
         foreign_token_address_hash: foreign_token_address_hash,
         custom_metadata: custom_metadata,
         custom_cap: custom_cap,
         lp_token: lp_token,
         type: type
       }) do
    target_token = Repo.get(Token, token_address_hash)

    if target_token do
      {:ok, _} =
        Repo.insert(
          %BridgedToken{
            home_token_contract_address_hash: token_address_hash,
            foreign_chain_id: foreign_chain_id,
            foreign_token_contract_address_hash: foreign_token_address_hash,
            custom_metadata: custom_metadata,
            custom_cap: custom_cap,
            lp_token: lp_token,
            type: type
          },
          on_conflict: :nothing
        )
    end
  end

  # Fetches custom metadata for bridged tokens from the node.
  # Currently, gets Balancer token composite tokens with their weights
  # from foreign chain
  defp get_bridged_token_custom_metadata(foreign_token_address_hash, json_rpc_named_arguments, foreign_json_rpc)
       when not is_nil(foreign_json_rpc) and foreign_json_rpc !== "" do
    eth_call_foreign_json_rpc_named_arguments =
      compose_foreign_json_rpc_named_arguments(json_rpc_named_arguments, foreign_json_rpc)

    balancer_custom_metadata(foreign_token_address_hash, eth_call_foreign_json_rpc_named_arguments) ||
      sushiswap_custom_metadata(foreign_token_address_hash, eth_call_foreign_json_rpc_named_arguments)
  end

  defp get_bridged_token_custom_metadata(_foreign_token_address_hash, _json_rpc_named_arguments, foreign_json_rpc)
       when is_nil(foreign_json_rpc) do
    nil
  end

  defp get_bridged_token_custom_metadata(_foreign_token_address_hash, _json_rpc_named_arguments, foreign_json_rpc)
       when foreign_json_rpc == "" do
    nil
  end

  defp balancer_custom_metadata(foreign_token_address_hash, eth_call_foreign_json_rpc_named_arguments) do
    # keccak 256 from getCurrentTokens()
    get_current_tokens_signature = "0xcc77828d"

    case get_current_tokens_signature
         |> Contract.eth_call_request(foreign_token_address_hash, 1, nil, nil)
         |> json_rpc(eth_call_foreign_json_rpc_named_arguments) do
      {:ok, "0x"} ->
        nil

      {:ok, "0x" <> balancer_current_tokens_encoded} ->
        [balancer_current_tokens] =
          try do
            balancer_current_tokens_encoded
            |> Base.decode16!(case: :mixed)
            |> TypeDecoder.decode_raw([{:array, :address}])
          rescue
            _ -> []
          end

        bridged_token_custom_metadata =
          parse_bridged_token_custom_metadata(
            balancer_current_tokens,
            eth_call_foreign_json_rpc_named_arguments,
            foreign_token_address_hash
          )

        if is_map(bridged_token_custom_metadata) do
          tokens = Map.get(bridged_token_custom_metadata, :tokens)
          weights = Map.get(bridged_token_custom_metadata, :weights)

          if tokens == "" do
            nil
          else
            if weights !== "", do: "#{tokens} #{weights}", else: tokens
          end
        else
          nil
        end

      _ ->
        nil
    end
  end

  defp sushiswap_custom_metadata(foreign_token_address_hash, eth_call_foreign_json_rpc_named_arguments) do
    # keccak 256 from token0()
    token0_signature = "0x0dfe1681"

    # keccak 256 from token1()
    token1_signature = "0xd21220a7"

    # keccak 256 from name()
    name_signature = "0x06fdde03"

    # keccak 256 from symbol()
    symbol_signature = "0x95d89b41"

    with {:ok, "0x" <> token0_encoded} <-
           token0_signature
           |> Contract.eth_call_request(foreign_token_address_hash, 1, nil, nil)
           |> json_rpc(eth_call_foreign_json_rpc_named_arguments),
         {:ok, "0x" <> token1_encoded} <-
           token1_signature
           |> Contract.eth_call_request(foreign_token_address_hash, 2, nil, nil)
           |> json_rpc(eth_call_foreign_json_rpc_named_arguments),
         token0_hash <- parse_contract_response(token0_encoded, :address),
         token1_hash <- parse_contract_response(token1_encoded, :address),
         false <- is_nil(token0_hash),
         false <- is_nil(token1_hash),
         token0_hash_str <- "0x" <> Base.encode16(token0_hash, case: :lower),
         token1_hash_str <- "0x" <> Base.encode16(token1_hash, case: :lower),
         {:ok, "0x" <> token0_name_encoded} <-
           name_signature
           |> Contract.eth_call_request(token0_hash_str, 1, nil, nil)
           |> json_rpc(eth_call_foreign_json_rpc_named_arguments),
         {:ok, "0x" <> token1_name_encoded} <-
           name_signature
           |> Contract.eth_call_request(token1_hash_str, 2, nil, nil)
           |> json_rpc(eth_call_foreign_json_rpc_named_arguments),
         {:ok, "0x" <> token0_symbol_encoded} <-
           symbol_signature
           |> Contract.eth_call_request(token0_hash_str, 1, nil, nil)
           |> json_rpc(eth_call_foreign_json_rpc_named_arguments),
         {:ok, "0x" <> token1_symbol_encoded} <-
           symbol_signature
           |> Contract.eth_call_request(token1_hash_str, 2, nil, nil)
           |> json_rpc(eth_call_foreign_json_rpc_named_arguments) do
      token0_name = parse_contract_response(token0_name_encoded, :string, {:bytes, 32})
      token1_name = parse_contract_response(token1_name_encoded, :string, {:bytes, 32})
      token0_symbol = parse_contract_response(token0_symbol_encoded, :string, {:bytes, 32})
      token1_symbol = parse_contract_response(token1_symbol_encoded, :string, {:bytes, 32})

      "#{token0_name}/#{token1_name} (#{token0_symbol}/#{token1_symbol})"
    else
      _ ->
        nil
    end
  end

  def calc_lp_tokens_total_liqudity do
    json_rpc_named_arguments = Application.get_env(:explorer, :json_rpc_named_arguments)
    foreign_json_rpc = Application.get_env(:block_scout_web, :foreign_json_rpc)
    bridged_mainnet_tokens_list = BridgedToken.get_unprocessed_mainnet_lp_tokens_list()

    Enum.each(bridged_mainnet_tokens_list, fn bridged_token ->
      case calc_sushiswap_lp_tokens_cap(
             bridged_token.home_token_contract_address_hash,
             bridged_token.foreign_token_contract_address_hash,
             json_rpc_named_arguments,
             foreign_json_rpc
           ) do
        {:ok, new_custom_cap} ->
          bridged_token
          |> Changeset.change(%{custom_cap: new_custom_cap, lp_token: true})
          |> Repo.update()

        {:error, :not_lp_token} ->
          bridged_token
          |> Changeset.change(%{lp_token: false})
          |> Repo.update()
      end
    end)

    Logger.debug(fn -> "Total liqudity fetched for LP tokens" end)
  end

  defp calc_sushiswap_lp_tokens_cap(
         home_token_contract_address_hash,
         foreign_token_address_hash,
         json_rpc_named_arguments,
         foreign_json_rpc
       ) do
    eth_call_foreign_json_rpc_named_arguments =
      compose_foreign_json_rpc_named_arguments(json_rpc_named_arguments, foreign_json_rpc)

    # keccak 256 from getReserves()
    get_reserves_signature = "0x0902f1ac"

    # keccak 256 from token0()
    token0_signature = "0x0dfe1681"

    # keccak 256 from token1()
    token1_signature = "0xd21220a7"

    # keccak 256 from totalSupply()
    total_supply_signature = "0x18160ddd"

    with {:ok, "0x" <> get_reserves_encoded} <-
           get_reserves_signature
           |> Contract.eth_call_request(foreign_token_address_hash, 1, nil, nil)
           |> json_rpc(eth_call_foreign_json_rpc_named_arguments),
         {:ok, "0x" <> home_token_total_supply_encoded} <-
           total_supply_signature
           |> Contract.eth_call_request(home_token_contract_address_hash, 1, nil, nil)
           |> json_rpc(json_rpc_named_arguments),
         [reserve0, reserve1, _] <-
           parse_contract_response(get_reserves_encoded, [{:uint, 112}, {:uint, 112}, {:uint, 32}]),
         {:ok, token0_cap_usd} <-
           get_lp_token_cap(
             home_token_total_supply_encoded,
             token0_signature,
             reserve0,
             foreign_token_address_hash,
             eth_call_foreign_json_rpc_named_arguments
           ),
         {:ok, token1_cap_usd} <-
           get_lp_token_cap(
             home_token_total_supply_encoded,
             token1_signature,
             reserve1,
             foreign_token_address_hash,
             eth_call_foreign_json_rpc_named_arguments
           ) do
      total_lp_cap = Decimal.add(token0_cap_usd, token1_cap_usd)
      {:ok, total_lp_cap}
    else
      _ ->
        {:error, :not_lp_token}
    end
  end

  defp get_lp_token_cap(
         home_token_total_supply_encoded,
         token_signature,
         reserve,
         foreign_token_address_hash,
         eth_call_foreign_json_rpc_named_arguments
       ) do
    # keccak 256 from decimals()
    decimals_signature = "0x313ce567"

    # keccak 256 from totalSupply()
    total_supply_signature = "0x18160ddd"

    home_token_total_supply =
      home_token_total_supply_encoded
      |> parse_contract_response({:uint, 256})
      |> Decimal.new()

    case token_signature
         |> Contract.eth_call_request(foreign_token_address_hash, 1, nil, nil)
         |> json_rpc(eth_call_foreign_json_rpc_named_arguments) do
      {:ok, "0x" <> token_encoded} ->
        with token_hash <- parse_contract_response(token_encoded, :address),
             false <- is_nil(token_hash),
             token_hash_str <- "0x" <> Base.encode16(token_hash, case: :lower),
             {:ok, "0x" <> token_decimals_encoded} <-
               decimals_signature
               |> Contract.eth_call_request(token_hash_str, 1, nil, nil)
               |> json_rpc(eth_call_foreign_json_rpc_named_arguments),
             {:ok, "0x" <> foreign_token_total_supply_encoded} <-
               total_supply_signature
               |> Contract.eth_call_request(foreign_token_address_hash, 1, nil, nil)
               |> json_rpc(eth_call_foreign_json_rpc_named_arguments) do
          token_decimals = parse_contract_response(token_decimals_encoded, {:uint, 256})

          foreign_token_total_supply =
            foreign_token_total_supply_encoded
            |> parse_contract_response({:uint, 256})
            |> Decimal.new()

          token_decimals_divider =
            10
            |> :math.pow(token_decimals)
            |> Decimal.from_float()

          token_cap =
            reserve
            |> Decimal.div(foreign_token_total_supply)
            |> Decimal.mult(home_token_total_supply)
            |> Decimal.div(token_decimals_divider)

          token_price = TokenExchangeRate.fetch_token_exchange_rate_by_address(token_hash_str)

          token_cap_usd =
            if token_price do
              token_price
              |> Decimal.mult(token_cap)
            else
              0
            end

          {:ok, token_cap_usd}
        else
          _ -> :error
        end
    end
  end

  defp parse_contract_response(abi_encoded_value, types) when is_list(types) do
    values =
      try do
        abi_encoded_value
        |> Base.decode16!(case: :mixed)
        |> TypeDecoder.decode_raw(types)
      rescue
        _ -> [nil]
      end

    values
  end

  defp parse_contract_response(abi_encoded_value, type, emergency_type \\ nil) do
    [value] =
      try do
        [res] = decode_contract_response(abi_encoded_value, type)

        [convert_binary_to_string(res, type)]
      rescue
        _ ->
          if emergency_type do
            try do
              [res] = decode_contract_response(abi_encoded_value, emergency_type)

              [convert_binary_to_string(res, emergency_type)]
            rescue
              _ ->
                [nil]
            end
          else
            [nil]
          end
      end

    value
  end

  defp decode_contract_response(abi_encoded_value, type) do
    abi_encoded_value
    |> Base.decode16!(case: :mixed)
    |> TypeDecoder.decode_raw([type])
  end

  defp convert_binary_to_string(binary, type) do
    case type do
      {:bytes, _} ->
        ContractState.binary_to_string(binary)

      _ ->
        binary
    end
  end

  defp compose_foreign_json_rpc_named_arguments(json_rpc_named_arguments, foreign_json_rpc)
       when foreign_json_rpc != "" do
    {_, eth_call_foreign_json_rpc_named_arguments} =
      Keyword.get_and_update(json_rpc_named_arguments, :transport_options, fn transport_options ->
        {_, updated_transport_options} =
          update_transport_options_set_foreign_json_rpc(transport_options, foreign_json_rpc)

        {transport_options, updated_transport_options}
      end)

    eth_call_foreign_json_rpc_named_arguments
  end

  defp compose_foreign_json_rpc_named_arguments(_json_rpc_named_arguments, foreign_json_rpc)
       when foreign_json_rpc == "" do
    nil
  end

  defp compose_foreign_json_rpc_named_arguments(json_rpc_named_arguments, _foreign_json_rpc)
       when is_nil(json_rpc_named_arguments) do
    nil
  end

  defp update_transport_options_set_foreign_json_rpc(transport_options, foreign_json_rpc) do
    Keyword.get_and_update(transport_options, :method_to_url, fn method_to_url ->
      {_, updated_method_to_url} =
        Keyword.get_and_update(method_to_url, :eth_call, fn eth_call ->
          {eth_call, foreign_json_rpc}
        end)

      {method_to_url, updated_method_to_url}
    end)
  end

  defp parse_bridged_token_custom_metadata(
         balancer_current_tokens,
         eth_call_foreign_json_rpc_named_arguments,
         foreign_token_address_hash
       ) do
    balancer_current_tokens
    |> Enum.reduce(%{:tokens => "", :weights => ""}, fn balancer_token_bytes, balancer_tokens_weights ->
      balancer_token_hash_without_0x =
        balancer_token_bytes
        |> Base.encode16(case: :lower)

      balancer_token_hash = "0x" <> balancer_token_hash_without_0x

      # 95d89b41 = keccak256(symbol())
      symbol_signature = "0x95d89b41"

      case symbol_signature
           |> Contract.eth_call_request(balancer_token_hash, 1, nil, nil)
           |> json_rpc(eth_call_foreign_json_rpc_named_arguments) do
        {:ok, "0x" <> symbol_encoded} ->
          [symbol] =
            symbol_encoded
            |> Base.decode16!(case: :mixed)
            |> TypeDecoder.decode_raw([:string])

          # f1b8a9b7 = keccak256(getNormalizedWeight(address))
          get_normalized_weight_signature = "0xf1b8a9b7"

          get_normalized_weight_arg_abi_encoded =
            [balancer_token_bytes]
            |> TypeEncoder.encode([:address])
            |> Base.encode16(case: :lower)

          get_normalized_weight_abi_encoded = get_normalized_weight_signature <> get_normalized_weight_arg_abi_encoded

          get_normalized_weight_resp =
            get_normalized_weight_abi_encoded
            |> Contract.eth_call_request(foreign_token_address_hash, 1, nil, nil)
            |> json_rpc(eth_call_foreign_json_rpc_named_arguments)

          parse_balancer_weights(get_normalized_weight_resp, balancer_tokens_weights, symbol)

        _ ->
          nil
      end
    end)
  end

  defp parse_balancer_weights(get_normalized_weight_resp, balancer_tokens_weights, symbol) do
    case get_normalized_weight_resp do
      {:ok, "0x" <> normalized_weight_encoded} ->
        [normalized_weight] =
          try do
            normalized_weight_encoded
            |> Base.decode16!(case: :mixed)
            |> TypeDecoder.decode_raw([{:uint, 256}])
          rescue
            _ ->
              []
          end

        normalized_weight_to_100_perc = calc_normalized_weight_to_100_perc(normalized_weight)

        normalized_weight_in_perc =
          normalized_weight_to_100_perc
          |> div(1_000_000_000_000_000_000)

        current_tokens = Map.get(balancer_tokens_weights, :tokens)
        current_weights = Map.get(balancer_tokens_weights, :weights)

        tokens_value = combine_tokens_value(current_tokens, symbol)
        weights_value = combine_weights_value(current_weights, normalized_weight_in_perc)

        %{:tokens => tokens_value, :weights => weights_value}

      _ ->
        nil
    end
  end

  defp calc_normalized_weight_to_100_perc(normalized_weight) do
    if normalized_weight, do: 100 * normalized_weight, else: 0
  end

  defp combine_tokens_value(current_tokens, symbol) do
    if current_tokens == "", do: symbol, else: current_tokens <> "/" <> symbol
  end

  defp combine_weights_value(current_weights, normalized_weight_in_perc) do
    if current_weights == "",
      do: "#{normalized_weight_in_perc}",
      else: current_weights <> "/" <> "#{normalized_weight_in_perc}"
  end

  @doc """
  Fetches a `t:Token.t/0` by an address hash.

  ## Options

      * `:necessity_by_association` - use to load `t:association/0` as `:required` or `:optional`.  If an association is
      `:required`, and the `t:Token.t/0` has no associated record for that association,
      then the `t:Token.t/0` will not be included in the list.
  """
  @spec token_from_address_hash(Hash.Address.t(), [necessity_by_association_option]) ::
          {:ok, Token.t()} | {:error, :not_found}
  def token_from_address_hash(
        %Hash{byte_count: unquote(Hash.Address.byte_count())} = hash,
        options \\ []
      ) do
    necessity_by_association = Keyword.get(options, :necessity_by_association, %{})

    query =
      from(
        t in Token,
        left_join: bt in BridgedToken,
        on: t.contract_address_hash == bt.home_token_contract_address_hash,
        where: t.contract_address_hash == ^hash,
        select: [t, bt]
      )

    query
    |> join_associations(necessity_by_association)
    |> preload(:contract_address)
    |> Repo.one()
    |> case do
      nil ->
        {:error, :not_found}

      [%Token{} = token, %BridgedToken{} = bridged_token] ->
        foreign_token_contract_address_hash = Map.get(bridged_token, :foreign_token_contract_address_hash)
        foreign_chain_id = Map.get(bridged_token, :foreign_chain_id)
        custom_metadata = Map.get(bridged_token, :custom_metadata)
        custom_cap = Map.get(bridged_token, :custom_cap)

        extended_token =
          token
          |> Map.put(:foreign_token_contract_address_hash, foreign_token_contract_address_hash)
          |> Map.put(:foreign_chain_id, foreign_chain_id)
          |> Map.put(:custom_metadata, custom_metadata)
          |> Map.put(:custom_cap, custom_cap)

        {:ok, extended_token}

      [%Token{} = token, nil] ->
        {:ok, token}
    end
  end

  @spec fetch_token_transfers_from_token_hash(Hash.t(), [paging_options]) :: []
  def fetch_token_transfers_from_token_hash(token_address_hash, options \\ []) do
    TokenTransfer.fetch_token_transfers_from_token_hash(token_address_hash, options)
  end

  @spec fetch_token_transfers_from_token_hash_and_token_id(Hash.t(), binary(), [paging_options]) :: []
  def fetch_token_transfers_from_token_hash_and_token_id(token_address_hash, token_id, options \\ []) do
    TokenTransfer.fetch_token_transfers_from_token_hash_and_token_id(token_address_hash, token_id, options)
  end

  @spec count_token_transfers_from_token_hash(Hash.t()) :: non_neg_integer()
  def count_token_transfers_from_token_hash(token_address_hash) do
    TokenTransfer.count_token_transfers_from_token_hash(token_address_hash)
  end

  @spec count_token_transfers_from_token_hash_and_token_id(Hash.t(), binary()) :: non_neg_integer()
  def count_token_transfers_from_token_hash_and_token_id(token_address_hash, token_id) do
    TokenTransfer.count_token_transfers_from_token_hash_and_token_id(token_address_hash, token_id)
  end

  @spec transaction_has_token_transfers?(Hash.t()) :: boolean()
  def transaction_has_token_transfers?(transaction_hash) do
    query = from(tt in TokenTransfer, where: tt.transaction_hash == ^transaction_hash)

    Repo.exists?(query)
  end

  @spec address_has_rewards?(Address.t()) :: boolean()
  def address_has_rewards?(address_hash) do
    query = from(r in Reward, where: r.address_hash == ^address_hash)

    Repo.exists?(query)
  end

  @spec address_tokens_with_balance(Hash.Address.t(), [any()]) :: []
  def address_tokens_with_balance(address_hash, paging_options \\ []) do
    address_hash
    |> Address.Token.list_address_tokens_with_balance(paging_options)
    |> Repo.all()
  end

  @spec find_and_update_replaced_transactions([
          %{
            required(:nonce) => non_neg_integer,
            required(:from_address_hash) => Hash.Address.t(),
            required(:hash) => Hash.t()
          }
        ]) :: {integer(), nil | [term()]}
  def find_and_update_replaced_transactions(transactions, timeout \\ :infinity) do
    query =
      transactions
      |> Enum.reduce(
        Transaction,
        fn %{hash: hash, nonce: nonce, from_address_hash: from_address_hash}, query ->
          from(t in query,
            or_where:
              t.nonce == ^nonce and t.from_address_hash == ^from_address_hash and t.hash != ^hash and
                not is_nil(t.block_number)
          )
        end
      )
      # Enforce Transaction ShareLocks order (see docs: sharelocks.md)
      |> order_by(asc: :hash)
      |> lock("FOR UPDATE")

    hashes = Enum.map(transactions, & &1.hash)

    transactions_to_update =
      from(pending in Transaction,
        join: duplicate in subquery(query),
        on: duplicate.nonce == pending.nonce,
        on: duplicate.from_address_hash == pending.from_address_hash,
        where: pending.hash in ^hashes and is_nil(pending.block_hash)
      )

    Repo.update_all(transactions_to_update, [set: [error: "dropped/replaced", status: :error]], timeout: timeout)
  end

  @spec update_replaced_transactions([
          %{
            required(:nonce) => non_neg_integer,
            required(:from_address_hash) => Hash.Address.t(),
            required(:block_hash) => Hash.Full.t()
          }
        ]) :: {integer(), nil | [term()]}
  def update_replaced_transactions(transactions, timeout \\ :infinity) do
    filters =
      transactions
      |> Enum.filter(fn transaction ->
        transaction.block_hash && transaction.nonce && transaction.from_address_hash
      end)
      |> Enum.map(fn transaction ->
        {transaction.nonce, transaction.from_address_hash}
      end)
      |> Enum.uniq()

    if Enum.empty?(filters) do
      {:ok, []}
    else
      query =
        filters
        |> Enum.reduce(Transaction, fn {nonce, from_address}, query ->
          from(t in query,
            or_where: t.nonce == ^nonce and t.from_address_hash == ^from_address and is_nil(t.block_hash)
          )
        end)
        # Enforce Transaction ShareLocks order (see docs: sharelocks.md)
        |> order_by(asc: :hash)
        |> lock("FOR UPDATE")

      Repo.update_all(
        from(t in Transaction, join: s in subquery(query), on: t.hash == s.hash),
        [set: [error: "dropped/replaced", status: :error]],
        timeout: timeout
      )
    end
  end

  @spec upsert_token_instance(map()) :: {:ok, Instance.t()} | {:error, Ecto.Changeset.t()}
  def upsert_token_instance(params) do
    changeset = Instance.changeset(%Instance{}, params)

    Repo.insert(changeset,
      on_conflict: :replace_all,
      conflict_target: [:token_id, :token_contract_address_hash]
    )
  end

  @doc """
  Update a new `t:Token.t/0` record.

  As part of updating token, an additional record is inserted for
  naming the address for reference if a name is provided for a token.
  """
  @spec update_token(Token.t(), map()) :: {:ok, Token.t()} | {:error, Ecto.Changeset.t()}
  def update_token(%Token{contract_address_hash: address_hash} = token, params \\ %{}) do
    token_changeset = Token.changeset(token, params)
    address_name_changeset = Address.Name.changeset(%Address.Name{}, Map.put(params, :address_hash, address_hash))

    stale_error_field = :contract_address_hash
    stale_error_message = "is up to date"

    token_opts = [
      on_conflict: Runner.Tokens.default_on_conflict(),
      conflict_target: :contract_address_hash,
      stale_error_field: stale_error_field,
      stale_error_message: stale_error_message
    ]

    address_name_opts = [on_conflict: :nothing, conflict_target: [:address_hash, :name]]

    # Enforce ShareLocks tables order (see docs: sharelocks.md)
    insert_result =
      Multi.new()
      |> Multi.run(
        :address_name,
        fn repo, _ ->
          {:ok, repo.insert(address_name_changeset, address_name_opts)}
        end
      )
      |> Multi.run(:token, fn repo, _ ->
        with {:error, %Changeset{errors: [{^stale_error_field, {^stale_error_message, [_]}}]}} <-
               repo.insert(token_changeset, token_opts) do
          # the original token passed into `update_token/2` as stale error means it is unchanged
          {:ok, token}
        end
      end)
      |> Repo.transaction()

    case insert_result do
      {:ok, %{token: token}} ->
        {:ok, token}

      {:error, :token, changeset, _} ->
        {:error, changeset}
    end
  end

  @spec fetch_last_token_balances(Hash.Address.t()) :: []
  def fetch_last_token_balances(address_hash) do
    address_hash
    |> CurrentTokenBalance.last_token_balances()
    |> Repo.all()
  end

  @spec fetch_last_token_balances(Hash.Address.t(), [paging_options]) :: []
  def fetch_last_token_balances(address_hash, paging_options) do
    address_hash
    |> CurrentTokenBalance.last_token_balances(paging_options)
    |> page_current_token_balances(paging_options)
    |> Repo.all()
  end

  @spec erc721_or_erc1155_token_instance_from_token_id_and_token_address(binary(), Hash.Address.t()) ::
          {:ok, Instance.t()} | {:error, :not_found}
  def erc721_or_erc1155_token_instance_from_token_id_and_token_address(token_id, token_contract_address) do
    query =
      from(i in Instance, where: i.token_contract_address_hash == ^token_contract_address and i.token_id == ^token_id)

    case Repo.one(query) do
      nil -> {:error, :not_found}
      token_instance -> {:ok, token_instance}
    end
  end

  defp fetch_coin_balances(address_hash, paging_options) do
    address = Repo.get_by(Address, hash: address_hash)

    if contract?(address) do
      address_hash
      |> CoinBalance.fetch_coin_balances(paging_options)
    else
      address_hash
      |> CoinBalance.fetch_coin_balances_with_txs(paging_options)
    end
  end

  @spec fetch_last_token_balance(Hash.Address.t(), Hash.Address.t()) :: Decimal.t()
  def fetch_last_token_balance(address_hash, token_contract_address_hash) do
    if address_hash !== %{} do
      address_hash
      |> CurrentTokenBalance.last_token_balance(token_contract_address_hash) || Decimal.new(0)
    else
      Decimal.new(0)
    end
  end

  # @spec fetch_last_token_balance_1155(Hash.Address.t(), Hash.Address.t()) :: Decimal.t()
  def fetch_last_token_balance_1155(address_hash, token_contract_address_hash, token_id) do
    if address_hash !== %{} do
      address_hash
      |> CurrentTokenBalance.last_token_balance_1155(token_contract_address_hash, token_id) || Decimal.new(0)
    else
      Decimal.new(0)
    end
  end

  @spec address_to_coin_balances(Hash.Address.t(), [paging_options]) :: []
  def address_to_coin_balances(address_hash, options) do
    paging_options = Keyword.get(options, :paging_options, @default_paging_options)

    balances_raw =
      address_hash
      |> fetch_coin_balances(paging_options)
      |> page_coin_balances(paging_options)
      |> Repo.all()

    if Enum.empty?(balances_raw) do
      balances_raw
    else
      balances_raw_filtered =
        balances_raw
        |> Enum.filter(fn balance -> balance.value end)

      min_block_number =
        balances_raw_filtered
        |> Enum.min_by(fn balance -> balance.block_number end, fn -> %{} end)
        |> Map.get(:block_number)

      max_block_number =
        balances_raw_filtered
        |> Enum.max_by(fn balance -> balance.block_number end, fn -> %{} end)
        |> Map.get(:block_number)

      min_block_timestamp = find_block_timestamp(min_block_number)
      max_block_timestamp = find_block_timestamp(max_block_number)

      min_block_unix_timestamp =
        min_block_timestamp
        |> Timex.to_unix()

      max_block_unix_timestamp =
        max_block_timestamp
        |> Timex.to_unix()

      blocks_delta = max_block_number - min_block_number

      balances_with_dates =
        if blocks_delta > 0 do
          balances_raw_filtered
          |> Enum.map(fn balance ->
            date =
              trunc(
                min_block_unix_timestamp +
                  (balance.block_number - min_block_number) * (max_block_unix_timestamp - min_block_unix_timestamp) /
                    blocks_delta
              )

            formatted_date = Timex.from_unix(date)
            %{balance | block_timestamp: formatted_date}
          end)
        else
          balances_raw_filtered
          |> Enum.map(fn balance ->
            date = min_block_unix_timestamp

            formatted_date = Timex.from_unix(date)
            %{balance | block_timestamp: formatted_date}
          end)
        end

      balances_with_dates
      |> Enum.sort(fn balance1, balance2 -> balance1.block_number >= balance2.block_number end)
    end
  end

  def get_token_balance(address_hash, token_contract_address_hash, block_number) do
    query = TokenBalance.fetch_token_balance(address_hash, token_contract_address_hash, block_number)

    Repo.one(query)
  end

  def get_coin_balance(address_hash, block_number) do
    query = CoinBalance.fetch_coin_balance(address_hash, block_number)

    Repo.one(query)
  end

  @spec address_to_balances_by_day(Hash.Address.t(), true | false) :: [balance_by_day]
  def address_to_balances_by_day(address_hash, api? \\ false) do
    latest_block_timestamp =
      address_hash
      |> CoinBalance.last_coin_balance_timestamp()
      |> Repo.one()

    address_hash
    |> CoinBalanceDaily.balances_by_day()
    |> Repo.all()
    |> Enum.sort_by(fn %{date: d} -> {d.year, d.month, d.day} end)
    |> replace_last_value(latest_block_timestamp)
    |> normalize_balances_by_day(api?)
  end

  # https://github.com/blockscout/blockscout/issues/2658
  defp replace_last_value(items, %{value: value, timestamp: timestamp}) do
    List.replace_at(items, -1, %{date: Date.convert!(timestamp, Calendar.ISO), value: value})
  end

  defp replace_last_value(items, _), do: items

  defp normalize_balances_by_day(balances_by_day, api?) do
    result =
      balances_by_day
      |> Enum.filter(fn day -> day.value end)
      |> (&if(api?, do: &1, else: Enum.map(&1, fn day -> Map.update!(day, :date, fn x -> to_string(x) end) end))).()
      |> (&if(api?, do: &1, else: Enum.map(&1, fn day -> Map.update!(day, :value, fn x -> Wei.to(x, :ether) end) end))).()

    today = Date.to_string(NaiveDateTime.utc_now())

    if Enum.count(result) > 0 && !Enum.any?(result, fn map -> map[:date] == today end) do
      List.flatten([result | [%{date: today, value: List.last(result)[:value]}]])
    else
      result
    end
  end

  @spec fetch_token_holders_from_token_hash(Hash.Address.t(), boolean(), [paging_options]) :: [TokenBalance.t()]
  def fetch_token_holders_from_token_hash(contract_address_hash, from_api, options \\ []) do
    query =
      contract_address_hash
      |> CurrentTokenBalance.token_holders_ordered_by_value(options)

    if from_api do
      query
      |> Repo.replica().all()
    else
      query
      |> Repo.all()
    end
  end

  def fetch_token_holders_from_token_hash_and_token_id(contract_address_hash, token_id, options \\ []) do
    contract_address_hash
    |> CurrentTokenBalance.token_holders_1155_by_token_id(token_id, options)
    |> Repo.all()
  end

  def token_id_1155_is_unique?(_, nil), do: false

  def token_id_1155_is_unique?(contract_address_hash, token_id) do
    result = contract_address_hash |> CurrentTokenBalance.token_balances_by_id_limit_2(token_id) |> Repo.all()

    if length(result) == 1 do
      Decimal.compare(Enum.at(result, 0), 1) == :eq
    else
      false
    end
  end

  def get_token_ids_1155(contract_address_hash) do
    contract_address_hash
    |> CurrentTokenBalance.token_ids_query()
    |> Repo.all()
  end

  @spec count_token_holders_from_token_hash(Hash.Address.t()) :: non_neg_integer()
  def count_token_holders_from_token_hash(contract_address_hash) do
    query =
      from(ctb in CurrentTokenBalance.token_holders_query_for_count(contract_address_hash),
        select: fragment("COUNT(DISTINCT(address_hash))")
      )

    Repo.one!(query, timeout: :infinity)
  end

  @spec address_to_unique_tokens(Hash.Address.t(), [paging_options]) :: [Instance.t()]
  def address_to_unique_tokens(contract_address_hash, options \\ []) do
    paging_options = Keyword.get(options, :paging_options, @default_paging_options)

    contract_address_hash
    |> Instance.address_to_unique_token_instances()
    |> Instance.page_token_instance(paging_options)
    |> limit(^paging_options.page_size)
    |> Repo.all()
    |> Enum.map(fn instance ->
      owner =
        instance
        |> Instance.owner_query()
        |> Repo.one()

      %{instance | owner: owner}
    end)
  end

  @spec data() :: Dataloader.Ecto.t()
  def data, do: DataloaderEcto.new(Repo)

  @spec transaction_token_transfer_type(Transaction.t()) ::
          :erc20 | :erc721 | :erc1155 | :token_transfer | nil
  def transaction_token_transfer_type(
        %Transaction{
          status: :ok,
          created_contract_address_hash: nil,
          input: input,
          value: value
        } = transaction
      ) do
    zero_wei = %Wei{value: Decimal.new(0)}
    result = find_token_transfer_type(transaction, input, value)

    if is_nil(result) && Enum.count(transaction.token_transfers) > 0 && value == zero_wei,
      do: :token_transfer,
      else: result
  rescue
    _ -> nil
  end

  def transaction_token_transfer_type(_), do: nil

  defp find_token_transfer_type(transaction, input, value) do
    zero_wei = %Wei{value: Decimal.new(0)}

    # https://github.com/OpenZeppelin/openzeppelin-solidity/blob/master/contracts/token/ERC721/ERC721.sol#L35
    case {to_string(input), value} do
      # transferFrom(address,address,uint256)
      {"0x23b872dd" <> params, ^zero_wei} ->
        types = [:address, :address, {:uint, 256}]
        [from_address, to_address, _value] = decode_params(params, types)

        find_erc721_token_transfer(transaction.token_transfers, {from_address, to_address})

      # safeTransferFrom(address,address,uint256)
      {"0x42842e0e" <> params, ^zero_wei} ->
        types = [:address, :address, {:uint, 256}]
        [from_address, to_address, _value] = decode_params(params, types)

        find_erc721_token_transfer(transaction.token_transfers, {from_address, to_address})

      # safeTransferFrom(address,address,uint256,bytes)
      {"0xb88d4fde" <> params, ^zero_wei} ->
        types = [:address, :address, {:uint, 256}, :bytes]
        [from_address, to_address, _value, _data] = decode_params(params, types)

        find_erc721_token_transfer(transaction.token_transfers, {from_address, to_address})

      # safeTransferFrom(address,address,uint256,uint256,bytes)
      {"0xf242432a" <> params, ^zero_wei} ->
        types = [:address, :address, {:uint, 256}, {:uint, 256}, :bytes]
        [from_address, to_address, _id, _value, _data] = decode_params(params, types)

        find_erc1155_token_transfer(transaction.token_transfers, {from_address, to_address})

      # safeBatchTransferFrom(address,address,uint256[],uint256[],bytes)
      {"0x2eb2c2d6" <> params, ^zero_wei} ->
        types = [:address, :address, [{:uint, 256}], [{:uint, 256}], :bytes]
        [from_address, to_address, _ids, _values, _data] = decode_params(params, types)

        find_erc1155_token_transfer(transaction.token_transfers, {from_address, to_address})

      {"0xf907fc5b" <> _params, ^zero_wei} ->
        :erc20

      # check for ERC-20 or for old ERC-721, ERC-1155 token versions
      {unquote(TokenTransfer.transfer_function_signature()) <> params, ^zero_wei} ->
        types = [:address, {:uint, 256}]

        [address, value] = decode_params(params, types)

        decimal_value = Decimal.new(value)

        find_erc721_or_erc20_or_erc1155_token_transfer(transaction.token_transfers, {address, decimal_value})

      _ ->
        nil
    end
  end

  defp find_erc721_token_transfer(token_transfers, {from_address, to_address}) do
    token_transfer =
      Enum.find(token_transfers, fn token_transfer ->
        token_transfer.from_address_hash.bytes == from_address && token_transfer.to_address_hash.bytes == to_address
      end)

    if token_transfer, do: :erc721
  end

  defp find_erc1155_token_transfer(token_transfers, {from_address, to_address}) do
    token_transfer =
      Enum.find(token_transfers, fn token_transfer ->
        token_transfer.from_address_hash.bytes == from_address && token_transfer.to_address_hash.bytes == to_address
      end)

    if token_transfer, do: :erc1155
  end

  defp find_erc721_or_erc20_or_erc1155_token_transfer(token_transfers, {address, decimal_value}) do
    token_transfer =
      Enum.find(token_transfers, fn token_transfer ->
        token_transfer.to_address_hash.bytes == address && token_transfer.amount == decimal_value
      end)

    if token_transfer do
      case token_transfer.token do
        %Token{type: "ERC-20"} -> :erc20
        %Token{type: "ERC-721"} -> :erc721
        %Token{type: "ERC-1155"} -> :erc1155
        _ -> nil
      end
    else
      :erc20
    end
  end

  @doc """
  Combined block reward from all the fees.
  """
  @spec block_combined_rewards(Block.t()) :: Wei.t()
  def block_combined_rewards(block) do
    {:ok, value} =
      block.rewards
      |> Enum.reduce(
        0,
        fn block_reward, acc ->
          {:ok, decimal} = Wei.dump(block_reward.reward)

          Decimal.add(decimal, acc)
        end
      )
      |> Wei.cast()

    value
  end

  @doc "Get staking pools from the DB"
  @spec staking_pools(
          filter :: :validator | :active | :inactive,
          paging_options :: PagingOptions.t() | :all,
          address_hash :: Hash.t() | nil,
          filter_banned :: boolean() | nil,
          filter_my :: boolean() | nil
        ) :: [map()]
  def staking_pools(
        filter,
        paging_options \\ @default_paging_options,
        address_hash \\ nil,
        filter_banned \\ false,
        filter_my \\ false
      ) do
    base_query =
      StakingPool
      |> where(is_deleted: false)
      |> staking_pool_filter(filter)
      |> staking_pools_paging_query(paging_options)

    delegator_query =
      if address_hash do
        base_query
        |> join(:left, [p], pd in StakingPoolsDelegator,
          on:
            p.staking_address_hash == pd.staking_address_hash and pd.address_hash == ^address_hash and
              not pd.is_deleted
        )
        |> select([p, pd], %{pool: p, delegator: pd})
      else
        base_query
        |> select([p], %{pool: p, delegator: nil})
      end

    banned_query =
      if filter_banned do
        where(delegator_query, is_banned: true)
      else
        delegator_query
      end

    filtered_query =
      if address_hash && filter_my do
        where(banned_query, [..., pd], not is_nil(pd))
      else
        banned_query
      end

    Repo.all(filtered_query)
  end

  defp staking_pools_paging_query(base_query, :all) do
    base_query
    |> order_by(asc: :staking_address_hash)
  end

  defp staking_pools_paging_query(base_query, paging_options) do
    paging_query =
      base_query
      |> limit(^paging_options.page_size)
      |> order_by(desc: :stakes_ratio, desc: :is_active, asc: :staking_address_hash)

    case paging_options.key do
      {value, address_hash} ->
        where(
          paging_query,
          [p],
          p.stakes_ratio < ^value or
            (p.stakes_ratio == ^value and p.staking_address_hash > ^address_hash)
        )

      _ ->
        paging_query
    end
  end

  @doc "Get count of staking pools from the DB"
  @spec staking_pools_count(filter :: :validator | :active | :inactive) :: integer
  def staking_pools_count(filter) do
    StakingPool
    |> where(is_deleted: false)
    |> staking_pool_filter(filter)
    |> Repo.aggregate(:count, :staking_address_hash)
  end

  @doc "Get sum of delegators count from the DB"
  @spec delegators_count_sum(filter :: :validator | :active | :inactive) :: integer
  def delegators_count_sum(filter) do
    StakingPool
    |> where(is_deleted: false)
    |> staking_pool_filter(filter)
    |> Repo.aggregate(:sum, :delegators_count)
  end

  @doc "Get sum of total staked amount from the DB"
  @spec total_staked_amount_sum(filter :: :validator | :active | :inactive) :: integer
  def total_staked_amount_sum(filter) do
    StakingPool
    |> where(is_deleted: false)
    |> staking_pool_filter(filter)
    |> Repo.aggregate(:sum, :total_staked_amount)
  end

  defp staking_pool_filter(query, :validator) do
    where(query, is_validator: true)
  end

  defp staking_pool_filter(query, :active) do
    where(query, is_active: true)
  end

  defp staking_pool_filter(query, :inactive) do
    where(query, is_active: false)
  end

  def staking_pool(staking_address_hash) do
    Repo.get_by(StakingPool, staking_address_hash: staking_address_hash)
  end

  def staking_pool_names(staking_addresses) do
    StakingPool
    |> where([p], p.staking_address_hash in ^staking_addresses and p.is_deleted == false)
    |> select([:staking_address_hash, :name])
    |> Repo.all()
  end

  def staking_pool_delegators(staking_address_hash, show_snapshotted_data) do
    query =
      from(
        d in StakingPoolsDelegator,
        where:
          d.staking_address_hash == ^staking_address_hash and
            (d.is_active == true or (^show_snapshotted_data and d.snapshotted_stake_amount > 0 and d.is_active != true)),
        order_by: [desc: d.stake_amount]
      )

    query
    |> Repo.all()
  end

  def staking_pool_snapshotted_delegator_data_for_apy do
    query =
      from(
        d in StakingPoolsDelegator,
        select: %{
          :staking_address_hash => fragment("DISTINCT ON (?) ?", d.staking_address_hash, d.staking_address_hash),
          :snapshotted_reward_ratio => d.snapshotted_reward_ratio,
          :snapshotted_stake_amount => d.snapshotted_stake_amount
        },
        where: d.staking_address_hash != d.address_hash and d.snapshotted_stake_amount > 0
      )

    query
    |> Repo.all()
  end

  def staking_pool_snapshotted_inactive_delegators_count(staking_address_hash) do
    query =
      from(
        d in StakingPoolsDelegator,
        where:
          d.staking_address_hash == ^staking_address_hash and
            d.snapshotted_stake_amount > 0 and
            d.is_active != true,
        select: fragment("count(*)")
      )

    query
    |> Repo.one()
  end

  def staking_pool_delegator(staking_address_hash, address_hash) do
    Repo.get_by(StakingPoolsDelegator,
      staking_address_hash: staking_address_hash,
      address_hash: address_hash,
      is_deleted: false
    )
  end

  def get_total_staked_and_ordered(""), do: nil

  def get_total_staked_and_ordered(address_hash) when is_binary(address_hash) do
    StakingPoolsDelegator
    |> where([delegator], delegator.address_hash == ^address_hash and not delegator.is_deleted)
    |> select([delegator], %{
      stake_amount: coalesce(sum(delegator.stake_amount), 0),
      ordered_withdraw: coalesce(sum(delegator.ordered_withdraw), 0)
    })
    |> Repo.one()
  end

  def get_total_staked_and_ordered(_), do: nil

  defp with_decompiled_code_flag(query, _hash, false), do: query

  defp with_decompiled_code_flag(query, hash, true) do
    has_decompiled_code_query =
      from(decompiled_contract in DecompiledSmartContract,
        where: decompiled_contract.address_hash == ^hash,
        limit: 1,
        select: %{has_decompiled_code?: not is_nil(decompiled_contract.address_hash)}
      )

    from(
      address in query,
      left_join: decompiled_code in subquery(has_decompiled_code_query),
      select_merge: %{has_decompiled_code?: decompiled_code.has_decompiled_code?}
    )
  end

  defp decode_params(params, types) do
    params
    |> Base.decode16!(case: :mixed)
    |> TypeDecoder.decode_raw(types)
  end

  def get_token_type(hash) do
    query =
      from(
        token in Token,
        where: token.contract_address_hash == ^hash,
        select: token.type
      )

    Repo.one(query)
  end

  @doc """
  Checks if an `t:Explorer.Chain.Address.t/0` with the given `hash` exists.

  Returns `:ok` if found

      iex> {:ok, %Explorer.Chain.Address{hash: hash}} = Explorer.Chain.create_address(
      ...>   %{hash: "0x5aaeb6053f3e94c9b9a09f33669435e7ef1beaed"}
      ...> )
      iex> Explorer.Chain.check_address_exists(hash)
      :ok

  Returns `:not_found` if not found

      iex> {:ok, hash} = Explorer.Chain.string_to_address_hash("0x5aaeb6053f3e94c9b9a09f33669435e7ef1beaed")
      iex> Explorer.Chain.check_address_exists(hash)
      :not_found

  """
  @spec check_address_exists(Hash.Address.t()) :: :ok | :not_found
  def check_address_exists(address_hash) do
    address_hash
    |> address_exists?()
    |> boolean_to_check_result()
  end

  @doc """
  Checks if an `t:Explorer.Chain.Address.t/0` with the given `hash` exists.

  Returns `true` if found

      iex> {:ok, %Explorer.Chain.Address{hash: hash}} = Explorer.Chain.create_address(
      ...>   %{hash: "0x5aaeb6053f3e94c9b9a09f33669435e7ef1beaed"}
      ...> )
      iex> Explorer.Chain.address_exists?(hash)
      true

  Returns `false` if not found

      iex> {:ok, hash} = Explorer.Chain.string_to_address_hash("0x5aaeb6053f3e94c9b9a09f33669435e7ef1beaed")
      iex> Explorer.Chain.address_exists?(hash)
      false

  """
  @spec address_exists?(Hash.Address.t()) :: boolean()
  def address_exists?(address_hash) do
    query =
      from(
        address in Address,
        where: address.hash == ^address_hash
      )

    Repo.exists?(query)
  end

  @doc """
  Checks if it exists an `t:Explorer.Chain.Address.t/0` that has the provided
  `t:Explorer.Chain.Address.t/0` `hash` and a contract.

  Returns `:ok` if found and `:not_found` otherwise.
  """
  @spec check_contract_address_exists(Hash.Address.t()) :: :ok | :not_found
  def check_contract_address_exists(address_hash) do
    address_hash
    |> contract_address_exists?()
    |> boolean_to_check_result()
  end

  @doc """
  Checks if it exists an `t:Explorer.Chain.Address.t/0` that has the provided
  `t:Explorer.Chain.Address.t/0` `hash` and a contract.

  Returns `true` if found and `false` otherwise.
  """
  @spec contract_address_exists?(Hash.Address.t()) :: boolean()
  def contract_address_exists?(address_hash) do
    query =
      from(
        address in Address,
        where: address.hash == ^address_hash and not is_nil(address.contract_code)
      )

    Repo.exists?(query)
  end

  @doc """
  Checks if it exists a `t:Explorer.Chain.DecompiledSmartContract.t/0` for the
  `t:Explorer.Chain.Address.t/0` with the provided `hash` and with the provided version.

  Returns `:ok` if found and `:not_found` otherwise.
  """
  @spec check_decompiled_contract_exists(Hash.Address.t(), String.t()) :: :ok | :not_found
  def check_decompiled_contract_exists(address_hash, version) do
    address_hash
    |> decompiled_contract_exists?(version)
    |> boolean_to_check_result()
  end

  @doc """
  Checks if it exists a `t:Explorer.Chain.DecompiledSmartContract.t/0` for the
  `t:Explorer.Chain.Address.t/0` with the provided `hash` and with the provided version.

  Returns `true` if found and `false` otherwise.
  """
  @spec decompiled_contract_exists?(Hash.Address.t(), String.t()) :: boolean()
  def decompiled_contract_exists?(address_hash, version) do
    query =
      from(contract in DecompiledSmartContract,
        where: contract.address_hash == ^address_hash and contract.decompiler_version == ^version
      )

    Repo.exists?(query)
  end

  @doc """
  Checks if it exists a verified `t:Explorer.Chain.SmartContract.t/0` for the
  `t:Explorer.Chain.Address.t/0` with the provided `hash`.

  Returns `:ok` if found and `:not_found` otherwise.
  """
  @spec check_verified_smart_contract_exists(Hash.Address.t()) :: :ok | :not_found
  def check_verified_smart_contract_exists(address_hash) do
    address_hash
    |> verified_smart_contract_exists?()
    |> boolean_to_check_result()
  end

  @doc """
  Checks if it exists a verified `t:Explorer.Chain.SmartContract.t/0` for the
  `t:Explorer.Chain.Address.t/0` with the provided `hash`.

  Returns `true` if found and `false` otherwise.
  """
  @spec verified_smart_contract_exists?(Hash.Address.t()) :: boolean()
  def verified_smart_contract_exists?(address_hash) do
    query =
      from(
        smart_contract in SmartContract,
        where: smart_contract.address_hash == ^address_hash
      )

    Repo.exists?(query)
  end

  @doc """
  Checks if a `t:Explorer.Chain.Transaction.t/0` with the given `hash` exists.

  Returns `:ok` if found

      iex> %Transaction{hash: hash} = insert(:transaction)
      iex> Explorer.Chain.check_transaction_exists(hash)
      :ok

  Returns `:not_found` if not found

      iex> {:ok, hash} = Explorer.Chain.string_to_transaction_hash(
      ...>   "0x9fc76417374aa880d4449a1f7f31ec597f00b1f6f3dd2d66f4c9c6c445836d8b"
      ...> )
      iex> Explorer.Chain.check_transaction_exists(hash)
      :not_found
  """
  @spec check_transaction_exists(Hash.Full.t()) :: :ok | :not_found
  def check_transaction_exists(hash) do
    hash
    |> transaction_exists?()
    |> boolean_to_check_result()
  end

  @doc """
  Checks if a `t:Explorer.Chain.Transaction.t/0` with the given `hash` exists.

  Returns `true` if found

      iex> %Transaction{hash: hash} = insert(:transaction)
      iex> Explorer.Chain.transaction_exists?(hash)
      true

  Returns `false` if not found

      iex> {:ok, hash} = Explorer.Chain.string_to_transaction_hash(
      ...>   "0x9fc76417374aa880d4449a1f7f31ec597f00b1f6f3dd2d66f4c9c6c445836d8b"
      ...> )
      iex> Explorer.Chain.transaction_exists?(hash)
      false
  """
  @spec transaction_exists?(Hash.Full.t()) :: boolean()
  def transaction_exists?(hash) do
    query =
      from(
        transaction in Transaction,
        where: transaction.hash == ^hash
      )

    Repo.exists?(query)
  end

  @spec block_exists?(Hash.Full.t()) :: boolean()
  def block_exists?(hash) do
    query =
      from(
        block in Block,
        where: block.hash == ^hash
      )

    Repo.exists?(query)
  end

  @doc """
  Checks if a `t:Explorer.Chain.Token.t/0` with the given `hash` exists.

  Returns `:ok` if found

      iex> address = insert(:address)
      iex> insert(:token, contract_address: address)
      iex> Explorer.Chain.check_token_exists(address.hash)
      :ok

  Returns `:not_found` if not found

      iex> {:ok, hash} = Explorer.Chain.string_to_address_hash("0x5aaeb6053f3e94c9b9a09f33669435e7ef1beaed")
      iex> Explorer.Chain.check_token_exists(hash)
      :not_found
  """
  @spec check_token_exists(Hash.Address.t()) :: :ok | :not_found
  def check_token_exists(hash) do
    hash
    |> token_exists?()
    |> boolean_to_check_result()
  end

  @doc """
  Checks if a `t:Explorer.Chain.Token.t/0` with the given `hash` exists.

  Returns `true` if found

      iex> address = insert(:address)
      iex> insert(:token, contract_address: address)
      iex> Explorer.Chain.token_exists?(address.hash)
      true

  Returns `false` if not found

      iex> {:ok, hash} = Explorer.Chain.string_to_address_hash("0x5aaeb6053f3e94c9b9a09f33669435e7ef1beaed")
      iex> Explorer.Chain.token_exists?(hash)
      false
  """
  @spec token_exists?(Hash.Address.t()) :: boolean()
  def token_exists?(hash) do
    query =
      from(
        token in Token,
        where: token.contract_address_hash == ^hash
      )

    Repo.exists?(query)
  end

  @doc """
  Checks if a `t:Explorer.Chain.Token.Instance.t/0` with the given `hash` and `token_id` exists.

  Returns `:ok` if found

      iex> token = insert(:token)
      iex> token_id = 10
      iex> insert(:token_instance,
      ...>  token_contract_address_hash: token.contract_address_hash,
      ...>  token_id: token_id
      ...> )
      iex> Explorer.Chain.check_erc721_or_erc1155_token_instance_exists(token_id, token.contract_address_hash)
      :ok

  Returns `:not_found` if not found

      iex> {:ok, hash} = Explorer.Chain.string_to_address_hash("0x5aaeb6053f3e94c9b9a09f33669435e7ef1beaed")
      iex> Explorer.Chain.check_erc721_or_erc1155_token_instance_exists(10, hash)
      :not_found
  """
  @spec check_erc721_or_erc1155_token_instance_exists(binary() | non_neg_integer(), Hash.Address.t()) ::
          :ok | :not_found
  def check_erc721_or_erc1155_token_instance_exists(token_id, hash) do
    token_id
    |> erc721_or_erc1155_token_instance_exist?(hash)
    |> boolean_to_check_result()
  end

  @doc """
  Checks if a `t:Explorer.Chain.Token.Instance.t/0` with the given `hash` and `token_id` exists.

  Returns `true` if found

      iex> token = insert(:token)
      iex> token_id = 10
      iex> insert(:token_instance,
      ...>  token_contract_address_hash: token.contract_address_hash,
      ...>  token_id: token_id
      ...> )
      iex> Explorer.Chain.erc721_or_erc1155_token_instance_exist?(token_id, token.contract_address_hash)
      true

  Returns `false` if not found

      iex> {:ok, hash} = Explorer.Chain.string_to_address_hash("0x5aaeb6053f3e94c9b9a09f33669435e7ef1beaed")
      iex> Explorer.Chain.erc721_or_erc1155_token_instance_exist?(10, hash)
      false
  """
  @spec erc721_or_erc1155_token_instance_exist?(binary() | non_neg_integer(), Hash.Address.t()) :: boolean()
  def erc721_or_erc1155_token_instance_exist?(token_id, hash) do
    query =
      from(i in Instance,
        where: i.token_contract_address_hash == ^hash and i.token_id == ^Decimal.new(token_id)
      )

    Repo.exists?(query)
  end

  defp boolean_to_check_result(true), do: :ok

  defp boolean_to_check_result(false), do: :not_found

  @doc """
  Fetches the first trace from the Nethermind trace URL.
  """
  def fetch_first_trace(transactions_params, json_rpc_named_arguments) do
    case EthereumJSONRPC.fetch_first_trace(transactions_params, json_rpc_named_arguments) do
      {:ok, [%{first_trace: first_trace, block_hash: block_hash, json_rpc_named_arguments: json_rpc_named_arguments}]} ->
        format_tx_first_trace(first_trace, block_hash, json_rpc_named_arguments)

      {:error, error} ->
        {:error, error}

      :ignore ->
        :ignore
    end
  end

  def combine_proxy_implementation_abi(%SmartContract{abi: abi} = smart_contract) when not is_nil(abi) do
    implementation_abi = get_implementation_abi_from_proxy(smart_contract)

    if Enum.empty?(implementation_abi), do: abi, else: implementation_abi ++ abi
  end

  def combine_proxy_implementation_abi(_) do
    []
  end

  def gnosis_safe_contract?(abi) when not is_nil(abi) do
    implementation_method_abi =
      abi
      |> Enum.find(fn method ->
        master_copy_pattern?(method)
      end)

    if implementation_method_abi, do: true, else: false
  end

  def gnosis_safe_contract?(abi) when is_nil(abi), do: false

  def master_copy_pattern?(method) do
    Map.get(method, "type") == "constructor" &&
      method
      |> Enum.find(fn item ->
        case item do
          {"inputs", inputs} ->
            master_copy_input?(inputs)

          _ ->
            false
        end
      end)
  end

  defp master_copy_input?(inputs) do
    inputs
    |> Enum.find(fn input ->
      Map.get(input, "name") == "_masterCopy"
    end)
  end

  def get_implementation_abi(implementation_address_hash_string) when not is_nil(implementation_address_hash_string) do
    case Chain.string_to_address_hash(implementation_address_hash_string) do
      {:ok, implementation_address_hash} ->
        implementation_smart_contract =
          implementation_address_hash
          |> Chain.address_hash_to_smart_contract()

        if implementation_smart_contract do
          implementation_smart_contract
          |> Map.get(:abi)
        else
          []
        end

      _ ->
        []
    end
  end

  def get_implementation_abi(implementation_address_hash_string) when is_nil(implementation_address_hash_string) do
    []
  end

  def get_implementation_abi_from_proxy(%SmartContract{address_hash: proxy_address_hash, abi: abi} = smart_contract)
      when not is_nil(proxy_address_hash) and not is_nil(abi) do
    {implementation_address_hash_string, _name} = SmartContract.get_implementation_address_hash(smart_contract)
    get_implementation_abi(implementation_address_hash_string)
  end

  def get_implementation_abi_from_proxy(_), do: []

  defp format_tx_first_trace(first_trace, block_hash, json_rpc_named_arguments) do
    {:ok, to_address_hash} =
      if Map.has_key?(first_trace, :to_address_hash) do
        Chain.string_to_address_hash(first_trace.to_address_hash)
      else
        {:ok, nil}
      end

    {:ok, from_address_hash} = Chain.string_to_address_hash(first_trace.from_address_hash)

    {:ok, created_contract_address_hash} =
      if Map.has_key?(first_trace, :created_contract_address_hash) do
        Chain.string_to_address_hash(first_trace.created_contract_address_hash)
      else
        {:ok, nil}
      end

    {:ok, transaction_hash} = Chain.string_to_transaction_hash(first_trace.transaction_hash)

    {:ok, call_type} =
      if Map.has_key?(first_trace, :call_type) do
        CallType.load(first_trace.call_type)
      else
        {:ok, nil}
      end

    {:ok, type} = Type.load(first_trace.type)

    {:ok, input} =
      if Map.has_key?(first_trace, :input) do
        Data.cast(first_trace.input)
      else
        {:ok, nil}
      end

    {:ok, output} =
      if Map.has_key?(first_trace, :output) do
        Data.cast(first_trace.output)
      else
        {:ok, nil}
      end

    {:ok, created_contract_code} =
      if Map.has_key?(first_trace, :created_contract_code) do
        Data.cast(first_trace.created_contract_code)
      else
        {:ok, nil}
      end

    {:ok, init} =
      if Map.has_key?(first_trace, :init) do
        Data.cast(first_trace.init)
      else
        {:ok, nil}
      end

    block_index =
      get_block_index(%{
        transaction_index: first_trace.transaction_index,
        transaction_hash: first_trace.transaction_hash,
        block_number: first_trace.block_number,
        json_rpc_named_arguments: json_rpc_named_arguments
      })

    value = %Wei{value: Decimal.new(first_trace.value)}

    first_trace_formatted =
      first_trace
      |> Map.merge(%{
        block_index: block_index,
        block_hash: block_hash,
        call_type: call_type,
        to_address_hash: to_address_hash,
        created_contract_address_hash: created_contract_address_hash,
        from_address_hash: from_address_hash,
        input: input,
        output: output,
        created_contract_code: created_contract_code,
        init: init,
        transaction_hash: transaction_hash,
        type: type,
        value: value
      })

    {:ok, [first_trace_formatted]}
  end

  defp get_block_index(%{
         transaction_index: transaction_index,
         transaction_hash: transaction_hash,
         block_number: block_number,
         json_rpc_named_arguments: json_rpc_named_arguments
       }) do
    if transaction_index == 0 do
      0
    else
      filtered_block_numbers = EthereumJSONRPC.block_numbers_in_range([block_number])
      {:ok, traces} = fetch_block_internal_transactions(filtered_block_numbers, json_rpc_named_arguments)

      sorted_traces =
        traces
        |> Enum.sort_by(&{&1.transaction_index, &1.index})
        |> Enum.with_index()

      {_, block_index} =
        sorted_traces
        |> Enum.find({nil, -1}, fn {trace, _} ->
          trace.transaction_index == transaction_index &&
            trace.transaction_hash == transaction_hash
        end)

      block_index
    end
  end

  defp find_block_timestamp(number) do
    Block
    |> where([b], b.number == ^number)
    |> select([b], b.timestamp)
    |> limit(1)
    |> Repo.one()
  end

  def moon_token?(contract_address) do
    reddit_token?(contract_address, :moon_token_addresses)
  end

  def bricks_token?(contract_address) do
    reddit_token?(contract_address, :bricks_token_addresses)
  end

  defp reddit_token?(contract_address, _env_var) when is_nil(contract_address), do: false

  defp reddit_token?(contract_address, env_var) when not is_nil(contract_address) do
    token_addresses_string = Application.get_env(:block_scout_web, env_var)
    compare_address_hash_and_strings(contract_address, token_addresses_string)
  end

  def compare_address_hash_and_strings(address_hash, addresses_string) do
    contract_address_lower = Base.encode16(address_hash.bytes, case: :lower)

    if addresses_string do
      token_addresses =
        try do
          addresses_string
          |> String.downcase()
          |> String.split(",")
        rescue
          _ ->
            []
        end

      token_addresses
      |> Enum.any?(fn token ->
        token == "0x" <> contract_address_lower
      end)
    else
      false
    end
  end

  def total_gas(gas_items) do
    gas_items
    |> Enum.reduce(Decimal.new(0), fn gas_item, acc ->
      if gas_item.total_gas, do: Decimal.add(acc, gas_item.total_gas), else: acc
    end)
  end

  def bridged_tokens_enabled? do
    eth_omni_bridge_mediator = Application.get_env(:block_scout_web, :eth_omni_bridge_mediator)
    bsc_omni_bridge_mediator = Application.get_env(:block_scout_web, :bsc_omni_bridge_mediator)
    poa_omni_bridge_mediator = Application.get_env(:block_scout_web, :poa_omni_bridge_mediator)

    (eth_omni_bridge_mediator && eth_omni_bridge_mediator !== "") ||
      (bsc_omni_bridge_mediator && bsc_omni_bridge_mediator !== "") ||
      (poa_omni_bridge_mediator && poa_omni_bridge_mediator !== "")
  end

  def chain_id_display_name(nil), do: ""

  def chain_id_display_name(chain_id) do
    chain_id_int =
      if is_integer(chain_id) do
        chain_id
      else
        chain_id
        |> Decimal.to_integer()
      end

    case chain_id_int do
      1 -> "eth"
      56 -> "bsc"
      99 -> "poa"
      _ -> ""
    end
  end

  def chain_id_full_display_name(nil), do: ""

  def chain_id_full_display_name(chain_id) do
    chain_id_int =
      if is_integer(chain_id) do
        chain_id
      else
        chain_id
        |> Decimal.to_integer()
      end

    case chain_id_int do
      1 -> "Ethereum"
      56 -> "BSC"
      99 -> "POA"
      _ -> ""
    end
  end

  @spec is_active_validator?(Address.t()) :: boolean()
  def is_active_validator?(address_hash) do
    now = Timex.now()

    one_hour_before =
      now
      |> Timex.shift(hours: -1)

    query =
      from(
        b in Block,
        where: b.miner_hash == ^address_hash,
        where: b.inserted_at >= ^one_hour_before
      )

    Repo.exists?(query)
  end

  @spec amb_eth_tx?(Address.t()) :: boolean()
  def amb_eth_tx?(hash) do
    amb_tx?(hash, "ETH_OMNI_BRIDGE_MEDIATOR") || amb_tx?(hash, "ETH_OMNI_BRIDGE")
  end

  @spec amb_bsc_tx?(Address.t()) :: boolean()
  def amb_bsc_tx?(hash) do
    amb_tx?(hash, "BSC_OMNI_BRIDGE_MEDIATOR") || amb_tx?(hash, "BSC_OMNI_BRIDGE")
  end

  @spec amb_poa_tx?(Address.t()) :: boolean()
  def amb_poa_tx?(hash) do
    amb_tx?(hash, "POA_OMNI_BRIDGE_MEDIATOR") || amb_tx?(hash, "POA_OMNI_BRIDGE")
  end

  @spec amb_nft_tx?(Address.t()) :: boolean()
  def amb_nft_tx?(hash) do
    amb_tx?(hash, "NFT_OMNI_BRIDGE_MEDIATOR")
  end

  defp amb_tx?(hash, env_var) do
    omni_bridge_mediator = String.downcase(System.get_env(env_var, ""))

    if omni_bridge_mediator == "" do
      false
    else
      log_exist?(hash, omni_bridge_mediator)
    end
  end

  defp log_exist?(transaction_hash, address_hash) do
    # "0x59a9a802" - TokensBridgingInitiated(address indexed token, address indexed sender, uint256 value, bytes32 indexed messageId)
    # "0x4592bc44" - TokensBridgingInitiated(address indexed token, address indexed sender, uint256[] tokenIds, uint256[] values, bytes32 indexed messageId) (NFT Omni bridge)
    # "0x520d2afd" - UserRequestForSignature(bytes32 indexed messageId, bytes encodedData)
    # "0xe7a2c01f" - executeAffirmation(bytes message)

    Repo.exists?(
      from(
        l in Log,
        where: l.transaction_hash == ^transaction_hash,
        where: l.address_hash == ^address_hash,
        where:
          fragment("first_topic like '0x59a9a802%'") or
            fragment("first_topic like '0x4592bc44%'") or
            fragment("first_topic like '0x520d2afd%'") or
            fragment("first_topic like '0xe7a2c01f%'")
      )
    )
  end

  def token_display_name_based_on_bridge_destination(name, foreign_chain_id) do
    cond do
      Decimal.compare(foreign_chain_id, 1) == :eq ->
        name
        |> String.replace("on xDai", "from Ethereum")

      Decimal.compare(foreign_chain_id, 56) == :eq ->
        name
        |> String.replace("on xDai", "from BSC")

      true ->
        name
    end
  end

  def token_display_name_based_on_bridge_destination(name, symbol, foreign_chain_id) do
    token_name =
      cond do
        Decimal.compare(foreign_chain_id, 1) == :eq ->
          name
          |> String.replace("on xDai", "from Ethereum")

        Decimal.compare(foreign_chain_id, 56) == :eq ->
          name
          |> String.replace("on xDai", "from BSC")

        true ->
          name
      end

    "#{token_name} (#{symbol})"
  end

  @spec get_token_transfer_type(TokenTransfer.t()) ::
          :token_burning | :token_minting | :token_spawning | :token_transfer
  def get_token_transfer_type(transfer) do
    {:ok, burn_address_hash} = Chain.string_to_address_hash(@burn_address_hash_str)

    cond do
      transfer.to_address_hash == burn_address_hash && transfer.from_address_hash !== burn_address_hash ->
        :token_burning

      transfer.to_address_hash !== burn_address_hash && transfer.from_address_hash == burn_address_hash ->
        :token_minting

      transfer.to_address_hash == burn_address_hash && transfer.from_address_hash == burn_address_hash ->
        :token_spawning

      true ->
        :token_transfer
    end
  end

  @spec get_token_icon_url_by(String.t(), String.t()) :: String.t() | nil
  def get_token_icon_url_by(chain_id, address_hash) do
    chain_name =
      case chain_id do
        "1" ->
          "ethereum"

        "99" ->
          "poa"

        "100" ->
          "xdai"

        _ ->
          nil
      end

    if chain_name do
      try_url =
        "https://raw.githubusercontent.com/trustwallet/assets/master/blockchains/#{chain_name}/assets/#{address_hash}/logo.png"

      try_url
    else
      nil
    end
  end

  defp from_block(options) do
    Keyword.get(options, :from_block) || nil
  end

  def to_block(options) do
    Keyword.get(options, :to_block) || nil
  end

  def convert_date_to_min_block(date_str) do
    date_format = "%Y-%m-%d"

    {:ok, date} =
      date_str
      |> Timex.parse(date_format, :strftime)

    {:ok, day_before} =
      date
      |> Timex.shift(days: -1)
      |> Timex.format(date_format, :strftime)

    convert_date_to_max_block(day_before)
  end

  def convert_date_to_max_block(date) do
    query =
      from(block in Block,
        where: fragment("DATE(timestamp) = TO_DATE(?, 'YYYY-MM-DD')", ^date),
        select: max(block.number)
      )

    query
    |> Repo.one()
  end

  def is_address_hash_is_smart_contract?(nil), do: false

  def is_address_hash_is_smart_contract?(address_hash) do
    with %Address{contract_code: bytecode} <- Repo.get_by(Address, hash: address_hash),
         false <- is_nil(bytecode) do
      true
    else
      _ ->
        false
    end
  end

  def hash_to_lower_case_string(hash) do
    hash
    |> to_string()
    |> String.downcase()
  end

  def recent_transactions(options, [:pending | _]) do
    recent_pending_transactions(options, false)
  end

  def recent_transactions(options, _) do
    recent_collated_transactions(false, options)
  end

  def apply_filter_by_method_id_to_transactions(query, nil), do: query

  def apply_filter_by_method_id_to_transactions(query, filter) when is_list(filter) do
    method_ids = Enum.flat_map(filter, &map_name_or_method_id_to_method_id/1)

    if method_ids != [] do
      query
      |> where([tx], fragment("SUBSTRING(? FOR 4)", tx.input) in ^method_ids)
    else
      query
    end
  end

  def apply_filter_by_method_id_to_transactions(query, filter),
    do: apply_filter_by_method_id_to_transactions(query, [filter])

  defp map_name_or_method_id_to_method_id(string) when is_binary(string) do
    if id = @method_name_to_id_map[string] do
      decode_method_id(id)
    else
      trimmed =
        string
        |> String.replace("0x", "", global: false)

      decode_method_id(trimmed)
    end
  end

  defp decode_method_id(method_id) when is_binary(method_id) do
    case String.length(method_id) == 8 && Base.decode16(method_id, case: :mixed) do
      {:ok, bytes} ->
        [bytes]

      _ ->
        []
    end
  end

  def apply_filter_by_tx_type_to_transactions(query, [_ | _] = filter) do
    {dynamic, modified_query} = apply_filter_by_tx_type_to_transactions_inner(filter, query)

    modified_query
    |> where(^dynamic)
  end

  def apply_filter_by_tx_type_to_transactions(query, _filter), do: query

  def apply_filter_by_tx_type_to_transactions_inner(dynamic \\ dynamic(false), filter, query)

  def apply_filter_by_tx_type_to_transactions_inner(dynamic, [type | remain], query) do
    case type do
      :contract_call ->
        dynamic
        |> filter_contract_call_dynamic()
        |> apply_filter_by_tx_type_to_transactions_inner(
          remain,
          join(query, :inner, [tx], address in assoc(tx, :to_address), as: :to_address)
        )

      :contract_creation ->
        dynamic
        |> filter_contract_creation_dynamic()
        |> apply_filter_by_tx_type_to_transactions_inner(remain, query)

      :coin_transfer ->
        dynamic
        |> filter_transaction_dynamic()
        |> apply_filter_by_tx_type_to_transactions_inner(remain, query)

      :token_transfer ->
        dynamic
        |> filter_token_transfer_dynamic()
        |> apply_filter_by_tx_type_to_transactions_inner(remain, query)

      :token_creation ->
        dynamic
        |> filter_token_creation_dynamic()
        |> apply_filter_by_tx_type_to_transactions_inner(
          remain,
          join(query, :inner, [tx], token in Token,
            on: token.contract_address_hash == tx.created_contract_address_hash,
            as: :created_token
          )
        )
    end
  end

  def apply_filter_by_tx_type_to_transactions_inner(dynamic_query, _, query), do: {dynamic_query, query}

  def filter_contract_creation_dynamic(dynamic) do
    dynamic([tx], ^dynamic or is_nil(tx.to_address_hash))
  end

  def filter_transaction_dynamic(dynamic) do
    dynamic([tx], ^dynamic or tx.value > ^0)
  end

  def filter_contract_call_dynamic(dynamic) do
    dynamic([tx, to_address: to_address], ^dynamic or not is_nil(to_address.contract_code))
  end

  def filter_token_transfer_dynamic(dynamic) do
    # TokenTransfer.__struct__.__meta__.source
    dynamic(
      [tx],
      ^dynamic or
        fragment(
          "NOT (SELECT transaction_hash FROM token_transfers WHERE transaction_hash = ? LIMIT 1) IS NULL",
          tx.hash
        )
    )
  end

  def filter_token_creation_dynamic(dynamic) do
    dynamic([tx, created_token: created_token], ^dynamic or (is_nil(tx.to_address_hash) and not is_nil(created_token)))
  end

  @spec verified_contracts([
          paging_options | necessity_by_association_option | {:filter, :solidity | :vyper} | {:search, String.t()}
        ]) :: [SmartContract.t()]
  def verified_contracts(options \\ []) do
    paging_options = Keyword.get(options, :paging_options, @default_paging_options)
    necessity_by_association = Keyword.get(options, :necessity_by_association, %{})
    filter = Keyword.get(options, :filter, nil)
    search_string = Keyword.get(options, :search, nil)

    query = from(contract in SmartContract, select: contract, order_by: [desc: :id])

    query
    |> filter_contracts(filter)
    |> search_contracts(search_string)
    |> handle_verified_contracts_paging_options(paging_options)
    |> join_associations(necessity_by_association)
    |> Repo.all()
  end

  defp search_contracts(basic_query, nil), do: basic_query

  defp search_contracts(basic_query, search_string) do
    from(contract in basic_query,
      where:
        ilike(contract.name, ^"%#{search_string}%") or
          ilike(fragment("'0x' || encode(?, 'hex')", contract.address_hash), ^"%#{search_string}%")
    )
  end

  defp filter_contracts(basic_query, :solidity) do
    basic_query
    |> where(is_vyper_contract: ^false)
  end

  defp filter_contracts(basic_query, :vyper) do
    basic_query
    |> where(is_vyper_contract: ^true)
  end

  defp filter_contracts(basic_query, _), do: basic_query

  def count_verified_contracts do
    Repo.aggregate(SmartContract, :count, timeout: :infinity)
  end

  def count_new_verified_contracts do
    query =
      from(contract in SmartContract,
        select: contract.inserted_at,
        where: fragment("NOW() - ? at time zone 'UTC' <= interval '24 hours'", contract.inserted_at)
      )

    query
    |> Repo.aggregate(:count, timeout: :infinity)
  end

  def count_contracts do
    query =
      from(address in Address,
        select: address,
        where: not is_nil(address.contract_code)
      )

    query
    |> Repo.aggregate(:count, timeout: :infinity)
  end

  def count_new_contracts do
    query =
      from(tx in Transaction,
        select: tx,
        where:
          tx.status == ^:ok and
            fragment("NOW() - ? at time zone 'UTC' <= interval '24 hours'", tx.created_contract_code_indexed_at)
      )

    query
    |> Repo.aggregate(:count, timeout: :infinity)
  end

  def count_verified_contracts_from_cache do
    VerifiedContractsCounter.fetch()
  end

  def count_new_verified_contracts_from_cache do
    NewVerifiedContractsCounter.fetch()
  end

  def count_contracts_from_cache do
    ContractsCounter.fetch()
  end

  def count_new_contracts_from_cache do
    NewContractsCounter.fetch()
  end

  def address_counters(address) do
    validation_count_task =
      Task.async(fn ->
        address_to_validation_count(address.hash)
      end)

    Task.start_link(fn ->
      transaction_count(address)
    end)

    Task.start_link(fn ->
      token_transfers_count(address)
    end)

    Task.start_link(fn ->
      gas_usage_count(address)
    end)

    [
      validation_count_task
    ]
    |> Task.yield_many(:infinity)
    |> Enum.map(fn {_task, res} ->
      case res do
        {:ok, result} ->
          result

        {:exit, reason} ->
          raise "Query fetching address counters terminated: #{inspect(reason)}"

        nil ->
          raise "Query fetching address counters timed out."
      end
    end)
    |> List.to_tuple()
  end

  def transaction_count(address) do
    AddressTransactionsCounter.fetch(address)
  end

  def token_transfers_count(address) do
    AddressTokenTransfersCounter.fetch(address)
  end

  def gas_usage_count(address) do
    AddressTransactionsGasUsageCounter.fetch(address)
  end

  def fetch_token_counters(address_hash, timeout) do
    total_token_transfers_task =
      Task.async(fn ->
        TokenTransfersCounter.fetch(address_hash)
      end)

    total_token_holders_task =
      Task.async(fn ->
        TokenHoldersCounter.fetch(address_hash)
      end)

    [total_token_transfers_task, total_token_holders_task]
    |> Task.yield_many(timeout)
    |> Enum.map(fn {_task, res} ->
      case res do
        {:ok, result} ->
          result

        {:exit, reason} ->
          Logger.warn("Query fetching token counters terminated: #{inspect(reason)}")
          0

        nil ->
          Logger.warn("Query fetching token counters timed out.")
          0
      end
    end)
    |> List.to_tuple()
  end
end<|MERGE_RESOLUTION|>--- conflicted
+++ resolved
@@ -32,11 +32,12 @@
   alias ABI.{TypeDecoder, TypeEncoder}
   alias Ecto.{Changeset, Multi}
 
+  alias EthereumJSONRPC.Contract
   alias EthereumJSONRPC.Transaction, as: EthereumJSONRPCTransaction
 
   alias Explorer.Counters.{LastFetchedCounter, TokenHoldersCounter, TokenTransfersCounter}
 
-  alias Explorer.Chain
+  alias Explorer.{Chain, CustomContractsHelpers}
 
   alias Explorer.Chain.{
     Address,
@@ -93,13 +94,9 @@
 
   alias Explorer.Market.MarketHistoryCache
   alias Explorer.{PagingOptions, Repo}
-<<<<<<< HEAD
-  alias Explorer.SmartContract.{Helper, Reader}
+  alias Explorer.SmartContract.Helper
   alias Explorer.Staking.ContractState
   alias Explorer.Tags.{AddressTag, AddressToTag}
-=======
-  alias Explorer.SmartContract.Helper
->>>>>>> 20de79e0
 
   alias Dataloader.Ecto, as: DataloaderEcto
 
@@ -7875,7 +7872,12 @@
   def address_counters(address) do
     validation_count_task =
       Task.async(fn ->
-        address_to_validation_count(address.hash)
+        validation_count(address)
+      end)
+
+    crc_total_worth_task =
+      Task.async(fn ->
+        crc_total_worth(address)
       end)
 
     Task.start_link(fn ->
@@ -7891,7 +7893,8 @@
     end)
 
     [
-      validation_count_task
+      validation_count_task,
+      crc_total_worth_task
     ]
     |> Task.yield_many(:infinity)
     |> Enum.map(fn {_task, res} ->
@@ -7921,6 +7924,62 @@
     AddressTransactionsGasUsageCounter.fetch(address)
   end
 
+  defp validation_count(address) do
+    Chain.address_to_validation_count(address.hash)
+  end
+
+  defp crc_total_worth(address) do
+    circles_total_balance(address.hash)
+  end
+
+  defp circles_total_balance(address_hash) do
+    circles_addresses_list = CustomContractsHelpers.get_custom_addresses_list(:circles_addresses)
+
+    token_balances =
+      address_hash
+      |> Chain.fetch_last_token_balances()
+
+    token_balances_except_bridged =
+      token_balances
+      |> Enum.filter(fn {_, _, token} -> !token.bridged end)
+
+    circles_total_balance_raw =
+      if Enum.count(circles_addresses_list) > 0 do
+        token_balances_except_bridged
+        |> Enum.reduce(Decimal.new(0), fn {token_balance, _, token}, acc_balance ->
+          {:ok, token_address} = Chain.hash_to_address(token.contract_address_hash)
+
+          from_address = from_address_hash(token_address)
+
+          created_from_address_hash =
+            if from_address,
+              do: "0x" <> Base.encode16(from_address.bytes, case: :lower),
+              else: nil
+
+          if Enum.member?(circles_addresses_list, created_from_address_hash) && token.name == "Circles" &&
+               token.symbol == "CRC" do
+            Decimal.add(acc_balance, token_balance.value)
+          else
+            acc_balance
+          end
+        end)
+      else
+        Decimal.new(0)
+      end
+
+    CurrencyHelpers.format_according_to_decimals(circles_total_balance_raw, Decimal.new(18))
+  end
+
+  defp from_address_hash(%Address{contracts_creation_internal_transaction: %InternalTransaction{}} = address) do
+    address.contracts_creation_internal_transaction.from_address_hash
+  end
+
+  defp from_address_hash(%Address{contracts_creation_transaction: %Transaction{}} = address) do
+    address.contracts_creation_transaction.from_address_hash
+  end
+
+  defp from_address_hash(_address), do: nil
+
   def fetch_token_counters(address_hash, timeout) do
     total_token_transfers_task =
       Task.async(fn ->
