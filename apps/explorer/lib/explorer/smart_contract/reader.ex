defmodule Explorer.SmartContract.Reader do
  @moduledoc """
  Reads Smart Contract functions from the blockchain.

  For information on smart contract's Application Binary Interface (ABI), visit the
  [wiki](https://github.com/ethereum/wiki/wiki/Ethereum-Contract-ABI).
  """

  alias EthereumJSONRPC.Contract
  alias Explorer.Chain
  alias Explorer.Chain.{Hash, SmartContract}

  @typedoc """
  Map of functions to call with the values for the function to be called with.
  """
  @type functions :: %{String.t() => [term()]}

  @typedoc """
  Map of function call to function call results.
  """
  @type functions_results :: %{String.t() => Contract.call_result()}

  @typedoc """
  Options that can be forwarded when calling the Ethereum JSON RPC.

  ## Optional

  * `:json_rpc_named_arguments` - the named arguments to `EthereumJSONRPC.json_rpc/2`.
  """
  @type contract_call_options :: [
          {:json_rpc_named_arguments, EthereumJSONRPC.json_rpc_named_arguments()}
        ]

  @doc """
  Queries the contract functions on the blockchain and returns the call results.

  Optionally accepts the abi if it has already been fetched.

  ## Examples

  Note that for this example to work the database must be up to date with the
  information available in the blockchain.

      $ Explorer.SmartContract.Reader.query_verified_contract(
        %Explorer.Chain.Hash{
          byte_count: 20,
          bytes: <<0, 0, 0, 0, 0, 0, 0, 0, 0, 0, 0, 0, 0, 0, 0, 0, 0, 0, 0, 0>>
        },
        %{"sum" => [20, 22]}
      )
      # => %{"sum" => {:ok, [42]}}

      $ Explorer.SmartContract.Reader.query_verified_contract(
        %Explorer.Chain.Hash{
          byte_count: 20,
          bytes: <<0, 0, 0, 0, 0, 0, 0, 0, 0, 0, 0, 0, 0, 0, 0, 0, 0, 0, 0, 0>>
        },
        %{"sum" => [1, "abc"]}
      )
      # => %{"sum" => {:error, "Data overflow encoding int, data `abc` cannot fit in 256 bits"}}
  """
  @spec query_verified_contract(Hash.Address.t(), functions(), SmartContract.abi() | nil) :: functions_results()
  def query_verified_contract(address_hash, functions, mabi \\ nil) do
    contract_address = Hash.to_string(address_hash)

    abi =
      case mabi do
        nil ->
          address_hash
          |> Chain.address_hash_to_smart_contract()
          |> Map.get(:abi)

        _ ->
          mabi
      end

    query_contract(contract_address, abi, functions)
  end

  @doc """
  Runs contract functions on a given address for smart contract with an expected ABI and functions.

  This function can be used to read data from smart contracts that are not verified (like token contracts)
  since it receives the ABI as an argument.

  ## Options

  * `:json_rpc_named_arguments` - Options to forward for calling the Ethereum JSON RPC. See
    `t:EthereumJSONRPC.json_rpc_named_arguments.t/0` for full list of options.
  """
  @spec query_contract(
          String.t(),
          term(),
          functions()
        ) :: functions_results()
  def query_contract(contract_address, abi, functions) do
    requests =
      functions
      |> Enum.map(fn {method_id, args} ->
        %{
          contract_address: contract_address,
          method_id: method_id,
          args: args
        }
      end)

    requests
    |> query_contracts(abi)
    |> Enum.zip(requests)
    |> Enum.into(%{}, fn {response, request} ->
      {request.method_id, response}
    end)
  end

  @spec query_contract(
          String.t(),
          String.t(),
          term(),
          functions()
        ) :: functions_results()
  def query_contract(contract_address, from, abi, functions) do
    requests =
      functions
      |> Enum.map(fn {method_id, args} ->
        %{
          contract_address: contract_address,
          from: from,
          method_id: method_id,
          args: args
        }
      end)

    requests
    |> query_contracts(abi)
    |> Enum.zip(requests)
    |> Enum.into(%{}, fn {response, request} ->
      {request.method_id, response}
    end)
  end

  @doc """
  Runs batch of contract functions on given addresses for smart contract with an expected ABI and functions.

  This function can be used to read data from smart contracts that are not verified (like token contracts)
  since it receives the ABI as an argument.

  ## Options

  * `:json_rpc_named_arguments` - Options to forward for calling the Ethereum JSON RPC. See
    `t:EthereumJSONRPC.json_rpc_named_arguments.t/0` for full list of options.
  """
  @spec query_contracts([Contract.call()], term(), contract_call_options()) :: [Contract.call_result()]
  def query_contracts(requests, abi, opts \\ []) do
    json_rpc_named_arguments =
      Keyword.get(opts, :json_rpc_named_arguments) || Application.get_env(:explorer, :json_rpc_named_arguments)

    EthereumJSONRPC.execute_contract_functions(requests, abi, json_rpc_named_arguments)
  end

  @doc """
  List all the smart contract functions with its current value from the
  blockchain, following the ABI order.

  Functions that require arguments can be queryable but won't list the current
  value at this moment.

  ## Examples

    $ Explorer.SmartContract.Reader.read_only_functions("0x798465571ae21a184a272f044f991ad1d5f87a3f")
    => [
        %{
          "constant" => true,
          "inputs" => [],
          "name" => "get",
          "outputs" => [%{"name" => "", "type" => "uint256", "value" => [0]}],
          "payable" => false,
          "stateMutability" => "view",
          "type" => "function"
        },
        %{
          "constant" => true,
          "inputs" => [%{"name" => "x", "type" => "uint256"}],
          "name" => "with_arguments",
          "outputs" => [%{"name" => "", "type" => "bool", "value" => [""]}],
          "payable" => false,
          "stateMutability" => "view",
          "type" => "function"
        }
      ]
  """
  @spec read_only_functions(Hash.t()) :: [%{}]
  def read_only_functions(contract_address_hash) do
    abi =
      contract_address_hash
      |> Chain.address_hash_to_smart_contract()
      |> Map.get(:abi)

    case abi do
      nil ->
        []

      _ ->
        abi_with_method_id = get_abi_with_method_id(abi)

        abi_with_method_id
        |> Enum.filter(&(&1["constant"] || &1["stateMutability"] == "view"))
        |> Enum.map(&fetch_current_value_from_blockchain(&1, abi_with_method_id, contract_address_hash))
    end
  end

  def read_only_functions_proxy(contract_address_hash, implementation_address_hash_string) do
    implementation_abi = Chain.get_implementation_abi(implementation_address_hash_string)

    case implementation_abi do
      nil ->
        []

      _ ->
        implementation_abi_with_method_id = get_abi_with_method_id(implementation_abi)

        implementation_abi_with_method_id
        |> Enum.filter(&(&1["constant"] || &1["stateMutability"] == "view"))
        |> Enum.map(&fetch_current_value_from_blockchain(&1, implementation_abi_with_method_id, contract_address_hash))
    end
  end

  defp get_abi_with_method_id(abi) do
    parsed_abi =
      abi
      |> ABI.parse_specification()

    abi_with_method_id =
      abi
      |> Enum.map(fn target_method ->
        methods =
          parsed_abi
          |> Enum.filter(fn method ->
            Atom.to_string(method.type) == Map.get(target_method, "type") &&
              method.function == Map.get(target_method, "name") &&
              Enum.count(method.input_names) == Enum.count(Map.get(target_method, "inputs")) &&
              input_types_matched?(method.types, target_method)
          end)

        if Enum.count(methods) > 0 do
          method = Enum.at(methods, 0)
          method_id = Map.get(method, :method_id)
          method_with_id = Map.put(target_method, "method_id", Base.encode16(method_id, case: :lower))
          method_with_id
        else
          target_method
        end
      end)

    abi_with_method_id
  end

  defp input_types_matched?(types, target_method) do
    types
    |> Enum.with_index()
    |> Enum.all?(fn {target_type, index} ->
      type_to_compare = Map.get(Enum.at(Map.get(target_method, "inputs"), index), "type")
      target_type_formatted = format_input_type(target_type)
      target_type_formatted == type_to_compare
    end)
  end

  defp format_input_type(input_type) do
    case input_type do
      {:array, {type, size}, array_size} ->
        Atom.to_string(type) <> Integer.to_string(size) <> "[" <> Integer.to_string(array_size) <> "]"

      {:array, type, array_size} ->
        Atom.to_string(type) <> "[" <> Integer.to_string(array_size) <> "]"

      {:array, {type, size}} ->
        Atom.to_string(type) <> Integer.to_string(size) <> "[]"

      {:array, type} ->
        Atom.to_string(type) <> "[]"

      {type, size} ->
        Atom.to_string(type) <> Integer.to_string(size)

      type ->
        Atom.to_string(type)
    end
  end

  def fetch_current_value_from_blockchain(function, abi, contract_address_hash) do
    values =
      case function do
        %{"inputs" => []} ->
          method_id = function["method_id"]
          args = function["inputs"]
          outputs = function["outputs"]

          contract_address_hash
          |> query_verified_contract(%{method_id => normalize_args(args)}, abi)
          |> link_outputs_and_values(outputs, method_id)

        _ ->
          link_outputs_and_values(%{}, Map.get(function, "outputs", []), function["method_id"])
      end

    Map.replace!(function, "outputs", values)
  end

  @doc """
  Fetches the blockchain value of a function that requires arguments.
  """
  @spec query_function(String.t(), %{method_id: String.t(), args: nil}, atom()) :: [%{}]
  def query_function(contract_address_hash, %{method_id: method_id, args: nil}, type) do
    query_function(contract_address_hash, %{method_id: method_id, args: []}, type)
  end

  @spec query_function(Hash.t(), %{method_id: String.t(), args: [term()]}, atom()) :: [%{}]
  def query_function(contract_address_hash, %{method_id: method_id, args: args}, type) do
    abi =
      contract_address_hash
      |> Chain.address_hash_to_smart_contract()
      |> Map.get(:abi)

    final_abi =
      if type == :proxy do
        Chain.get_implementation_abi_from_proxy(contract_address_hash, abi)
      else
        abi
      end

    parsed_final_abi =
      final_abi
      |> ABI.parse_specification()

    %{outputs: outputs, method_id: method_id} =
      case parsed_final_abi do
        nil ->
          nil

        _ ->
          function_object = find_function_by_method(parsed_final_abi, method_id)

          %ABI.FunctionSelector{returns: returns, method_id: method_id} = function_object

          outputs = extract_outputs(returns)

          %{outputs: outputs, method_id: method_id}
      end

    contract_address_hash
    |> query_verified_contract(%{method_id => normalize_args(args)}, final_abi)
    |> link_outputs_and_values(outputs, method_id)
  end

  defp find_function_by_method(parsed_abi, method_id) do
    parsed_abi
    |> Enum.filter(fn %ABI.FunctionSelector{method_id: find_method_id} ->
      if find_method_id do
        Base.encode16(find_method_id, case: :lower) == method_id || find_method_id == method_id
      else
        find_method_id == method_id
      end
    end)
    |> List.first()
  end

  defp extract_outputs(returns) do
    returns
    |> Enum.map(fn output ->
      case output do
        {type, size} ->
          full_type = Atom.to_string(type) <> Integer.to_string(size)
          %{"type" => full_type}

        type ->
          %{"type" => type}
      end
    end)
  end

  @doc """
  The type of the arguments passed to the blockchain interferes in the output,
  but we always get strings from the front, so it is necessary to normalize it.
  """
  def normalize_args(args) do
    Enum.map(args, &parse_item/1)
  end

  defp parse_item("true"), do: true
  defp parse_item("false"), do: false

  defp parse_item(item) do
    response = Integer.parse(item)

    case response do
      {integer, ""} ->
        hex_encoding =
          integer
          |> :binary.encode_unsigned()
          |> Base.encode16(case: :lower)

        "0x" <> hex_encoding

      _ ->
        item
    end
  end

  def link_outputs_and_values(blockchain_values, outputs, method_id) do
    default_value = Enum.map(outputs, fn _ -> "" end)
    {_, value} = Map.get(blockchain_values, method_id, {:ok, default_value})

    for {output, index} <- Enum.with_index(outputs) do
      new_value(output, List.wrap(value), index)
    end
  end

  defp new_value(%{"type" => "address"} = output, [value], _index) do
    Map.put_new(output, "value", bytes_to_string(value))
  end

<<<<<<< HEAD
=======
  defp new_value(%{"type" => :address} = output, [value], _index) do
    Map.put_new(output, "value", bytes_to_string(value))
  end

>>>>>>> 7a67da29
  defp new_value(%{"type" => "address"} = output, values, index) do
    Map.put_new(output, "value", bytes_to_string(Enum.at(values, index)))
  end

<<<<<<< HEAD
=======
  defp new_value(%{"type" => :address} = output, values, index) do
    Map.put_new(output, "value", bytes_to_string(Enum.at(values, index)))
  end

>>>>>>> 7a67da29
  defp new_value(%{"type" => "bytes" <> number_rest} = output, values, index) do
    if String.contains?(number_rest, "[]") do
      values_array = Enum.at(values, index)

      values_array_formatted =
        Enum.map(values_array, fn value ->
          bytes_to_string(value)
        end)

      Map.put_new(output, "value", values_array_formatted)
    else
      Map.put_new(output, "value", bytes_to_string(Enum.at(values, index)))
    end
  end

  defp new_value(%{"type" => "bytes"} = output, values, index) do
    Map.put_new(output, "value", bytes_to_string(Enum.at(values, index)))
  end

  defp new_value(output, [value], _index) do
    Map.put_new(output, "value", value)
  end

  defp new_value(output, values, index) do
    Map.put_new(output, "value", Enum.at(values, index))
  end

  @spec bytes_to_string(<<_::_*8>>) :: String.t()
  defp bytes_to_string(value) do
    if value do
      Hash.to_string(%Hash{byte_count: byte_size(value), bytes: value})
    else
      "0x"
    end
  end
end<|MERGE_RESOLUTION|>--- conflicted
+++ resolved
@@ -418,24 +418,18 @@
     Map.put_new(output, "value", bytes_to_string(value))
   end
 
-<<<<<<< HEAD
-=======
   defp new_value(%{"type" => :address} = output, [value], _index) do
     Map.put_new(output, "value", bytes_to_string(value))
   end
 
->>>>>>> 7a67da29
   defp new_value(%{"type" => "address"} = output, values, index) do
     Map.put_new(output, "value", bytes_to_string(Enum.at(values, index)))
   end
 
-<<<<<<< HEAD
-=======
   defp new_value(%{"type" => :address} = output, values, index) do
     Map.put_new(output, "value", bytes_to_string(Enum.at(values, index)))
   end
 
->>>>>>> 7a67da29
   defp new_value(%{"type" => "bytes" <> number_rest} = output, values, index) do
     if String.contains?(number_rest, "[]") do
       values_array = Enum.at(values, index)
