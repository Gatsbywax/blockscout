defmodule Explorer.Chain.Address do
  @moduledoc """
  A stored representation of a web3 address.
  """

  require Bitwise

  use Explorer.Schema

  alias Ecto.Changeset

  alias Explorer.Chain.{
    Address,
    Block,
    Data,
    DecompiledSmartContract,
    Hash,
    InternalTransaction,
    SmartContract,
    SmartContractAdditionalSource,
    Token,
    Transaction,
    Wei
  }

  alias Explorer.Chain.Cache.NetVersion
  alias Explorer.Tags.AddressTag

  @optional_attrs ~w(contract_code fetched_coin_balance fetched_coin_balance_block_number nonce decompiled verified gas_used transactions_count token_transfers_count)a
  @required_attrs ~w(hash)a
  @allowed_attrs @optional_attrs ++ @required_attrs

  @typedoc """
  Hash of the public key for this address.
  """
  @type hash :: Hash.t()

  @typedoc """
   * `fetched_coin_balance` - The last fetched balance from Parity
   * `fetched_coin_balance_block_number` - the `t:Explorer.Chain.Block.t/0` `t:Explorer.Chain.Block.block_number/0` for
     which `fetched_coin_balance` was fetched
   * `hash` - the hash of the address's public key
   * `contract_code` - the binary code of the contract when an Address is a contract.  The human-readable
     Solidity source code is in `smart_contract` `t:Explorer.Chain.SmartContract.t/0` `contract_source_code` *if* the
    contract has been verified
   * `names` - names known for the address
   * `inserted_at` - when this address was inserted
   * `updated_at` when this address was last updated

   `fetched_coin_balance` and `fetched_coin_balance_block_number` may be updated when a new coin_balance row is fetched.
    They may also be updated when the balance is fetched via the on demand fetcher.
  """
  @type t :: %__MODULE__{
          fetched_coin_balance: Wei.t(),
          fetched_coin_balance_block_number: Block.block_number(),
          hash: Hash.Address.t(),
          contract_code: Data.t() | nil,
          names: %Ecto.Association.NotLoaded{} | [Address.Name.t()],
          contracts_creation_transaction: %Ecto.Association.NotLoaded{} | Transaction.t(),
          inserted_at: DateTime.t(),
          updated_at: DateTime.t(),
          nonce: non_neg_integer() | nil,
          transactions_count: non_neg_integer() | nil,
          token_transfers_count: non_neg_integer() | nil,
          gas_used: non_neg_integer() | nil
        }

  @derive {Poison.Encoder,
           except: [
             :__meta__,
             :smart_contract,
             :decompiled_smart_contracts,
             :token,
             :contracts_creation_internal_transaction,
             :contracts_creation_transaction,
             :names,
             :smart_contract_additional_sources,
             :tags
           ]}

  @derive {Jason.Encoder,
           except: [
             :__meta__,
             :smart_contract,
             :decompiled_smart_contracts,
             :token,
             :contracts_creation_internal_transaction,
             :contracts_creation_transaction,
             :names,
             :smart_contract_additional_sources,
             :tags
           ]}

  @primary_key {:hash, Hash.Address, autogenerate: false}
  schema "addresses" do
    field(:fetched_coin_balance, Wei)
    field(:fetched_coin_balance_block_number, :integer)
    field(:contract_code, Data)
    field(:nonce, :integer)
    field(:decompiled, :boolean, default: false)
    field(:verified, :boolean, default: false)
    field(:has_decompiled_code?, :boolean, virtual: true)
    field(:stale?, :boolean, virtual: true)
    field(:transactions_count, :integer)
    field(:token_transfers_count, :integer)
    field(:gas_used, :integer)

    has_one(:smart_contract, SmartContract)
    has_one(:token, Token, foreign_key: :contract_address_hash)

    has_one(
      :contracts_creation_internal_transaction,
      InternalTransaction,
      foreign_key: :created_contract_address_hash
    )

    has_one(
      :contracts_creation_transaction,
      Transaction,
      foreign_key: :created_contract_address_hash
    )

    has_many(:names, Address.Name, foreign_key: :address_hash)
    has_many(:decompiled_smart_contracts, DecompiledSmartContract, foreign_key: :address_hash)
    has_many(:smart_contract_additional_sources, SmartContractAdditionalSource, foreign_key: :address_hash)
    has_many(:tags, AddressTag, foreign_key: :id)

    timestamps()
  end

  @balance_changeset_required_attrs @required_attrs ++ ~w(fetched_coin_balance fetched_coin_balance_block_number)a

  def balance_changeset(%__MODULE__{} = address, attrs) do
    address
    |> cast(attrs, @allowed_attrs)
    |> validate_required(@balance_changeset_required_attrs)
    |> changeset()
  end

  def changeset(%__MODULE__{} = address, attrs) do
    address
    |> cast(attrs, @allowed_attrs)
    |> validate_required(@required_attrs)
    |> unique_constraint(:hash)
  end

  defp changeset(%Changeset{data: %__MODULE__{}} = changeset) do
    changeset
    |> validate_required(@required_attrs)
    |> unique_constraint(:hash)
  end

  def checksum(address_or_hash, iodata? \\ false)

  def checksum(%__MODULE__{hash: hash}, iodata?) do
    checksum(hash, iodata?)
  end

  def checksum(hash, iodata?) do
    checksum_formatted =
      case Application.get_env(:explorer, :checksum_function) || :eth do
        :eth -> eth_checksum(hash)
        :rsk -> rsk_checksum(hash)
      end

    if iodata? do
      ["0x" | checksum_formatted]
    else
      to_string(["0x" | checksum_formatted])
    end
  end

  def eth_checksum(hash) do
    string_hash =
      hash
      |> to_string()
      |> String.trim_leading("0x")

    match_byte_stream = stream_every_four_bytes_of_sha256(string_hash)

    string_hash
    |> stream_binary()
    |> Stream.zip(match_byte_stream)
    |> Enum.map(fn
      {digit, _} when digit in '0123456789' ->
        digit

      {alpha, 1} ->
        alpha - 32

      {alpha, _} ->
        alpha
    end)
  end

  # https://github.com/rsksmart/RSKIPs/blob/master/IPs/RSKIP60.md
  def rsk_checksum(hash) do
    chain_id = NetVersion.get_version()

    string_hash =
      hash
      |> to_string()
      |> String.trim_leading("0x")

    prefix = "#{chain_id}0x"

    match_byte_stream = stream_every_four_bytes_of_sha256("#{prefix}#{string_hash}")

    string_hash
    |> stream_binary()
    |> Stream.zip(match_byte_stream)
    |> Enum.map(fn
      {digit, _} when digit in '0123456789' ->
        digit

      {alpha, 1} ->
        alpha - 32

      {alpha, _} ->
        alpha
    end)
  end

  defp stream_every_four_bytes_of_sha256(value) do
    hash = ExKeccak.hash_256(value)

    hash
    |> stream_binary()
    |> Stream.map(&Bitwise.band(&1, 136))
    |> Stream.flat_map(fn
      136 ->
        [1, 1]

      128 ->
        [1, 0]

      8 ->
        [0, 1]

      _ ->
        [0, 0]
    end)
  end

  defp stream_binary(string) do
    Stream.unfold(string, fn
      <<char::integer, rest::binary>> ->
        {char, rest}

      _ ->
        nil
    end)
  end

  @doc """
  Counts all the addresses where the `fetched_coin_balance` is > 0.
  """
  def count_with_fetched_coin_balance do
    from(
      a in Address,
      select: fragment("COUNT(*)"),
      where: a.fetched_coin_balance > ^0
    )
  end

<<<<<<< HEAD
  @doc """
  Counts all the addresses.
  """
  def count do
    from(
      a in Address,
      select: fragment("COUNT(*)")
    )
  end

  def fetched_coin_balance(address_hash) when not is_nil(address_hash) do
    Address
    |> where([address], address.hash == ^address_hash)
    |> select([address], address.fetched_coin_balance)
  end

=======
>>>>>>> 7f32f323
  defimpl String.Chars do
    @doc """
    Uses `hash` as string representation, formatting it according to the eip-55 specification

    For more information: https://github.com/ethereum/EIPs/blob/master/EIPS/eip-55.md#specification

    To bypass the checksum formatting, use `to_string/1` on the hash itself.

        iex> address = %Explorer.Chain.Address{
        ...>   hash: %Explorer.Chain.Hash{
        ...>     byte_count: 20,
        ...>     bytes: <<139, 243, 141, 71, 100, 146, 144, 100, 242, 212, 211,
        ...>              165, 101, 32, 167, 106, 179, 223, 65, 91>>
        ...>   }
        ...> }
        iex> to_string(address)
        "0x8Bf38d4764929064f2d4d3a56520A76AB3df415b"
        iex> to_string(address.hash)
        "0x8bf38d4764929064f2d4d3a56520a76ab3df415b"
    """
    def to_string(%@for{} = address) do
      @for.checksum(address)
    end
  end
end<|MERGE_RESOLUTION|>--- conflicted
+++ resolved
@@ -263,25 +263,12 @@
     )
   end
 
-<<<<<<< HEAD
-  @doc """
-  Counts all the addresses.
-  """
-  def count do
-    from(
-      a in Address,
-      select: fragment("COUNT(*)")
-    )
-  end
-
   def fetched_coin_balance(address_hash) when not is_nil(address_hash) do
     Address
     |> where([address], address.hash == ^address_hash)
     |> select([address], address.fetched_coin_balance)
   end
 
-=======
->>>>>>> 7f32f323
   defimpl String.Chars do
     @doc """
     Uses `hash` as string representation, formatting it according to the eip-55 specification
