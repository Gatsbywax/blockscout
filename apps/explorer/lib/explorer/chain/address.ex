--- conflicted
+++ resolved
@@ -124,11 +124,8 @@
     has_many(:names, Address.Name, foreign_key: :address_hash)
     has_many(:decompiled_smart_contracts, DecompiledSmartContract, foreign_key: :address_hash)
     has_many(:smart_contract_additional_sources, SmartContractAdditionalSource, foreign_key: :address_hash)
-<<<<<<< HEAD
+    has_many(:withdrawals, Withdrawal, foreign_key: :address_hash)
     has_many(:tags, AddressTag, foreign_key: :id)
-=======
-    has_many(:withdrawals, Withdrawal, foreign_key: :address_hash)
->>>>>>> 329058c4
 
     timestamps()
   end
