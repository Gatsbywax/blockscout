defmodule Explorer.Chain.Address.CurrentTokenBalance do
  @moduledoc """
  Represents the current token balance from addresses according to the last block.

  In this table we can see only the last balance from addresses. If you want to see the history of
  token balances look at the `Address.TokenBalance` instead.
  """

  use Explorer.Schema

  import Ecto.Changeset
  import Ecto.Query, only: [from: 2, limit: 2, offset: 2, order_by: 3, preload: 2, where: 3]

  alias Explorer.{Chain, PagingOptions}
  alias Explorer.Chain.{Address, Block, BridgedToken, Hash, Token}

  @default_paging_options %PagingOptions{page_size: 50}

  @typedoc """
   *  `address` - The `t:Explorer.Chain.Address.t/0` that is the balance's owner.
   *  `address_hash` - The address hash foreign key.
   *  `token` - The `t:Explorer.Chain.Token/0` so that the address has the balance.
   *  `token_contract_address_hash` - The contract address hash foreign key.
   *  `block_number` - The block's number that the transfer took place.
   *  `value` - The value that's represents the balance.
  """
  @type t :: %__MODULE__{
          address: %Ecto.Association.NotLoaded{} | Address.t(),
          address_hash: Hash.Address.t(),
          token: %Ecto.Association.NotLoaded{} | Token.t(),
          token_contract_address_hash: Hash.Address,
          block_number: Block.block_number(),
          inserted_at: DateTime.t(),
          updated_at: DateTime.t(),
          value: Decimal.t() | nil
        }

  schema "address_current_token_balances" do
    field(:value, :decimal)
    field(:block_number, :integer)
    field(:value_fetched_at, :utc_datetime_usec)

    # A transient field for deriving token holder count deltas during address_current_token_balances upserts
    field(:old_value, :decimal)

    belongs_to(:address, Address, foreign_key: :address_hash, references: :hash, type: Hash.Address)

    belongs_to(
      :token,
      Token,
      foreign_key: :token_contract_address_hash,
      references: :contract_address_hash,
      type: Hash.Address
    )

    timestamps()
  end

  @optional_fields ~w(value value_fetched_at)a
  @required_fields ~w(address_hash block_number token_contract_address_hash)a
  @allowed_fields @optional_fields ++ @required_fields

  @doc false
  def changeset(%__MODULE__{} = token_balance, attrs) do
    token_balance
    |> cast(attrs, @allowed_fields)
    |> validate_required(@required_fields)
    |> foreign_key_constraint(:address_hash)
    |> foreign_key_constraint(:token_contract_address_hash)
  end

  {:ok, burn_address_hash} = Chain.string_to_address_hash("0x0000000000000000000000000000000000000000")
  @burn_address_hash burn_address_hash

  @doc """
  Builds an `Ecto.Query` to fetch the token holders from the given token contract address hash.

  The Token Holders are the addresses that own a positive amount of the Token. So this query is
  considering the following conditions:

  * The token balance from the last block.
  * Balances greater than 0.
  * Excluding the burn address (0x0000000000000000000000000000000000000000).

  """
  def token_holders_ordered_by_value(token_contract_address_hash, options \\ []) do
    paging_options = Keyword.get(options, :paging_options, @default_paging_options)
    offset = (max(paging_options.page_number, 1) - 1) * paging_options.page_size

    token_contract_address_hash
    |> token_holders_query
    |> preload(:address)
    |> order_by([tb], desc: :value, desc: :address_hash)
    |> page_token_balances(paging_options)
    |> limit(^paging_options.page_size)
    |> offset(^offset)
  end

  @doc """
  Builds an `t:Ecto.Query.t/0` to fetch the current token balances of the given address.
  """
  def last_token_balances(address_hash) do
    from(
      ctb in __MODULE__,
      where: ctb.address_hash == ^address_hash,
      where: ctb.value > 0,
      left_join: bt in BridgedToken,
      on: ctb.token_contract_address_hash == bt.home_token_contract_address_hash,
      preload: :token,
      select: {ctb, bt}
    )
  end

  @doc """
  Builds an `t:Ecto.Query.t/0` to fetch the current balance of the given address for the given token.
  """
  def last_token_balance(address_hash, token_contract_address_hash) do
    from(
      tb in __MODULE__,
      where: tb.token_contract_address_hash == ^token_contract_address_hash,
      where: tb.address_hash == ^address_hash,
<<<<<<< HEAD
      where: tb.value > 0,
      where: not is_nil(tb.value),
      preload: :token
=======
      select: tb.value
>>>>>>> 0ceeb8b8
    )
  end

  @doc """
  Builds an `t:Ecto.Query.t/0` to fetch addresses that hold the token.

  Token holders cannot be the burn address (#{@burn_address_hash}) and must have a non-zero value.
  """
  def token_holders_query(token_contract_address_hash) do
    from(
      tb in __MODULE__,
      where: tb.token_contract_address_hash == ^token_contract_address_hash,
      where: tb.address_hash != ^@burn_address_hash,
      where: tb.value > 0,
      where: not is_nil(tb.value)
    )
  end

  defp page_token_balances(query, %PagingOptions{key: nil}), do: query

  defp page_token_balances(query, %PagingOptions{key: {value, address_hash}}) do
    where(
      query,
      [tb],
      tb.value < ^value or (tb.value == ^value and tb.address_hash < ^address_hash)
    )
  end
end<|MERGE_RESOLUTION|>--- conflicted
+++ resolved
@@ -119,13 +119,7 @@
       tb in __MODULE__,
       where: tb.token_contract_address_hash == ^token_contract_address_hash,
       where: tb.address_hash == ^address_hash,
-<<<<<<< HEAD
-      where: tb.value > 0,
-      where: not is_nil(tb.value),
-      preload: :token
-=======
       select: tb.value
->>>>>>> 0ceeb8b8
     )
   end
 
