defmodule Explorer.Chain.Transaction do
  @moduledoc "Models a Web3 transaction."

  use Explorer.Schema

  require Logger

  import Ecto.Query, only: [from: 2, preload: 3, subquery: 1, where: 3]

  alias ABI.FunctionSelector

  alias Ecto.Association.NotLoaded
  alias Ecto.Changeset

  alias Explorer.Chain

  alias Explorer.Chain.{
    Address,
    Block,
    ContractMethod,
    Data,
    Gas,
    Hash,
    InternalTransaction,
    Log,
    SmartContract,
    TokenTransfer,
    Transaction,
    TransactionAction,
    Wei
  }

  alias Explorer.Chain.Transaction.{Fork, Status}
  alias Explorer.SmartContract.SigProviderInterface

  @optional_attrs ~w(max_priority_fee_per_gas max_fee_per_gas block_hash block_number created_contract_address_hash cumulative_gas_used earliest_processing_start
                     error gas_price gas_used index created_contract_code_indexed_at status to_address_hash revert_reason type has_error_in_internal_txs)a

  @required_attrs ~w(from_address_hash gas hash input nonce r s v value)a

  @typedoc """
  X coordinate module n in
  [Elliptic Curve Digital Signature Algorithm](https://en.wikipedia.org/wiki/Elliptic_Curve_Digital_Signature_Algorithm)
  (EDCSA)
  """
  @type r :: Decimal.t()

  @typedoc """
  Y coordinate module n in
  [Elliptic Curve Digital Signature Algorithm](https://en.wikipedia.org/wiki/Elliptic_Curve_Digital_Signature_Algorithm)
  (EDCSA)
  """
  @type s :: Decimal.t()

  @typedoc """
  The index of the transaction in its block.
  """
  @type transaction_index :: non_neg_integer()

  @typedoc """
  `t:standard_v/0` + `27`

  | `v`  | X      | Y    |
  |------|--------|------|
  | `27` | lower  | even |
  | `28` | lower  | odd  |
  | `29` | higher | even |
  | `30` | higher | odd  |

  **Note: that `29` and `30` are exceedingly rarely, and will in practice only ever be seen in specifically generated
  examples.**
  """
  @type v :: 27..30

  @typedoc """
  How much the sender is willing to pay in wei per unit of gas.
  """
  @type wei_per_gas :: Wei.t()

  @typedoc """
   * `block` - the block in which this transaction was mined/validated.  `nil` when transaction is pending or has only
     been collated into one of the `uncles` in one of the `forks`.
   * `block_hash` - `block` foreign key. `nil` when transaction is pending or has only been collated into one of the
     `uncles` in one of the `forks`.
   * `block_number` - Denormalized `block` `number`. `nil` when transaction is pending or has only been collated into
     one of the `uncles` in one of the `forks`.
   * `created_contract_address` - belongs_to association to `address` corresponding to `created_contract_address_hash`.
   * `created_contract_address_hash` - Denormalized `internal_transaction` `created_contract_address_hash`
     populated only when `to_address_hash` is nil.
   * `cumulative_gas_used` - the cumulative gas used in `transaction`'s `t:Explorer.Chain.Block.t/0` before
     `transaction`'s `index`.  `nil` when transaction is pending
   * `earliest_processing_start` - If the pending transaction fetcher was alive and received this transaction, we can
      be sure that this transaction did not start processing until after the last time we fetched pending transactions,
      so we annotate that with this field. If it is `nil`, that means we don't have a lower bound for when it started
      processing.
   * `error` - the `error` from the last `t:Explorer.Chain.InternalTransaction.t/0` in `internal_transactions` that
     caused `status` to be `:error`.  Only set after `internal_transactions_index_at` is set AND if there was an error.
     Also, `error` is set if transaction is replaced/dropped
   * `forks` - copies of this transactions that were collated into `uncles` not on the primary consensus of the chain.
   * `from_address` - the source of `value`
   * `from_address_hash` - foreign key of `from_address`
   * `gas` - Gas provided by the sender
   * `gas_price` - How much the sender is willing to pay for `gas`
   * `gas_used` - the gas used for just `transaction`.  `nil` when transaction is pending or has only been collated into
     one of the `uncles` in one of the `forks`.
   * `hash` - hash of contents of this transaction
   * `index` - index of this transaction in `block`.  `nil` when transaction is pending or has only been collated into
     one of the `uncles` in one of the `forks`.
   * `input`- data sent along with the transaction
   * `internal_transactions` - transactions (value transfers) created while executing contract used for this
     transaction
   * `created_contract_code_indexed_at` - when created `address` code was fetched by `Indexer`
   * `revert_reason` - revert reason of transaction

     | `status` | `contract_creation_address_hash` | `input`    | Token Transfer? | `internal_transactions_indexed_at`        | `internal_transactions` | Description                                                                                         |
     |----------|----------------------------------|------------|-----------------|-------------------------------------------|-------------------------|-----------------------------------------------------------------------------------------------------|
     | `:ok`    | `nil`                            | Empty      | Don't Care      | `inserted_at`                             | Unfetched               | Simple `value` transfer transaction succeeded.  Internal transactions would be same value transfer. |
     | `:ok`    | `nil`                            | Don't Care | `true`          | `inserted_at`                             | Unfetched               | Token transfer (from `logs`) that didn't happen during a contract creation.                         |
     | `:ok`    | Don't Care                       | Non-Empty  | Don't Care      | When `internal_transactions` are indexed. | Fetched                 | A contract call that succeeded.                                                                     |
     | `:error` | nil                              | Empty      | Don't Care      | When `internal_transactions` are indexed. | Fetched                 | Simple `value` transfer transaction failed. Internal transactions fetched for `error`.              |
     | `:error` | Don't Care                       | Non-Empty  | Don't Care      | When `internal_transactions` are indexed. | Fetched                 | A contract call that failed.                                                                        |
     | `nil`    | Don't Care                       | Don't Care | Don't Care      | When `internal_transactions` are indexed. | Depends                 | A pending post-Byzantium transaction will only know its status from receipt.                        |
     | `nil`    | Don't Care                       | Don't Care | Don't Care      | When `internal_transactions` are indexed. | Fetched                 | A pre-Byzantium transaction requires internal transactions to determine status.                     |
   * `logs` - events that occurred while mining the `transaction`.
   * `nonce` - the number of transaction made by the sender prior to this one
   * `r` - the R field of the signature. The (r, s) is the normal output of an ECDSA signature, where r is computed as
       the X coordinate of a point R, modulo the curve order n.
   * `s` - The S field of the signature.  The (r, s) is the normal output of an ECDSA signature, where r is computed as
       the X coordinate of a point R, modulo the curve order n.
   * `status` - whether the transaction was successfully mined or failed.  `nil` when transaction is pending or has only
     been collated into one of the `uncles` in one of the `forks`.
   * `to_address` - sink of `value`
   * `to_address_hash` - `to_address` foreign key
   * `uncles` - uncle blocks where `forks` were collated
   * `v` - The V field of the signature.
   * `value` - wei transferred from `from_address` to `to_address`
   * `revert_reason` - revert reason of transaction
   * `max_priority_fee_per_gas` - User defined maximum fee (tip) per unit of gas paid to validator for transaction prioritization.
   * `max_fee_per_gas` - Maximum total amount per unit of gas a user is willing to pay for a transaction, including base fee and priority fee.
   * `type` - New transaction type identifier introduced in EIP 2718 (Berlin HF)
   * `has_error_in_internal_txs` - shows if the internal transactions related to transaction have errors
  """
  @type t :: %__MODULE__{
          block: %Ecto.Association.NotLoaded{} | Block.t() | nil,
          block_hash: Hash.t() | nil,
          block_number: Block.block_number() | nil,
          created_contract_address: %Ecto.Association.NotLoaded{} | Address.t() | nil,
          created_contract_address_hash: Hash.Address.t() | nil,
          created_contract_code_indexed_at: DateTime.t() | nil,
          cumulative_gas_used: Gas.t() | nil,
          earliest_processing_start: DateTime.t() | nil,
          error: String.t() | nil,
          forks: %Ecto.Association.NotLoaded{} | [Fork.t()],
          from_address: %Ecto.Association.NotLoaded{} | Address.t(),
          from_address_hash: Hash.Address.t(),
          gas: Gas.t(),
          gas_price: wei_per_gas | nil,
          gas_used: Gas.t() | nil,
          hash: Hash.t(),
          index: transaction_index | nil,
          input: Data.t(),
          internal_transactions: %Ecto.Association.NotLoaded{} | [InternalTransaction.t()],
          logs: %Ecto.Association.NotLoaded{} | [Log.t()],
          nonce: non_neg_integer(),
          r: r(),
          s: s(),
          status: Status.t() | nil,
          to_address: %Ecto.Association.NotLoaded{} | Address.t() | nil,
          to_address_hash: Hash.Address.t() | nil,
          uncles: %Ecto.Association.NotLoaded{} | [Block.t()],
          v: v(),
          value: Wei.t(),
          revert_reason: String.t() | nil,
          max_priority_fee_per_gas: wei_per_gas | nil,
          max_fee_per_gas: wei_per_gas | nil,
          type: non_neg_integer() | nil,
          has_error_in_internal_txs: boolean()
        }

  @derive {Poison.Encoder,
           only: [
             :block_number,
             :cumulative_gas_used,
             :error,
             :gas,
             :gas_price,
             :gas_used,
             :index,
             :created_contract_code_indexed_at,
             :input,
             :nonce,
             :r,
             :s,
             :v,
             :status,
             :value,
             :revert_reason
           ]}

  @derive {Jason.Encoder,
           only: [
             :block_number,
             :cumulative_gas_used,
             :error,
             :gas,
             :gas_price,
             :gas_used,
             :index,
             :created_contract_code_indexed_at,
             :input,
             :nonce,
             :r,
             :s,
             :v,
             :status,
             :value,
             :revert_reason
           ]}

  @primary_key {:hash, Hash.Full, autogenerate: false}
  schema "transactions" do
    field(:block_number, :integer)
    field(:cumulative_gas_used, :decimal)
    field(:earliest_processing_start, :utc_datetime_usec)
    field(:error, :string)
    field(:gas, :decimal)
    field(:gas_price, Wei)
    field(:gas_used, :decimal)
    field(:index, :integer)
    field(:created_contract_code_indexed_at, :utc_datetime_usec)
    field(:input, Data)
    field(:nonce, :integer)
    field(:r, :decimal)
    field(:s, :decimal)
    field(:status, Status)
    field(:v, :decimal)
    field(:value, Wei)
    field(:revert_reason, :string)
    field(:max_priority_fee_per_gas, Wei)
    field(:max_fee_per_gas, Wei)
    field(:type, :integer)
    field(:has_error_in_internal_txs, :boolean)
    field(:has_token_transfers, :boolean, virtual: true)

    # A transient field for deriving old block hash during transaction upserts.
    # Used to force refetch of a block in case a transaction is re-collated
    # in a different block. See: https://github.com/blockscout/blockscout/issues/1911
    field(:old_block_hash, Hash.Full)

    timestamps()

    belongs_to(:block, Block, foreign_key: :block_hash, references: :hash, type: Hash.Full)
    has_many(:forks, Fork, foreign_key: :hash)

    belongs_to(
      :from_address,
      Address,
      foreign_key: :from_address_hash,
      references: :hash,
      type: Hash.Address
    )

    has_many(:internal_transactions, InternalTransaction, foreign_key: :transaction_hash)
    has_many(:logs, Log, foreign_key: :transaction_hash)
    has_many(:token_transfers, TokenTransfer, foreign_key: :transaction_hash)
    has_many(:transaction_actions, TransactionAction, foreign_key: :hash, preload_order: [asc: :log_index])

    belongs_to(
      :to_address,
      Address,
      foreign_key: :to_address_hash,
      references: :hash,
      type: Hash.Address
    )

    has_many(:uncles, through: [:forks, :uncle])

    belongs_to(
      :created_contract_address,
      Address,
      foreign_key: :created_contract_address_hash,
      references: :hash,
      type: Hash.Address
    )
  end

  @doc """
  A pending transaction does not have a `block_hash`

      iex> changeset = Explorer.Chain.Transaction.changeset(
      ...>   %Transaction{},
      ...>   %{
      ...>     from_address_hash: "0xe8ddc5c7a2d2f0d7a9798459c0104fdf5e987aca",
      ...>     gas: 4700000,
      ...>     gas_price: 100000000000,
      ...>     hash: "0x3a3eb134e6792ce9403ea4188e5e79693de9e4c94e499db132be086400da79e6",
      ...>     input: "0x6060604052341561000f57600080fd5b336000806101000a81548173ffffffffffffffffffffffffffffffffffffffff021916908373ffffffffffffffffffffffffffffffffffffffff1602179055506102db8061005e6000396000f300606060405260043610610062576000357c0100000000000000000000000000000000000000000000000000000000900463ffffffff1680630900f01014610067578063445df0ac146100a05780638da5cb5b146100c9578063fdacd5761461011e575b600080fd5b341561007257600080fd5b61009e600480803573ffffffffffffffffffffffffffffffffffffffff16906020019091905050610141565b005b34156100ab57600080fd5b6100b3610224565b6040518082815260200191505060405180910390f35b34156100d457600080fd5b6100dc61022a565b604051808273ffffffffffffffffffffffffffffffffffffffff1673ffffffffffffffffffffffffffffffffffffffff16815260200191505060405180910390f35b341561012957600080fd5b61013f600480803590602001909190505061024f565b005b60008060009054906101000a900473ffffffffffffffffffffffffffffffffffffffff1673ffffffffffffffffffffffffffffffffffffffff163373ffffffffffffffffffffffffffffffffffffffff161415610220578190508073ffffffffffffffffffffffffffffffffffffffff1663fdacd5766001546040518263ffffffff167c010000000000000000000000000000000000000000000000000000000002815260040180828152602001915050600060405180830381600087803b151561020b57600080fd5b6102c65a03f1151561021c57600080fd5b5050505b5050565b60015481565b6000809054906101000a900473ffffffffffffffffffffffffffffffffffffffff1681565b6000809054906101000a900473ffffffffffffffffffffffffffffffffffffffff1673ffffffffffffffffffffffffffffffffffffffff163373ffffffffffffffffffffffffffffffffffffffff1614156102ac57806001819055505b505600a165627a7a72305820a9c628775efbfbc17477a472413c01ee9b33881f550c59d21bee9928835c854b0029",
      ...>     nonce: 0,
      ...>     r: 0xAD3733DF250C87556335FFE46C23E34DBAFFDE93097EF92F52C88632A40F0C75,
      ...>     s: 0x72caddc0371451a58de2ca6ab64e0f586ccdb9465ff54e1c82564940e89291e3,
      ...>     v: 0x8d,
      ...>     value: 0
      ...>   }
      ...> )
      iex> changeset.valid?
      true

  A pending transaction does not have a `gas_price` (Erigon)

      iex> changeset = Explorer.Chain.Transaction.changeset(
      ...>   %Transaction{},
      ...>   %{
      ...>     from_address_hash: "0xe8ddc5c7a2d2f0d7a9798459c0104fdf5e987aca",
      ...>     gas: 4700000,
      ...>     hash: "0x3a3eb134e6792ce9403ea4188e5e79693de9e4c94e499db132be086400da79e6",
      ...>     input: "0x6060604052341561000f57600080fd5b336000806101000a81548173ffffffffffffffffffffffffffffffffffffffff021916908373ffffffffffffffffffffffffffffffffffffffff1602179055506102db8061005e6000396000f300606060405260043610610062576000357c0100000000000000000000000000000000000000000000000000000000900463ffffffff1680630900f01014610067578063445df0ac146100a05780638da5cb5b146100c9578063fdacd5761461011e575b600080fd5b341561007257600080fd5b61009e600480803573ffffffffffffffffffffffffffffffffffffffff16906020019091905050610141565b005b34156100ab57600080fd5b6100b3610224565b6040518082815260200191505060405180910390f35b34156100d457600080fd5b6100dc61022a565b604051808273ffffffffffffffffffffffffffffffffffffffff1673ffffffffffffffffffffffffffffffffffffffff16815260200191505060405180910390f35b341561012957600080fd5b61013f600480803590602001909190505061024f565b005b60008060009054906101000a900473ffffffffffffffffffffffffffffffffffffffff1673ffffffffffffffffffffffffffffffffffffffff163373ffffffffffffffffffffffffffffffffffffffff161415610220578190508073ffffffffffffffffffffffffffffffffffffffff1663fdacd5766001546040518263ffffffff167c010000000000000000000000000000000000000000000000000000000002815260040180828152602001915050600060405180830381600087803b151561020b57600080fd5b6102c65a03f1151561021c57600080fd5b5050505b5050565b60015481565b6000809054906101000a900473ffffffffffffffffffffffffffffffffffffffff1681565b6000809054906101000a900473ffffffffffffffffffffffffffffffffffffffff1673ffffffffffffffffffffffffffffffffffffffff163373ffffffffffffffffffffffffffffffffffffffff1614156102ac57806001819055505b505600a165627a7a72305820a9c628775efbfbc17477a472413c01ee9b33881f550c59d21bee9928835c854b0029",
      ...>     nonce: 0,
      ...>     r: 0xAD3733DF250C87556335FFE46C23E34DBAFFDE93097EF92F52C88632A40F0C75,
      ...>     s: 0x72caddc0371451a58de2ca6ab64e0f586ccdb9465ff54e1c82564940e89291e3,
      ...>     v: 0x8d,
      ...>     value: 0
      ...>   }
      ...> )
      iex> changeset.valid?
      true

  A collated transaction MUST have an `index` so its position in the `block` is known and the `cumulative_gas_used` ane
  `gas_used` to know its fees.

  Post-Byzantium, the status must be present when a block is collated.

      iex> changeset = Explorer.Chain.Transaction.changeset(
      ...>   %Transaction{},
      ...>   %{
      ...>     block_hash: "0xe52d77084cab13a4e724162bcd8c6028e5ecfaa04d091ee476e96b9958ed6b47",
      ...>     block_number: 34,
      ...>     cumulative_gas_used: 0,
      ...>     from_address_hash: "0xe8ddc5c7a2d2f0d7a9798459c0104fdf5e987aca",
      ...>     gas: 4700000,
      ...>     gas_price: 100000000000,
      ...>     gas_used: 4600000,
      ...>     hash: "0x3a3eb134e6792ce9403ea4188e5e79693de9e4c94e499db132be086400da79e6",
      ...>     index: 0,
      ...>     input: "0x6060604052341561000f57600080fd5b336000806101000a81548173ffffffffffffffffffffffffffffffffffffffff021916908373ffffffffffffffffffffffffffffffffffffffff1602179055506102db8061005e6000396000f300606060405260043610610062576000357c0100000000000000000000000000000000000000000000000000000000900463ffffffff1680630900f01014610067578063445df0ac146100a05780638da5cb5b146100c9578063fdacd5761461011e575b600080fd5b341561007257600080fd5b61009e600480803573ffffffffffffffffffffffffffffffffffffffff16906020019091905050610141565b005b34156100ab57600080fd5b6100b3610224565b6040518082815260200191505060405180910390f35b34156100d457600080fd5b6100dc61022a565b604051808273ffffffffffffffffffffffffffffffffffffffff1673ffffffffffffffffffffffffffffffffffffffff16815260200191505060405180910390f35b341561012957600080fd5b61013f600480803590602001909190505061024f565b005b60008060009054906101000a900473ffffffffffffffffffffffffffffffffffffffff1673ffffffffffffffffffffffffffffffffffffffff163373ffffffffffffffffffffffffffffffffffffffff161415610220578190508073ffffffffffffffffffffffffffffffffffffffff1663fdacd5766001546040518263ffffffff167c010000000000000000000000000000000000000000000000000000000002815260040180828152602001915050600060405180830381600087803b151561020b57600080fd5b6102c65a03f1151561021c57600080fd5b5050505b5050565b60015481565b6000809054906101000a900473ffffffffffffffffffffffffffffffffffffffff1681565b6000809054906101000a900473ffffffffffffffffffffffffffffffffffffffff1673ffffffffffffffffffffffffffffffffffffffff163373ffffffffffffffffffffffffffffffffffffffff1614156102ac57806001819055505b505600a165627a7a72305820a9c628775efbfbc17477a472413c01ee9b33881f550c59d21bee9928835c854b0029",
      ...>     nonce: 0,
      ...>     r: 0xAD3733DF250C87556335FFE46C23E34DBAFFDE93097EF92F52C88632A40F0C75,
      ...>     s: 0x72caddc0371451a58de2ca6ab64e0f586ccdb9465ff54e1c82564940e89291e3,
      ...>     status: :ok,
      ...>     v: 0x8d,
      ...>     value: 0
      ...>   }
      ...> )
      iex> changeset.valid?
      true

  But, pre-Byzantium the status cannot be known until the `Explorer.Chain.InternalTransaction` are checked for an
  `error`, so `status` is not required since we can't from the transaction data alone check if the chain is pre- or
  post-Byzantium.

      iex> changeset = Explorer.Chain.Transaction.changeset(
      ...>   %Transaction{},
      ...>   %{
      ...>     block_hash: "0xe52d77084cab13a4e724162bcd8c6028e5ecfaa04d091ee476e96b9958ed6b47",
      ...>     block_number: 34,
      ...>     cumulative_gas_used: 0,
      ...>     from_address_hash: "0xe8ddc5c7a2d2f0d7a9798459c0104fdf5e987aca",
      ...>     gas: 4700000,
      ...>     gas_price: 100000000000,
      ...>     gas_used: 4600000,
      ...>     hash: "0x3a3eb134e6792ce9403ea4188e5e79693de9e4c94e499db132be086400da79e6",
      ...>     index: 0,
      ...>     input: "0x6060604052341561000f57600080fd5b336000806101000a81548173ffffffffffffffffffffffffffffffffffffffff021916908373ffffffffffffffffffffffffffffffffffffffff1602179055506102db8061005e6000396000f300606060405260043610610062576000357c0100000000000000000000000000000000000000000000000000000000900463ffffffff1680630900f01014610067578063445df0ac146100a05780638da5cb5b146100c9578063fdacd5761461011e575b600080fd5b341561007257600080fd5b61009e600480803573ffffffffffffffffffffffffffffffffffffffff16906020019091905050610141565b005b34156100ab57600080fd5b6100b3610224565b6040518082815260200191505060405180910390f35b34156100d457600080fd5b6100dc61022a565b604051808273ffffffffffffffffffffffffffffffffffffffff1673ffffffffffffffffffffffffffffffffffffffff16815260200191505060405180910390f35b341561012957600080fd5b61013f600480803590602001909190505061024f565b005b60008060009054906101000a900473ffffffffffffffffffffffffffffffffffffffff1673ffffffffffffffffffffffffffffffffffffffff163373ffffffffffffffffffffffffffffffffffffffff161415610220578190508073ffffffffffffffffffffffffffffffffffffffff1663fdacd5766001546040518263ffffffff167c010000000000000000000000000000000000000000000000000000000002815260040180828152602001915050600060405180830381600087803b151561020b57600080fd5b6102c65a03f1151561021c57600080fd5b5050505b5050565b60015481565b6000809054906101000a900473ffffffffffffffffffffffffffffffffffffffff1681565b6000809054906101000a900473ffffffffffffffffffffffffffffffffffffffff1673ffffffffffffffffffffffffffffffffffffffff163373ffffffffffffffffffffffffffffffffffffffff1614156102ac57806001819055505b505600a165627a7a72305820a9c628775efbfbc17477a472413c01ee9b33881f550c59d21bee9928835c854b0029",
      ...>     nonce: 0,
      ...>     r: 0xAD3733DF250C87556335FFE46C23E34DBAFFDE93097EF92F52C88632A40F0C75,
      ...>     s: 0x72caddc0371451a58de2ca6ab64e0f586ccdb9465ff54e1c82564940e89291e3,
      ...>     v: 0x8d,
      ...>     value: 0
      ...>   }
      ...> )
      iex> changeset.valid?
      true

  The `error` can only be set with a specific error message when `status` is `:error`

      iex> changeset = Explorer.Chain.Transaction.changeset(
      ...>   %Transaction{},
      ...>   %{
      ...>     block_hash: "0xe52d77084cab13a4e724162bcd8c6028e5ecfaa04d091ee476e96b9958ed6b47",
      ...>     block_number: 34,
      ...>     cumulative_gas_used: 0,
      ...>     error: "Out of gas",
      ...>     gas: 4700000,
      ...>     gas_price: 100000000000,
      ...>     gas_used: 4600000,
      ...>     hash: "0x3a3eb134e6792ce9403ea4188e5e79693de9e4c94e499db132be086400da79e6",
      ...>     index: 0,
      ...>     input: "0x6060604052341561000f57600080fd5b336000806101000a81548173ffffffffffffffffffffffffffffffffffffffff021916908373ffffffffffffffffffffffffffffffffffffffff1602179055506102db8061005e6000396000f300606060405260043610610062576000357c0100000000000000000000000000000000000000000000000000000000900463ffffffff1680630900f01014610067578063445df0ac146100a05780638da5cb5b146100c9578063fdacd5761461011e575b600080fd5b341561007257600080fd5b61009e600480803573ffffffffffffffffffffffffffffffffffffffff16906020019091905050610141565b005b34156100ab57600080fd5b6100b3610224565b6040518082815260200191505060405180910390f35b34156100d457600080fd5b6100dc61022a565b604051808273ffffffffffffffffffffffffffffffffffffffff1673ffffffffffffffffffffffffffffffffffffffff16815260200191505060405180910390f35b341561012957600080fd5b61013f600480803590602001909190505061024f565b005b60008060009054906101000a900473ffffffffffffffffffffffffffffffffffffffff1673ffffffffffffffffffffffffffffffffffffffff163373ffffffffffffffffffffffffffffffffffffffff161415610220578190508073ffffffffffffffffffffffffffffffffffffffff1663fdacd5766001546040518263ffffffff167c010000000000000000000000000000000000000000000000000000000002815260040180828152602001915050600060405180830381600087803b151561020b57600080fd5b6102c65a03f1151561021c57600080fd5b5050505b5050565b60015481565b6000809054906101000a900473ffffffffffffffffffffffffffffffffffffffff1681565b6000809054906101000a900473ffffffffffffffffffffffffffffffffffffffff1673ffffffffffffffffffffffffffffffffffffffff163373ffffffffffffffffffffffffffffffffffffffff1614156102ac57806001819055505b505600a165627a7a72305820a9c628775efbfbc17477a472413c01ee9b33881f550c59d21bee9928835c854b0029",
      ...>     nonce: 0,
      ...>     r: 0xAD3733DF250C87556335FFE46C23E34DBAFFDE93097EF92F52C88632A40F0C75,
      ...>     s: 0x72caddc0371451a58de2ca6ab64e0f586ccdb9465ff54e1c82564940e89291e3,
      ...>     v: 0x8d,
      ...>     value: 0
      ...>   }
      ...> )
      iex> changeset.valid?
      false
      iex> Keyword.get_values(changeset.errors, :error)
      [{"can't be set when status is not :error", []}]

      iex> changeset = Explorer.Chain.Transaction.changeset(
      ...>   %Transaction{},
      ...>   %{
      ...>     block_hash: "0xe52d77084cab13a4e724162bcd8c6028e5ecfaa04d091ee476e96b9958ed6b47",
      ...>     block_number: 34,
      ...>     cumulative_gas_used: 0,
      ...>     error: "Out of gas",
      ...>     from_address_hash: "0xe8ddc5c7a2d2f0d7a9798459c0104fdf5e987aca",
      ...>     gas: 4700000,
      ...>     gas_price: 100000000000,
      ...>     gas_used: 4600000,
      ...>     hash: "0x3a3eb134e6792ce9403ea4188e5e79693de9e4c94e499db132be086400da79e6",
      ...>     index: 0,
      ...>     input: "0x6060604052341561000f57600080fd5b336000806101000a81548173ffffffffffffffffffffffffffffffffffffffff021916908373ffffffffffffffffffffffffffffffffffffffff1602179055506102db8061005e6000396000f300606060405260043610610062576000357c0100000000000000000000000000000000000000000000000000000000900463ffffffff1680630900f01014610067578063445df0ac146100a05780638da5cb5b146100c9578063fdacd5761461011e575b600080fd5b341561007257600080fd5b61009e600480803573ffffffffffffffffffffffffffffffffffffffff16906020019091905050610141565b005b34156100ab57600080fd5b6100b3610224565b6040518082815260200191505060405180910390f35b34156100d457600080fd5b6100dc61022a565b604051808273ffffffffffffffffffffffffffffffffffffffff1673ffffffffffffffffffffffffffffffffffffffff16815260200191505060405180910390f35b341561012957600080fd5b61013f600480803590602001909190505061024f565b005b60008060009054906101000a900473ffffffffffffffffffffffffffffffffffffffff1673ffffffffffffffffffffffffffffffffffffffff163373ffffffffffffffffffffffffffffffffffffffff161415610220578190508073ffffffffffffffffffffffffffffffffffffffff1663fdacd5766001546040518263ffffffff167c010000000000000000000000000000000000000000000000000000000002815260040180828152602001915050600060405180830381600087803b151561020b57600080fd5b6102c65a03f1151561021c57600080fd5b5050505b5050565b60015481565b6000809054906101000a900473ffffffffffffffffffffffffffffffffffffffff1681565b6000809054906101000a900473ffffffffffffffffffffffffffffffffffffffff1673ffffffffffffffffffffffffffffffffffffffff163373ffffffffffffffffffffffffffffffffffffffff1614156102ac57806001819055505b505600a165627a7a72305820a9c628775efbfbc17477a472413c01ee9b33881f550c59d21bee9928835c854b0029",
      ...>     nonce: 0,
      ...>     r: 0xAD3733DF250C87556335FFE46C23E34DBAFFDE93097EF92F52C88632A40F0C75,
      ...>     s: 0x72caddc0371451a58de2ca6ab64e0f586ccdb9465ff54e1c82564940e89291e3,
      ...>     status: :error,
      ...>     v: 0x8d,
      ...>     value: 0
      ...>   }
      ...> )
      iex> changeset.valid?
      true

  """
  def changeset(%__MODULE__{} = transaction, attrs \\ %{}) do
    attrs_to_cast = @required_attrs ++ @optional_attrs

    transaction
    |> cast(attrs, attrs_to_cast)
    |> validate_required(@required_attrs)
    |> validate_collated()
    |> validate_error()
    |> validate_status()
    |> check_collated()
    |> check_error()
    |> check_status()
    |> foreign_key_constraint(:block_hash)
    |> unique_constraint(:hash)
  end

  def preload_token_transfers(query, address_hash) do
    token_transfers_query =
      from(
        tt in TokenTransfer,
        where:
          tt.token_contract_address_hash == ^address_hash or tt.to_address_hash == ^address_hash or
            tt.from_address_hash == ^address_hash,
        order_by: [asc: tt.log_index],
        preload: [:token, [from_address: :names], [to_address: :names]]
      )

    preload(query, [tt], token_transfers: ^token_transfers_query)
  end

  def decoded_revert_reason(transaction, revert_reason, options \\ []) do
    hex =
      case revert_reason do
        "0x" <> hex_part ->
          hex_part

        hex ->
          hex
      end

    process_hex_revert_reason(hex, transaction, options)
  end

  defp process_hex_revert_reason(hex_revert_reason, %__MODULE__{to_address: smart_contract, hash: hash}, options) do
    case Integer.parse(hex_revert_reason, 16) do
      {number, ""} ->
        binary_revert_reason = :binary.encode_unsigned(number)

        {result, _, _} =
          decoded_input_data(
            %Transaction{
              to_address: smart_contract,
              hash: hash,
              input: %Data{bytes: binary_revert_reason}
            },
            options
          )

        result

      _ ->
        hex_revert_reason
    end
  end

  # Because there is no contract association, we know the contract was not verified
  def decoded_input_data(tx, skip_sig_provider? \\ false, options, full_abi_acc \\ %{}, methods_acc \\ %{})

  def decoded_input_data(%__MODULE__{to_address: nil}, _, _, full_abi_acc, methods_acc),
    do: {{:error, :no_to_address}, full_abi_acc, methods_acc}

  def decoded_input_data(%NotLoaded{}, _, _, full_abi_acc, methods_acc),
    do: {{:error, :not_loaded}, full_abi_acc, methods_acc}

  def decoded_input_data(%__MODULE__{input: %{bytes: bytes}}, _, _, full_abi_acc, methods_acc)
      when bytes in [nil, <<>>],
      do: {{:error, :no_input_data}, full_abi_acc, methods_acc}

  if not Application.compile_env(:explorer, :decode_not_a_contract_calls) do
    def decoded_input_data(%__MODULE__{to_address: %{contract_code: nil}}, _, _, full_abi_acc, methods_acc),
      do: {{:error, :not_a_contract_call}, full_abi_acc, methods_acc}
  end

  def decoded_input_data(
        %__MODULE__{
          to_address: %NotLoaded{},
          input: input,
          hash: hash
        },
        skip_sig_provider?,
        options,
        full_abi_acc,
        methods_acc
      ) do
    decoded_input_data(
      %__MODULE__{
        to_address: %{smart_contract: nil},
        input: input,
        hash: hash
      },
      skip_sig_provider?,
      options,
      full_abi_acc,
      methods_acc
    )
  end

  def decoded_input_data(
        %__MODULE__{
          to_address: %{smart_contract: %NotLoaded{}},
          input: input,
          hash: hash
        },
        skip_sig_provider?,
        options,
        full_abi_acc,
        methods_acc
      ) do
    decoded_input_data(
      %__MODULE__{
        to_address: %{smart_contract: nil},
        input: input,
        hash: hash
      },
      skip_sig_provider?,
      options,
      full_abi_acc,
      methods_acc
    )
  end

  def decoded_input_data(
        %__MODULE__{
          to_address: %{smart_contract: nil},
          input: %{bytes: <<method_id::binary-size(4), _::binary>> = data} = input,
          hash: hash
        },
        skip_sig_provider?,
        options,
        full_abi_acc,
        methods_acc
      ) do
    {methods, methods_acc} =
      method_id
      |> check_methods_cache(methods_acc, options)

    candidates =
      methods
      |> Enum.flat_map(fn candidate ->
        case do_decoded_input_data(data, %SmartContract{abi: [candidate.abi], address_hash: nil}, hash, options, %{}) do
          {{:ok, _, _, _} = decoded, _} -> [decoded]
          _ -> []
        end
      end)

    {{:error, :contract_not_verified,
      if(candidates == [], do: decode_function_call_via_sig_provider(input, hash, skip_sig_provider?), else: candidates)},
     full_abi_acc, methods_acc}
  end

  def decoded_input_data(%__MODULE__{to_address: %{smart_contract: nil}}, _, _, full_abi_acc, methods_acc) do
    {{:error, :contract_not_verified, []}, full_abi_acc, methods_acc}
  end

  def decoded_input_data(
        %__MODULE__{
          input: %{bytes: data} = input,
          to_address: %{smart_contract: smart_contract},
          hash: hash
        },
        skip_sig_provider?,
        options,
        full_abi_acc,
        methods_acc
      ) do
    case do_decoded_input_data(data, smart_contract, hash, options, full_abi_acc) do
      # In some cases transactions use methods of some unpredictable contracts, so we can try to look up for method in a whole DB
      {{:error, :could_not_decode}, full_abi_acc} ->
        case decoded_input_data(
               %__MODULE__{
                 to_address: %{smart_contract: nil},
                 input: input,
                 hash: hash
               },
               skip_sig_provider?,
               options,
               full_abi_acc,
               methods_acc
             ) do
          {{:error, :contract_not_verified, []}, full_abi_acc, methods_acc} ->
            {decode_function_call_via_sig_provider_wrapper(input, hash, skip_sig_provider?), full_abi_acc, methods_acc}

          {{:error, :contract_not_verified, candidates}, full_abi_acc, methods_acc} ->
            {{:error, :contract_verified, candidates}, full_abi_acc, methods_acc}

          {_, full_abi_acc, methods_acc} ->
            {{:error, :could_not_decode}, full_abi_acc, methods_acc}
        end

      {output, full_abi_acc} ->
        {output, full_abi_acc, methods_acc}
    end
  end

  defp decode_function_call_via_sig_provider_wrapper(input, hash, skip_sig_provider?) do
    case decode_function_call_via_sig_provider(input, hash, skip_sig_provider?) do
      [] ->
        {:error, :could_not_decode}

      result ->
        {:error, :contract_verified, result}
    end
  end

  defp do_decoded_input_data(data, smart_contract, hash, options, full_abi_acc) do
    {full_abi, full_abi_acc} = check_full_abi_cache(smart_contract, full_abi_acc, options)

    {with(
       {:ok, {selector, values}} <- find_and_decode(full_abi, data, hash),
       {:ok, mapping} <- selector_mapping(selector, values, hash),
       identifier <- Base.encode16(selector.method_id, case: :lower),
       text <- function_call(selector.function, mapping),
       do: {:ok, identifier, text, mapping}
     ), full_abi_acc}
  end

  defp decode_function_call_via_sig_provider(%{bytes: data} = input, hash, skip_sig_provider?) do
    with true <- SigProviderInterface.enabled?(),
         false <- skip_sig_provider?,
         {:ok, result} <- SigProviderInterface.decode_function_call(input),
         true <- is_list(result),
         false <- Enum.empty?(result),
         abi <- [result |> List.first() |> Map.put("outputs", []) |> Map.put("type", "function")],
         {{:ok, _, _, _} = candidate, _} <-
           do_decoded_input_data(data, %SmartContract{abi: abi, address_hash: nil}, hash, [], %{}) do
      [candidate]
    else
      _ ->
        []
    end
  end

  defp check_methods_cache(method_id, methods_acc, options) do
    if Map.has_key?(methods_acc, method_id) do
      {methods_acc[method_id], methods_acc}
    else
      candidates_query =
        from(
          contract_method in ContractMethod,
          where: contract_method.identifier == ^method_id,
          limit: 1
        )

      result =
        candidates_query
        |> Chain.select_repo(options).all()

      {result, Map.put(methods_acc, method_id, result)}
    end
  end

  defp check_full_abi_cache(%{address_hash: address_hash} = smart_contract, full_abi_acc, options) do
    if !is_nil(address_hash) && Map.has_key?(full_abi_acc, address_hash) do
      {full_abi_acc[address_hash], full_abi_acc}
    else
      full_abi = Chain.combine_proxy_implementation_abi(smart_contract, options)

      {full_abi, Map.put(full_abi_acc, address_hash, full_abi)}
    end
  end

  def get_method_name(
        %__MODULE__{
          input: %{bytes: <<method_id::binary-size(4), _::binary>>}
        } = transaction
      ) do
    if transaction.created_contract_address_hash do
      nil
    else
      case decoded_input_data(
             %__MODULE__{
               to_address: %{smart_contract: nil},
               input: transaction.input,
               hash: transaction.hash
             },
             true,
             []
           ) do
        {{:error, :contract_not_verified, [{:ok, _method_id, decoded_func, _}]}, _, _} ->
          parse_method_name(decoded_func)

        {{:error, :contract_not_verified, []}, _, _} ->
          "0x" <> Base.encode16(method_id, case: :lower)

        _ ->
          "Transfer"
      end
    end
  end

  def get_method_name(_), do: "Transfer"

  def parse_method_name(method_desc, need_upcase \\ true) do
    method_desc
    |> String.split("(")
    |> Enum.at(0)
    |> upcase_first(need_upcase)
  end

  defp upcase_first(string, false), do: string

  defp upcase_first(<<first::utf8, rest::binary>>, true), do: String.upcase(<<first::utf8>>) <> rest

  defp function_call(name, mapping) do
    text =
      mapping
      |> Stream.map(fn {name, type, _} -> [type, " ", name] end)
      |> Enum.intersperse(", ")

    IO.iodata_to_binary([name, "(", text, ")"])
  end

  defp find_and_decode(abi, data, hash) do
    with {%FunctionSelector{}, _mapping} = result <-
           abi
           |> ABI.parse_specification()
           |> ABI.find_and_decode(data) do
      {:ok, result}
    end
  rescue
    e ->
      Logger.warn(fn ->
        [
          "Could not decode input data for transaction: ",
          Hash.to_iodata(hash),
          Exception.format(:error, e, __STACKTRACE__)
        ]
      end)

      {:error, :could_not_decode}
  end

  defp selector_mapping(selector, values, hash) do
    types = Enum.map(selector.types, &FunctionSelector.encode_type/1)

    mapping = Enum.zip([selector.input_names, types, values])

    {:ok, mapping}
  rescue
    e ->
      Logger.warn(fn ->
        [
          "Could not decode input data for transaction: ",
          Hash.to_iodata(hash),
          Exception.format(:error, e, __STACKTRACE__)
        ]
      end)

      {:error, :could_not_decode}
  end

  @doc """
  Produces a list of queries starting from the given one and adding filters for
  transactions that are linked to the given address_hash through a direction.
  """
  def matching_address_queries_list(query, :from, address_hashes) when is_list(address_hashes) do
    [where(query, [t], t.from_address_hash in ^address_hashes)]
  end

  def matching_address_queries_list(query, :to, address_hashes) when is_list(address_hashes) do
    [
      where(query, [t], t.to_address_hash in ^address_hashes),
      where(query, [t], t.created_contract_address_hash in ^address_hashes)
    ]
  end

  def matching_address_queries_list(query, _direction, address_hashes) when is_list(address_hashes) do
    [
      where(query, [t], t.from_address_hash in ^address_hashes),
      where(query, [t], t.to_address_hash in ^address_hashes),
      where(query, [t], t.created_contract_address_hash in ^address_hashes)
    ]
  end

  def matching_address_queries_list(query, :from, address_hash) do
    [where(query, [t], t.from_address_hash == ^address_hash)]
  end

  def matching_address_queries_list(query, :to, address_hash) do
    [
      where(query, [t], t.to_address_hash == ^address_hash),
      where(query, [t], t.created_contract_address_hash == ^address_hash)
    ]
  end

  def matching_address_queries_list(query, _direction, address_hash) do
    [
      where(query, [t], t.from_address_hash == ^address_hash),
      where(query, [t], t.to_address_hash == ^address_hash),
      where(query, [t], t.created_contract_address_hash == ^address_hash)
    ]
  end

  def not_pending_transactions(query) do
    where(query, [t], not is_nil(t.block_number))
  end

  def not_dropped_or_replaced_transactions(query) do
    where(query, [t], is_nil(t.error) or t.error != "dropped/replaced")
  end

  @collated_fields ~w(block_number cumulative_gas_used gas_used index)a

  @collated_message "can't be blank when the transaction is collated into a block"
  @collated_field_to_check Enum.into(@collated_fields, %{}, fn collated_field ->
                             {collated_field, :"collated_#{collated_field}}"}
                           end)

  defp check_collated(%Changeset{} = changeset) do
    check_constraints(changeset, @collated_field_to_check, @collated_message)
  end

  @error_message "can't be set when status is not :error"

  defp check_error(%Changeset{} = changeset) do
    check_constraint(changeset, :error, message: @error_message, name: :error)
  end

  @status_message "can't be set when the block_hash is unknown"

  defp check_status(%Changeset{} = changeset) do
    check_constraint(changeset, :status, message: @status_message, name: :status)
  end

  defp check_constraints(%Changeset{} = changeset, field_to_name, message)
       when is_map(field_to_name) and is_binary(message) do
    Enum.reduce(field_to_name, changeset, fn {field, name}, acc_changeset ->
      check_constraint(
        acc_changeset,
        field,
        message: message,
        name: name
      )
    end)
  end

  defp validate_collated(%Changeset{} = changeset) do
    case Changeset.get_field(changeset, :block_hash) do
      %Hash{} -> Enum.reduce(@collated_fields, changeset, &validate_collated/2)
      nil -> changeset
    end
  end

  defp validate_collated(field, %Changeset{} = changeset) when is_atom(field) do
    case Changeset.get_field(changeset, field) do
      nil -> Changeset.add_error(changeset, field, @collated_message)
      _ -> changeset
    end
  end

  defp validate_error(%Changeset{} = changeset) do
    if Changeset.get_field(changeset, :status) != :error and Changeset.get_field(changeset, :error) != nil do
      Changeset.add_error(changeset, :error, @error_message)
    else
      changeset
    end
  end

  defp validate_status(%Changeset{} = changeset) do
    if Changeset.get_field(changeset, :block_hash) == nil and
         Changeset.get_field(changeset, :status) != nil do
      Changeset.add_error(changeset, :status, @status_message)
    else
      changeset
    end
  end

  @doc """
  Builds an `Ecto.Query` to fetch transactions with token transfers from the give address hash.

  The results will be ordered by block number and index DESC.
  """
  def transactions_with_token_transfers(address_hash, token_hash) do
    query = transactions_with_token_transfers_query(address_hash, token_hash)

    from(
      t in subquery(query),
      order_by: [desc: t.block_number, desc: t.index],
      preload: [:from_address, :to_address, :created_contract_address, :block]
    )
  end

  defp transactions_with_token_transfers_query(address_hash, token_hash) do
    from(
      t in Transaction,
      inner_join: tt in TokenTransfer,
      on: t.hash == tt.transaction_hash,
      where: tt.token_contract_address_hash == ^token_hash,
      where: tt.from_address_hash == ^address_hash or tt.to_address_hash == ^address_hash,
      distinct: :hash
    )
  end

  def transactions_with_token_transfers_direction(direction, address_hash) do
    query = transactions_with_token_transfers_query_direction(direction, address_hash)

    from(
      t in subquery(query),
      order_by: [desc: t.block_number, desc: t.index],
      preload: [:from_address, :to_address, :created_contract_address, :block]
    )
  end

  defp transactions_with_token_transfers_query_direction(:from, address_hash) do
    from(
      t in Transaction,
      inner_join: tt in TokenTransfer,
      on: t.hash == tt.transaction_hash,
      where: tt.from_address_hash == ^address_hash,
      distinct: :hash
    )
  end

  defp transactions_with_token_transfers_query_direction(:to, address_hash) do
    from(
      t in Transaction,
      inner_join: tt in TokenTransfer,
      on: t.hash == tt.transaction_hash,
      where: tt.to_address_hash == ^address_hash,
      distinct: :hash
    )
  end

  defp transactions_with_token_transfers_query_direction(_, address_hash) do
    from(
      t in Transaction,
      inner_join: tt in TokenTransfer,
      on: t.hash == tt.transaction_hash,
      where: tt.from_address_hash == ^address_hash or tt.to_address_hash == ^address_hash,
      distinct: :hash
    )
  end

  @doc """
  Builds an `Ecto.Query` to fetch transactions with the specified block_number
  """
  def transactions_with_block_number(block_number) do
    from(
      t in Transaction,
      where: t.block_number == ^block_number
    )
  end

  @doc """
  Builds an `Ecto.Query` to fetch the last nonce from the given address hash.

  The last nonce value means the total of transactions that the given address has sent through the
  chain. Also, the query uses the last `block_number` to get the last nonce because this column is
  indexed in DB, then the query is faster than ordering by last nonce.
  """
  def last_nonce_by_address_query(address_hash) do
    from(
      t in Transaction,
      select: t.nonce,
      where: t.from_address_hash == ^address_hash,
      order_by: [desc: :block_number],
      limit: 1
    )
  end

  @doc """
<<<<<<< HEAD
  Get rootstock REMASC address if env is set and valid, nil otherwise.
  """
  @spec rootstock_remasc_address_hash :: nil | Explorer.Chain.Hash.t()
  def rootstock_remasc_address_hash do
    case Hash.Address.cast(Application.get_env(:explorer, __MODULE__)[:rootstock_remasc_address]) do
      {:ok, address} -> address
      _ -> nil
=======
  Returns true if the transaction is a Rootstock REMASC transaction.
  """
  @spec is_rootstock_remasc_transaction(Explorer.Chain.Transaction.t()) :: boolean
  def is_rootstock_remasc_transaction(%__MODULE__{to_address_hash: to_address_hash}) do
    case Hash.Address.cast(Application.get_env(:explorer, __MODULE__)[:rootstock_remasc_address]) do
      {:ok, address} -> address == to_address_hash
      _ -> false
>>>>>>> 7ef081ea
    end
  end

  @doc """
<<<<<<< HEAD
  Get rootstock bridge address if env is set and valid, nil otherwise.
  """
  @spec rootstock_bridge_address_hash :: nil | Explorer.Chain.Hash.t()
  def rootstock_bridge_address_hash do
    case Hash.Address.cast(Application.get_env(:explorer, __MODULE__)[:rootstock_bridge_address]) do
      {:ok, address} -> address
      _ -> nil
=======
  Returns true if the transaction is a Rootstock bridge transaction.
  """
  @spec is_rootstock_bridge_transaction(Explorer.Chain.Transaction.t()) :: boolean
  def is_rootstock_bridge_transaction(%__MODULE__{to_address_hash: to_address_hash}) do
    case Hash.Address.cast(Application.get_env(:explorer, __MODULE__)[:rootstock_bridge_address]) do
      {:ok, address} -> address == to_address_hash
      _ -> false
>>>>>>> 7ef081ea
    end
  end
end<|MERGE_RESOLUTION|>--- conflicted
+++ resolved
@@ -1004,15 +1004,6 @@
   end
 
   @doc """
-<<<<<<< HEAD
-  Get rootstock REMASC address if env is set and valid, nil otherwise.
-  """
-  @spec rootstock_remasc_address_hash :: nil | Explorer.Chain.Hash.t()
-  def rootstock_remasc_address_hash do
-    case Hash.Address.cast(Application.get_env(:explorer, __MODULE__)[:rootstock_remasc_address]) do
-      {:ok, address} -> address
-      _ -> nil
-=======
   Returns true if the transaction is a Rootstock REMASC transaction.
   """
   @spec is_rootstock_remasc_transaction(Explorer.Chain.Transaction.t()) :: boolean
@@ -1020,20 +1011,10 @@
     case Hash.Address.cast(Application.get_env(:explorer, __MODULE__)[:rootstock_remasc_address]) do
       {:ok, address} -> address == to_address_hash
       _ -> false
->>>>>>> 7ef081ea
     end
   end
 
   @doc """
-<<<<<<< HEAD
-  Get rootstock bridge address if env is set and valid, nil otherwise.
-  """
-  @spec rootstock_bridge_address_hash :: nil | Explorer.Chain.Hash.t()
-  def rootstock_bridge_address_hash do
-    case Hash.Address.cast(Application.get_env(:explorer, __MODULE__)[:rootstock_bridge_address]) do
-      {:ok, address} -> address
-      _ -> nil
-=======
   Returns true if the transaction is a Rootstock bridge transaction.
   """
   @spec is_rootstock_bridge_transaction(Explorer.Chain.Transaction.t()) :: boolean
@@ -1041,7 +1022,6 @@
     case Hash.Address.cast(Application.get_env(:explorer, __MODULE__)[:rootstock_bridge_address]) do
       {:ok, address} -> address == to_address_hash
       _ -> false
->>>>>>> 7ef081ea
     end
   end
 end