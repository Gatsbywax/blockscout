defmodule Explorer.Chain.Import.Runner.Address.TokenBalances do
  @moduledoc """
  Bulk imports `t:Explorer.Chain.Address.TokenBalance.t/0`.
  """

  require Ecto.Query
  require Logger

  import Ecto.Query, only: [from: 2]

  alias Ecto.{Changeset, Multi, Repo}
  alias Explorer.Chain.Address.TokenBalance
  alias Explorer.Chain.Import
  alias Explorer.Prometheus.Instrumenter

  @behaviour Import.Runner

  # milliseconds
  @timeout 60_000

  @type imported :: [TokenBalance.t()]

  @impl Import.Runner
  def ecto_schema_module, do: TokenBalance

  @impl Import.Runner
  def option_key, do: :address_token_balances

  @impl Import.Runner
  def imported_table_row do
    %{
      value_type: "[#{ecto_schema_module()}.t()]",
      value_description: "List of `t:#{ecto_schema_module()}.t/0`s"
    }
  end

  @impl Import.Runner
  def run(multi, changes_list, %{timestamps: timestamps} = options) do
    Logger.info("### Address_token_balances run STARTED changes_list length #{Enum.count(changes_list)} ###")

    insert_options =
      options
      |> Map.get(option_key(), %{})
      |> Map.take(~w(on_conflict timeout)a)
      |> Map.put_new(:timeout, @timeout)
      |> Map.put(:timestamps, timestamps)

    Multi.run(multi, :address_token_balances, fn repo, _ ->
      Instrumenter.block_import_stage_runner(
        fn -> insert(repo, changes_list, insert_options) end,
        :block_referencing,
        :token_blances,
        :address_token_balances
      )
    end)
  end

  @impl Import.Runner
  def timeout, do: @timeout

  @spec insert(Repo.t(), [map()], %{
          optional(:on_conflict) => Import.Runner.on_conflict(),
          required(:timeout) => timeout(),
          required(:timestamps) => Import.timestamps()
        }) ::
          {:ok, [TokenBalance.t()]}
          | {:error, [Changeset.t()]}
  def insert(repo, changes_list, %{timeout: timeout, timestamps: timestamps} = options) when is_list(changes_list) do
    Logger.info("### Address_token_balances insert STARTED length #{Enum.count(changes_list)} ###")
    on_conflict = Map.get_lazy(options, :on_conflict, &default_on_conflict/0)

    # Enforce TokenBalance ShareLocks order (see docs: sharelocks.md)
<<<<<<< HEAD
    changes_list_with_token_id =
      changes_list
      |> Enum.map(fn change ->
        updated_change =
          change
          |> (&if(Map.has_key?(&1, :token_id), do: &1, else: Map.put(&1, :token_id, 1))).()
          |> (&if(Map.get(&1, :token_type) == "ERC-721",
                do:
                  &1
                  |> Map.put(:value, 1)
                  |> Map.put(:value_fetched_at, Timex.now()),
                else: &1
              )).()

        updated_change
      end)

    ordered_changes_list =
      changes_list_with_token_id
=======
    ordered_changes_list =
      changes_list
      |> Enum.map(fn change ->
        if Map.has_key?(change, :token_id) and Map.get(change, :token_type) == "ERC-1155" do
          change
        else
          Map.put(change, :token_id, nil)
        end
      end)
>>>>>>> 75080c00
      |> Enum.group_by(fn %{
                            address_hash: address_hash,
                            token_contract_address_hash: token_contract_address_hash,
                            token_id: token_id,
                            block_number: block_number
                          } ->
        {token_contract_address_hash, token_id, address_hash, block_number}
      end)
      |> Enum.map(fn {_, grouped_address_token_balances} ->
        if Enum.count(grouped_address_token_balances) > 1 do
<<<<<<< HEAD
          Enum.max_by(grouped_address_token_balances, fn token_balance ->
            Map.get(token_balance, :value_fetched_at)
          end)
=======
          Enum.max_by(grouped_address_token_balances, fn balance -> Map.get(balance, :value_fetched_at) end)
>>>>>>> 75080c00
        else
          Enum.at(grouped_address_token_balances, 0)
        end
      end)
      |> Enum.sort_by(&{&1.token_contract_address_hash, &1.token_id, &1.address_hash, &1.block_number})

    {:ok, inserted_changes_list} =
      if Enum.count(ordered_changes_list) > 0 do
        Import.insert_changes_list(
          repo,
          ordered_changes_list,
          conflict_target:
<<<<<<< HEAD
            {:unsafe_fragment,
             ~s<(address_hash, token_contract_address_hash, token_id, block_number) WHERE token_id IS NOT NULL>},
=======
            {:unsafe_fragment, ~s<(address_hash, token_contract_address_hash, COALESCE(token_id, 0), block_number)>},
>>>>>>> 75080c00
          on_conflict: on_conflict,
          for: TokenBalance,
          returning: true,
          timeout: timeout,
          timestamps: timestamps
        )
      else
        {:ok, []}
      end

<<<<<<< HEAD
    Logger.info(" ### Address_token_balances insert FINISHED ###")
=======
>>>>>>> 75080c00
    {:ok, inserted_changes_list}
  end

  defp default_on_conflict do
    from(
      token_balance in TokenBalance,
      update: [
        set: [
          value: fragment("COALESCE(EXCLUDED.value, ?)", token_balance.value),
          value_fetched_at: fragment("EXCLUDED.value_fetched_at"),
          token_type: fragment("EXCLUDED.token_type"),
          inserted_at: fragment("LEAST(EXCLUDED.inserted_at, ?)", token_balance.inserted_at),
          updated_at: fragment("GREATEST(EXCLUDED.updated_at, ?)", token_balance.updated_at)
        ]
      ],
      where:
        is_nil(token_balance.value_fetched_at) or fragment("EXCLUDED.value_fetched_at IS NULL") or
          fragment("? < EXCLUDED.value_fetched_at", token_balance.value_fetched_at)
    )
  end
end<|MERGE_RESOLUTION|>--- conflicted
+++ resolved
@@ -70,37 +70,8 @@
     on_conflict = Map.get_lazy(options, :on_conflict, &default_on_conflict/0)
 
     # Enforce TokenBalance ShareLocks order (see docs: sharelocks.md)
-<<<<<<< HEAD
-    changes_list_with_token_id =
-      changes_list
-      |> Enum.map(fn change ->
-        updated_change =
-          change
-          |> (&if(Map.has_key?(&1, :token_id), do: &1, else: Map.put(&1, :token_id, 1))).()
-          |> (&if(Map.get(&1, :token_type) == "ERC-721",
-                do:
-                  &1
-                  |> Map.put(:value, 1)
-                  |> Map.put(:value_fetched_at, Timex.now()),
-                else: &1
-              )).()
-
-        updated_change
-      end)
-
-    ordered_changes_list =
-      changes_list_with_token_id
-=======
     ordered_changes_list =
       changes_list
-      |> Enum.map(fn change ->
-        if Map.has_key?(change, :token_id) and Map.get(change, :token_type) == "ERC-1155" do
-          change
-        else
-          Map.put(change, :token_id, nil)
-        end
-      end)
->>>>>>> 75080c00
       |> Enum.group_by(fn %{
                             address_hash: address_hash,
                             token_contract_address_hash: token_contract_address_hash,
@@ -111,13 +82,7 @@
       end)
       |> Enum.map(fn {_, grouped_address_token_balances} ->
         if Enum.count(grouped_address_token_balances) > 1 do
-<<<<<<< HEAD
-          Enum.max_by(grouped_address_token_balances, fn token_balance ->
-            Map.get(token_balance, :value_fetched_at)
-          end)
-=======
           Enum.max_by(grouped_address_token_balances, fn balance -> Map.get(balance, :value_fetched_at) end)
->>>>>>> 75080c00
         else
           Enum.at(grouped_address_token_balances, 0)
         end
@@ -130,12 +95,7 @@
           repo,
           ordered_changes_list,
           conflict_target:
-<<<<<<< HEAD
-            {:unsafe_fragment,
-             ~s<(address_hash, token_contract_address_hash, token_id, block_number) WHERE token_id IS NOT NULL>},
-=======
             {:unsafe_fragment, ~s<(address_hash, token_contract_address_hash, COALESCE(token_id, 0), block_number)>},
->>>>>>> 75080c00
           on_conflict: on_conflict,
           for: TokenBalance,
           returning: true,
@@ -146,10 +106,7 @@
         {:ok, []}
       end
 
-<<<<<<< HEAD
     Logger.info(" ### Address_token_balances insert FINISHED ###")
-=======
->>>>>>> 75080c00
     {:ok, inserted_changes_list}
   end
 
