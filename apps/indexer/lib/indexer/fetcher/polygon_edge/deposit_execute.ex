defmodule Indexer.Fetcher.PolygonEdge.DepositExecute do
  @moduledoc """
  Fills polygon_edge_deposit_executes DB table.
  """

  use GenServer
  use Indexer.Fetcher

  require Logger

  import Ecto.Query

  import EthereumJSONRPC, only: [quantity_to_integer: 1]
  import Indexer.Fetcher.PolygonEdge, only: [fill_block_range: 5, get_block_number_by_tag: 3]
  import Indexer.Helper, only: [log_topic_to_string: 1]

  alias Explorer.{Chain, Repo}
  alias Explorer.Chain.Log
  alias Explorer.Chain.PolygonEdge.DepositExecute
  alias Indexer.Fetcher.PolygonEdge

  @fetcher_name :polygon_edge_deposit_execute

  # 32-byte signature of the event StateSyncResult(uint256 indexed counter, bool indexed status, bytes message)
  @state_sync_result_event "0x31c652130602f3ce96ceaf8a4c2b8b49f049166c6fcf2eb31943a75ec7c936ae"

  def child_spec(start_link_arguments) do
    spec = %{
      id: __MODULE__,
      start: {__MODULE__, :start_link, start_link_arguments},
      restart: :transient,
      type: :worker
    }

    Supervisor.child_spec(spec, [])
  end

  def start_link(args, gen_server_options \\ []) do
    GenServer.start_link(__MODULE__, args, Keyword.put_new(gen_server_options, :name, __MODULE__))
  end

  @impl GenServer
  def init(args) do
    Logger.metadata(fetcher: @fetcher_name)

    json_rpc_named_arguments = args[:json_rpc_named_arguments]
    env = Application.get_all_env(:indexer)[__MODULE__]

    PolygonEdge.init_l2(
      DepositExecute,
      env,
      self(),
      env[:state_receiver],
      "StateReceiver",
      "polygon_edge_deposit_executes",
      "Deposit Executes",
      json_rpc_named_arguments
    )
  end

  @impl GenServer
  def handle_info(
        :continue,
        %{
          start_block_l2: start_block_l2,
          contract_address: contract_address,
          json_rpc_named_arguments: json_rpc_named_arguments
        } = state
      ) do
    PolygonEdge.fill_msg_id_gaps(
      start_block_l2,
      DepositExecute,
      __MODULE__,
      contract_address,
      json_rpc_named_arguments
    )

    Process.send(self(), :find_new_events, [])
    {:noreply, state}
  end

  @impl GenServer
  def handle_info(
        :find_new_events,
        %{
          start_block: start_block,
          safe_block: safe_block,
          safe_block_is_latest: safe_block_is_latest,
          contract_address: contract_address,
          json_rpc_named_arguments: json_rpc_named_arguments
        } = state
      ) do
    # find and fill all events between start_block and "safe" block
    # the "safe" block can be "latest" (when safe_block_is_latest == true)
    fill_block_range(
      start_block,
      safe_block,
      {__MODULE__, DepositExecute},
      contract_address,
      json_rpc_named_arguments
    )

    if not safe_block_is_latest do
      # find and fill all events between "safe" and "latest" block (excluding "safe")
      {:ok, latest_block} = get_block_number_by_tag("latest", json_rpc_named_arguments, 100_000_000)

      fill_block_range(
        safe_block + 1,
        latest_block,
        {__MODULE__, DepositExecute},
        contract_address,
        json_rpc_named_arguments
      )
    end

    {:stop, :normal, state}
  end

  @impl GenServer
  def handle_info({ref, _result}, state) do
    Process.demonitor(ref, [:flush])
    {:noreply, state}
  end

  @spec remove(non_neg_integer()) :: no_return()
  def remove(starting_block) do
    Repo.delete_all(from(de in DepositExecute, where: de.l2_block_number >= ^starting_block))
  end

  @spec event_to_deposit_execute(binary(), binary(), binary(), binary()) :: map()
  def event_to_deposit_execute(second_topic, third_topic, l2_transaction_hash, l2_block_number) do
    msg_id =
      second_topic
      |> log_topic_to_string()
      |> quantity_to_integer()

<<<<<<< HEAD
=======
    status =
      third_topic
      |> log_topic_to_string()
      |> quantity_to_integer()

>>>>>>> f5463a8c
    %{
      msg_id: msg_id,
      l2_transaction_hash: l2_transaction_hash,
      l2_block_number: quantity_to_integer(l2_block_number),
      success: status != 0
    }
  end

  @spec find_and_save_entities(boolean(), binary(), non_neg_integer(), non_neg_integer(), list()) :: non_neg_integer()
  def find_and_save_entities(
        scan_db,
        state_receiver,
        block_start,
        block_end,
        json_rpc_named_arguments
      ) do
    executes =
      if scan_db do
        query =
          from(log in Log,
            select: {log.second_topic, log.third_topic, log.transaction_hash, log.block_number},
            where:
              log.first_topic == ^@state_sync_result_event and log.address_hash == ^state_receiver and
                log.block_number >= ^block_start and log.block_number <= ^block_end
          )

        query
        |> Repo.all(timeout: :infinity)
        |> Enum.map(fn {second_topic, third_topic, l2_transaction_hash, l2_block_number} ->
          event_to_deposit_execute(second_topic, third_topic, l2_transaction_hash, l2_block_number)
        end)
      else
        {:ok, result} =
          PolygonEdge.get_logs(
            block_start,
            block_end,
            state_receiver,
            @state_sync_result_event,
            json_rpc_named_arguments,
            100_000_000
          )

        Enum.map(result, fn event ->
          event_to_deposit_execute(
            Enum.at(event["topics"], 1),
            Enum.at(event["topics"], 2),
            event["transactionHash"],
            event["blockNumber"]
          )
        end)
      end

    {:ok, _} =
      Chain.import(%{
        polygon_edge_deposit_executes: %{params: executes},
        timeout: :infinity
      })

    Enum.count(executes)
  end

  @spec state_sync_result_event_signature() :: binary()
  def state_sync_result_event_signature do
    @state_sync_result_event
  end
end<|MERGE_RESOLUTION|>--- conflicted
+++ resolved
@@ -134,14 +134,11 @@
       |> log_topic_to_string()
       |> quantity_to_integer()
 
-<<<<<<< HEAD
-=======
     status =
       third_topic
       |> log_topic_to_string()
       |> quantity_to_integer()
 
->>>>>>> f5463a8c
     %{
       msg_id: msg_id,
       l2_transaction_hash: l2_transaction_hash,
