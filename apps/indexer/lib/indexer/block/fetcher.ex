defmodule Indexer.Block.Fetcher do
  @moduledoc """
  Fetches and indexes block ranges.
  """

  use Spandex.Decorators

  require Logger

  import EthereumJSONRPC, only: [quantity_to_integer: 1]

  alias EthereumJSONRPC.{Blocks, FetchedBeneficiaries}
  alias Explorer.Chain
  alias Explorer.Chain.{Address, Block, Hash, Import, Transaction, Wei}
  alias Explorer.Chain.Block.Reward
  alias Explorer.Chain.Cache.Blocks, as: BlocksCache
  alias Explorer.Chain.Cache.{Accounts, BlockNumber, Transactions, Uncles}
  alias Indexer.Block.Fetcher.Receipts
  alias Indexer.Fetcher.TokenInstance.Realtime, as: TokenInstanceRealtime

  alias Indexer.Fetcher.{
    BlockReward,
    CoinBalance,
    ContractCode,
    InternalTransaction,
    ReplacedTransaction,
    Token,
    TokenBalance,
    UncleBlock
  }

  alias Indexer.{Prometheus, Tracer}

  alias Indexer.Transform.{
    AddressCoinBalances,
    AddressCoinBalancesDaily,
    Addresses,
    AddressTokenBalances,
    MintTransfers,
    TokenTransfers,
    TransactionActions
  }

  alias Indexer.Transform.Blocks, as: TransformBlocks

  @type address_hash_to_fetched_balance_block_number :: %{String.t() => Block.block_number()}

  @type t :: %__MODULE__{}

  @doc """
  Calculates the balances and internal transactions and imports those with the given data.
  """
  @callback import(
              t,
              %{
                address_hash_to_fetched_balance_block_number: address_hash_to_fetched_balance_block_number,
                addresses: Import.Runner.options(),
                address_coin_balances: Import.Runner.options(),
                address_coin_balances_daily: Import.Runner.options(),
                address_token_balances: Import.Runner.options(),
                blocks: Import.Runner.options(),
                block_second_degree_relations: Import.Runner.options(),
                block_rewards: Import.Runner.options(),
                broadcast: term(),
                logs: Import.Runner.options(),
                token_transfers: Import.Runner.options(),
                tokens: Import.Runner.options(),
                transactions: Import.Runner.options()
              }
            ) :: Import.all_result()

  # These are all the *default* values for options.
  # DO NOT use them directly in the code.  Get options from `state`.

  @receipts_batch_size 250
  @receipts_concurrency 10

  @doc false
  def default_receipts_batch_size, do: @receipts_batch_size

  @doc false
  def default_receipts_concurrency, do: @receipts_concurrency

  @enforce_keys ~w(json_rpc_named_arguments)a
  defstruct broadcast: nil,
            callback_module: nil,
            json_rpc_named_arguments: nil,
            receipts_batch_size: @receipts_batch_size,
            receipts_concurrency: @receipts_concurrency

  @doc """
  Required named arguments

    * `:json_rpc_named_arguments` - `t:EthereumJSONRPC.json_rpc_named_arguments/0` passed to
        `EthereumJSONRPC.json_rpc/2`.

  The follow options can be overridden:

    * `:receipts_batch_size` - The number of receipts to request in one call to the JSONRPC.  Defaults to
      `#{@receipts_batch_size}`.  Receipt requests also include the logs for when the transaction was collated into the
      block.  *These logs are not paginated.*
    * `:receipts_concurrency` - The number of concurrent requests of `:receipts_batch_size` to allow against the JSONRPC
      **for each block range**.  Defaults to `#{@receipts_concurrency}`.  *Each transaction only has one receipt.*

  """
  def new(named_arguments) when is_map(named_arguments) do
    struct!(__MODULE__, named_arguments)
  end

  @decorate span(tracer: Tracer)
  @spec fetch_and_import_range(t, Range.t()) ::
          {:ok, %{inserted: %{}, errors: [EthereumJSONRPC.Transport.error()]}}
          | {:error,
             {step :: atom(), reason :: [Ecto.Changeset.t()] | term()}
             | {step :: atom(), failed_value :: term(), changes_so_far :: term()}}
  def fetch_and_import_range(
        %__MODULE__{
          broadcast: _broadcast,
          callback_module: callback_module,
          json_rpc_named_arguments: json_rpc_named_arguments
        } = state,
        _.._ = range
      )
      when callback_module != nil do
    {fetch_time, fetched_blocks} =
      :timer.tc(fn -> EthereumJSONRPC.fetch_blocks_by_range(range, json_rpc_named_arguments) end)

    with {:blocks,
          {:ok,
           %Blocks{
             blocks_params: blocks_params,
             transactions_params: transactions_params_without_receipts,
             withdrawals_params: withdrawals_params,
             block_second_degree_relations_params: block_second_degree_relations_params,
             errors: blocks_errors
           }}} <- {:blocks, fetched_blocks},
         Logger.info(
           "Block #{Enum.at(blocks_params, 0)[:number]} timestamp find_by_this: #{Timex.to_unix(Enum.at(blocks_params, 0)[:timestamp])}"
         ),
         Logger.info("### BEFORE blocks CHANGESET ###"),
         blocks = TransformBlocks.transform_blocks(blocks_params),
         Logger.info("### BEFORE receipts params ###"),
         {:receipts, {:ok, receipt_params}} <- {:receipts, Receipts.fetch(state, transactions_params_without_receipts)},
         Logger.info("### BEFORE logs CHANGESET ###"),
         %{logs: logs, receipts: receipts} = receipt_params,
         Logger.info("### BEFORE transactions_with_receipts CHANGESET ###"),
         transactions_with_receipts = Receipts.put(transactions_params_without_receipts, receipts),
         Logger.info("### BEFORE token_transfers CHANGESET ###"),
         %{token_transfers: token_transfers, tokens: tokens} = TokenTransfers.parse(logs),
         %{transaction_actions: transaction_actions} = TransactionActions.parse(logs),
         Logger.info("### BEFORE mint_transfers CHANGESET ###"),
         %{mint_transfers: mint_transfers} = MintTransfers.parse(logs),
         Logger.info("### BEFORE FetchedBeneficiaries CHANGESET ###"),
         %FetchedBeneficiaries{params_set: beneficiary_params_set, errors: beneficiaries_errors} =
           fetch_beneficiaries(blocks, transactions_with_receipts, json_rpc_named_arguments),
         Logger.info("### BEFORE addresses CHANGESET ###"),
         addresses =
           Addresses.extract_addresses(%{
             block_reward_contract_beneficiaries: MapSet.to_list(beneficiary_params_set),
             blocks: blocks,
             logs: logs,
             mint_transfers: mint_transfers,
             token_transfers: token_transfers,
             transactions: transactions_with_receipts,
             transaction_actions: transaction_actions,
             withdrawals: withdrawals_params
           }),
         Logger.info("### BEFORE coin_balances_params_set CHANGESET ###"),
         coin_balances_params_set =
           %{
             beneficiary_params: MapSet.to_list(beneficiary_params_set),
             blocks_params: blocks,
             logs_params: logs,
             transactions_params: transactions_with_receipts,
             withdrawals: withdrawals_params
           }
           |> AddressCoinBalances.params_set(),
         Logger.info("### BEFORE coin_balances_params_daily_set CHANGESET ###"),
         coin_balances_params_daily_set =
           %{
             coin_balances_params: coin_balances_params_set,
             blocks: blocks
           }
           |> AddressCoinBalancesDaily.params_set(),
         beneficiaries_with_gas_payment =
           beneficiaries_with_gas_payment(blocks, beneficiary_params_set, transactions_with_receipts),
         Logger.info("### BEFORE address_token_balances CHANGESET ###"),
         address_token_balances = AddressTokenBalances.params_set(%{token_transfers_params: token_transfers}),
         transaction_actions =
           Enum.map(transaction_actions, fn action -> Map.put(action, :data, Map.delete(action.data, :block_number)) end),
         Logger.info("### BEFORE INSERT BLOCK CHANGESETS ###"),
         {:ok, inserted} <-
           __MODULE__.import(
             state,
             %{
               addresses: %{params: addresses},
               address_coin_balances: %{params: coin_balances_params_set},
               address_coin_balances_daily: %{params: coin_balances_params_daily_set},
               address_token_balances: %{params: address_token_balances},
               blocks: %{params: blocks},
               block_second_degree_relations: %{params: block_second_degree_relations_params},
               block_rewards: %{errors: beneficiaries_errors, params: beneficiaries_with_gas_payment},
               logs: %{params: logs},
               token_transfers: %{params: token_transfers},
               tokens: %{on_conflict: :nothing, params: tokens},
               transactions: %{params: transactions_with_receipts},
               withdrawals: %{params: withdrawals_params}
             }
           ),
<<<<<<< HEAD
         {:ok, inserted_tx_actions} <-
           Chain.import(%{
             transaction_actions: %{params: transaction_actions},
             timeout: :infinity
           }) do
      inserted = Map.merge(inserted, inserted_tx_actions)
      Logger.info(["### fetch_and_import_range FINALIZED ", inspect(range), " ###"])
=======
         {:tx_actions, {:ok, inserted_tx_actions}} <-
           {:tx_actions,
            Chain.import(%{
              transaction_actions: %{params: transaction_actions},
              timeout: :infinity
            })} do
      inserted = Map.merge(inserted, inserted_tx_actions)
>>>>>>> 8c8795c7
      Prometheus.Instrumenter.block_batch_fetch(fetch_time, callback_module)
      result = {:ok, %{inserted: inserted, errors: blocks_errors}}
      update_block_cache(inserted[:blocks])
      update_transactions_cache(inserted[:transactions])
      update_addresses_cache(inserted[:addresses])
      update_uncles_cache(inserted[:block_second_degree_relations])
      update_withdrawals_cache(inserted[:withdrawals])
      result
    else
      {step, {:error, reason}} -> {:error, {step, reason}}
      {:import, {:error, step, failed_value, changes_so_far}} -> {:error, {step, failed_value, changes_so_far}}
    end
  end

  defp update_block_cache([]), do: :ok

  defp update_block_cache(blocks) when is_list(blocks) do
    {min_block, max_block} = Enum.min_max_by(blocks, & &1.number)

    BlockNumber.update_all(max_block.number)
    BlockNumber.update_all(min_block.number)
    BlocksCache.update(blocks)
  end

  defp update_block_cache(_), do: :ok

  defp update_transactions_cache(transactions) do
    Transactions.update(transactions)
  end

  defp update_addresses_cache(addresses), do: Accounts.drop(addresses)

  defp update_uncles_cache(updated_relations) do
    Uncles.update_from_second_degree_relations(updated_relations)
  end

  defp update_withdrawals_cache([_ | _] = withdrawals) do
    %{index: index} = List.last(withdrawals)
    Chain.upsert_count_withdrawals(index)
  end

  defp update_withdrawals_cache(_) do
    :ok
  end

  def import(
        %__MODULE__{broadcast: broadcast, callback_module: callback_module} = state,
        options
      )
      when is_map(options) do
    {address_hash_to_fetched_balance_block_number, import_options} =
      pop_address_hash_to_fetched_balance_block_number(options)

    options_with_broadcast =
      Map.merge(
        import_options,
        %{
          address_hash_to_fetched_balance_block_number: address_hash_to_fetched_balance_block_number,
          broadcast: broadcast
        }
      )

    {import_time, result} = :timer.tc(fn -> callback_module.import(state, options_with_broadcast) end)

    no_blocks_to_import = length(options_with_broadcast.blocks.params)

    if no_blocks_to_import != 0 do
      Prometheus.Instrumenter.block_import(import_time / no_blocks_to_import, callback_module)
    end

    result
  end

  def async_import_token_instances(%{token_transfers: token_transfers}) do
    TokenInstanceRealtime.async_fetch(token_transfers)
  end

  def async_import_token_instances(_), do: :ok

  def async_import_block_rewards([]), do: :ok

  def async_import_block_rewards(errors) when is_list(errors) do
    errors
    |> block_reward_errors_to_block_numbers()
    |> BlockReward.async_fetch()
  end

  def async_import_coin_balances(%{addresses: addresses}, %{
        address_hash_to_fetched_balance_block_number: address_hash_to_block_number
      }) do
    addresses
    |> Enum.map(fn %Address{hash: address_hash} ->
      block_number = Map.fetch!(address_hash_to_block_number, to_string(address_hash))
      %{address_hash: address_hash, block_number: block_number}
    end)
    |> CoinBalance.async_fetch_balances()
  end

  def async_import_coin_balances(_, _), do: :ok

  def async_import_created_contract_codes(%{transactions: transactions}) do
    transactions
    |> Enum.flat_map(fn
      %Transaction{
        block_number: block_number,
        hash: hash,
        created_contract_address_hash: %Hash{} = created_contract_address_hash,
        created_contract_code_indexed_at: nil
      } ->
        [%{block_number: block_number, hash: hash, created_contract_address_hash: created_contract_address_hash}]

      %Transaction{created_contract_address_hash: nil} ->
        []
    end)
    |> ContractCode.async_fetch(10_000)
  end

  def async_import_created_contract_codes(_), do: :ok

  def async_import_internal_transactions(%{blocks: blocks}) do
    blocks
    |> Enum.map(fn %Block{number: block_number} -> block_number end)
    |> InternalTransaction.async_fetch(10_000)
  end

  def async_import_internal_transactions(_), do: :ok

  def async_import_tokens(%{tokens: tokens}) do
    tokens
    |> Enum.map(& &1.contract_address_hash)
    |> Token.async_fetch()
  end

  def async_import_tokens(_), do: :ok

  def async_import_token_balances(%{address_token_balances: token_balances}) do
    TokenBalance.async_fetch(token_balances)
  end

  def async_import_token_balances(_), do: :ok

  def async_import_uncles(%{block_second_degree_relations: block_second_degree_relations}) do
    UncleBlock.async_fetch_blocks(block_second_degree_relations)
  end

  def async_import_uncles(_), do: :ok

  def async_import_replaced_transactions(%{transactions: transactions}) do
    transactions
    |> Enum.flat_map(fn
      %Transaction{block_hash: %Hash{} = block_hash, nonce: nonce, from_address_hash: %Hash{} = from_address_hash} ->
        [%{block_hash: block_hash, nonce: nonce, from_address_hash: from_address_hash}]

      %Transaction{block_hash: nil} ->
        []
    end)
    |> ReplacedTransaction.async_fetch(10_000)
  end

  def async_import_replaced_transactions(_), do: :ok

  defp block_reward_errors_to_block_numbers(block_reward_errors) when is_list(block_reward_errors) do
    Enum.map(block_reward_errors, &block_reward_error_to_block_number/1)
  end

  defp block_reward_error_to_block_number(%{data: %{block_number: block_number}}) when is_integer(block_number) do
    block_number
  end

  defp block_reward_error_to_block_number(%{data: %{block_quantity: block_quantity}}) when is_binary(block_quantity) do
    quantity_to_integer(block_quantity)
  end

  defp fetch_beneficiaries(blocks, all_transactions, json_rpc_named_arguments) do
    case Application.get_env(:indexer, :fetch_rewards_way) do
      "manual" -> fetch_beneficiaries_manual(blocks, all_transactions)
      _ -> fetch_beneficiaries_by_trace_block(blocks, json_rpc_named_arguments)
    end
  end

  def fetch_beneficiaries_manual(blocks, all_transactions) when is_list(blocks) do
    block_transactions_map = Enum.group_by(all_transactions, & &1.block_number)

    blocks
    |> Enum.map(fn block -> fetch_beneficiaries_manual(block, block_transactions_map[block.number] || []) end)
    |> Enum.reduce(%FetchedBeneficiaries{}, fn params_set, %{params_set: acc_params_set} = acc ->
      %FetchedBeneficiaries{acc | params_set: MapSet.union(acc_params_set, params_set)}
    end)
  end

  def fetch_beneficiaries_manual(block, transactions) do
    block
    |> Chain.block_reward_by_parts(transactions)
    |> reward_parts_to_beneficiaries()
  end

  defp reward_parts_to_beneficiaries(reward_parts) do
    reward =
      reward_parts.static_reward
      |> Wei.sum(reward_parts.txn_fees)
      |> Wei.sub(reward_parts.burned_fees)
      |> Wei.sum(reward_parts.uncle_reward)

    MapSet.new([
      %{
        address_hash: reward_parts.miner_hash,
        block_hash: reward_parts.block_hash,
        block_number: reward_parts.block_number,
        reward: reward,
        address_type: :validator
      }
    ])
  end

  defp fetch_beneficiaries_by_trace_block(blocks, json_rpc_named_arguments) do
    hash_string_by_number =
      Enum.into(blocks, %{}, fn %{number: number, hash: hash_string}
                                when is_integer(number) and is_binary(hash_string) ->
        {number, hash_string}
      end)

    hash_string_by_number
    |> Map.keys()
    |> EthereumJSONRPC.fetch_beneficiaries(json_rpc_named_arguments)
    |> case do
      {:ok, %FetchedBeneficiaries{params_set: params_set} = fetched_beneficiaries} ->
        consensus_params_set = consensus_params_set(params_set, hash_string_by_number)

        %FetchedBeneficiaries{fetched_beneficiaries | params_set: consensus_params_set}

      {:error, reason} ->
        Logger.error(fn -> ["Could not fetch beneficiaries: ", inspect(reason)] end)

        error =
          case reason do
            %{code: code, message: message} -> %{code: code, message: message}
            _ -> %{code: -1, message: inspect(reason)}
          end

        errors =
          Enum.map(hash_string_by_number, fn {number, _} when is_integer(number) ->
            Map.put(error, :data, %{block_number: number})
          end)

        %FetchedBeneficiaries{errors: errors}

      :ignore ->
        %FetchedBeneficiaries{}
    end
  end

  defp consensus_params_set(params_set, hash_string_by_number) do
    params_set
    |> Enum.filter(fn %{block_number: block_number, block_hash: block_hash_string}
                      when is_integer(block_number) and is_binary(block_hash_string) ->
      case Map.fetch!(hash_string_by_number, block_number) do
        ^block_hash_string ->
          true

        other_block_hash_string ->
          Logger.debug(fn ->
            [
              "fetch beneficiaries reported block number (",
              to_string(block_number),
              ") maps to different (",
              other_block_hash_string,
              ") block hash than the one from getBlock (",
              block_hash_string,
              "). A reorg has occurred."
            ]
          end)

          false
      end
    end)
    |> Enum.into(MapSet.new())
  end

  defp beneficiaries_with_gas_payment(blocks, beneficiary_params_set, transactions_with_receipts) do
    case Application.get_env(:indexer, :fetch_rewards_way) do
      "manual" ->
        beneficiary_params_set

      _ ->
        beneficiary_params_set
        |> add_gas_payments(transactions_with_receipts, blocks)
        |> BlockReward.reduce_uncle_rewards()
    end
  end

  defp add_gas_payments(beneficiaries, transactions, blocks) do
    transactions_by_block_number = Enum.group_by(transactions, & &1.block_number)

    Enum.map(beneficiaries, fn beneficiary ->
      case beneficiary.address_type do
        :validator ->
          block_hash = beneficiary.block_hash

          block = find_block(blocks, block_hash)

          block_miner_hash = block.miner_hash

          {:ok, block_miner} = Chain.string_to_address_hash(block_miner_hash)
          %{payout_key: block_miner_payout_address} = Reward.get_validator_payout_key_by_mining(block_miner)

          reward_with_gas(block_miner_payout_address, beneficiary, transactions_by_block_number)

        _ ->
          beneficiary
      end
    end)
  end

  defp reward_with_gas(block_miner_payout_address, beneficiary, transactions_by_block_number) do
    {:ok, beneficiary_address} = Chain.string_to_address_hash(beneficiary.address_hash)

    "0x" <> minted_hex = beneficiary.reward
    {minted, _} = if minted_hex == "", do: {0, ""}, else: Integer.parse(minted_hex, 16)

    if block_miner_payout_address && beneficiary_address.bytes == block_miner_payout_address.bytes do
      gas_payment = gas_payment(beneficiary, transactions_by_block_number)

      %{beneficiary | reward: minted + gas_payment}
    else
      %{beneficiary | reward: minted}
    end
  end

  defp find_block(blocks, block_hash) do
    blocks
    |> Enum.filter(fn block -> block.hash == block_hash end)
    |> Enum.at(0)
  end

  defp gas_payment(transactions) when is_list(transactions) do
    transactions
    |> Stream.map(&(&1.gas_used * &1.gas_price))
    |> Enum.sum()
  end

  defp gas_payment(%{block_number: block_number}, transactions_by_block_number)
       when is_map(transactions_by_block_number) do
    case Map.fetch(transactions_by_block_number, block_number) do
      {:ok, transactions} -> gas_payment(transactions)
      :error -> 0
    end
  end

  # `fetched_balance_block_number` is needed for the `CoinBalanceFetcher`, but should not be used for `import` because the
  # balance is not known yet.
  defp pop_address_hash_to_fetched_balance_block_number(options) do
    {address_hash_fetched_balance_block_number_pairs, import_options} =
      get_and_update_in(options, [:addresses, :params, Access.all()], &pop_hash_fetched_balance_block_number/1)

    address_hash_to_fetched_balance_block_number = Map.new(address_hash_fetched_balance_block_number_pairs)

    {address_hash_to_fetched_balance_block_number, import_options}
  end

  defp pop_hash_fetched_balance_block_number(
         %{
           fetched_coin_balance_block_number: fetched_coin_balance_block_number,
           hash: hash
         } = address_params
       ) do
    {{String.downcase(hash), fetched_coin_balance_block_number},
     Map.delete(address_params, :fetched_coin_balance_block_number)}
  end
end<|MERGE_RESOLUTION|>--- conflicted
+++ resolved
@@ -207,15 +207,6 @@
                withdrawals: %{params: withdrawals_params}
              }
            ),
-<<<<<<< HEAD
-         {:ok, inserted_tx_actions} <-
-           Chain.import(%{
-             transaction_actions: %{params: transaction_actions},
-             timeout: :infinity
-           }) do
-      inserted = Map.merge(inserted, inserted_tx_actions)
-      Logger.info(["### fetch_and_import_range FINALIZED ", inspect(range), " ###"])
-=======
          {:tx_actions, {:ok, inserted_tx_actions}} <-
            {:tx_actions,
             Chain.import(%{
@@ -223,7 +214,6 @@
               timeout: :infinity
             })} do
       inserted = Map.merge(inserted, inserted_tx_actions)
->>>>>>> 8c8795c7
       Prometheus.Instrumenter.block_batch_fetch(fetch_time, callback_module)
       result = {:ok, %{inserted: inserted, errors: blocks_errors}}
       update_block_cache(inserted[:blocks])
