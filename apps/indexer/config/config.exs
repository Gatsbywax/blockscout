# This file is responsible for configuring your application
# and its dependencies with the aid of the Mix.Config module.
use Mix.Config

import Bitwise

config :indexer,
  block_transformer: Indexer.Block.Transform.Base,
  ecto_repos: [Explorer.Repo],
  # bytes
<<<<<<< HEAD
  memory_limit: 6 <<< 30,
  ecto_repos: [Explorer.Repo]
=======
  memory_limit: 1 <<< 30
>>>>>>> 0bef6bd5

config :logger, :indexer,
  # keep synced with `config/config.exs`
  format: "$time $metadata[$level] $message\n",
  metadata: [:application, :request_id],
  metadata_filter: [application: :indexer]

# Import environment specific config. This must remain at the bottom
# of this file so it overrides the configuration defined above.
import_config "#{Mix.env()}.exs"<|MERGE_RESOLUTION|>--- conflicted
+++ resolved
@@ -5,15 +5,10 @@
 import Bitwise
 
 config :indexer,
-  block_transformer: Indexer.Block.Transform.Base,
+  block_transformer: Indexer.Block.Transform.Clique,
   ecto_repos: [Explorer.Repo],
   # bytes
-<<<<<<< HEAD
-  memory_limit: 6 <<< 30,
-  ecto_repos: [Explorer.Repo]
-=======
-  memory_limit: 1 <<< 30
->>>>>>> 0bef6bd5
+  memory_limit: 6 <<< 30
 
 config :logger, :indexer,
   # keep synced with `config/config.exs`
