defmodule RPCTranslatorForwarder do
  @moduledoc """
  Phoenix router limits forwarding,
  so this module is to forward old paths for backward compatibility
  """
  alias BlockScoutWeb.API.RPC.RPCTranslator
  defdelegate init(opts), to: RPCTranslator
  defdelegate call(conn, opts), to: RPCTranslator
end

defmodule BlockScoutWeb.ApiRouter do
  @moduledoc """
  Router for API
  """
  use BlockScoutWeb, :router
  alias BlockScoutWeb.{AddressTransactionController, APIKeyV2Router, SmartContractsApiV2Router}
  alias BlockScoutWeb.Plug.{CheckAccountAPI, CheckApiV2, RateLimit}

  forward("/v2/smart-contracts", SmartContractsApiV2Router)
  forward("/v2/key", APIKeyV2Router)

  pipeline :api do
    plug(BlockScoutWeb.Plug.Logger, application: :api)
    plug(:accepts, ["json"])
  end

  pipeline :account_api do
    plug(:fetch_session)
    plug(:protect_from_forgery)
    plug(CheckAccountAPI)
  end

  pipeline :api_v2 do
    plug(BlockScoutWeb.Plug.Logger, application: :api_v2)
    plug(:accepts, ["json"])
    plug(CheckApiV2)
    plug(:fetch_session)
    plug(:protect_from_forgery)
    plug(RateLimit)
  end

  pipeline :api_v2_no_session do
    plug(BlockScoutWeb.Plug.Logger, application: :api_v2)
    plug(:accepts, ["json"])
    plug(CheckApiV2)
    plug(RateLimit)
  end

  alias BlockScoutWeb.Account.Api.V1.{AuthenticateController, EmailController, TagsController, UserController}
  alias BlockScoutWeb.API.V2

  # TODO: Remove /account/v1 paths
  scope "/account/v1", as: :account_v1 do
    pipe_through(:api)
    pipe_through(:account_api)

    get("/authenticate", AuthenticateController, :authenticate_get)
    post("/authenticate", AuthenticateController, :authenticate_post)

    get("/get_csrf", UserController, :get_csrf)

    scope "/email" do
      get("/resend", EmailController, :resend_email)
    end

    scope "/user" do
      get("/info", UserController, :info)

      get("/watchlist", UserController, :watchlist_old)
<<<<<<< HEAD
=======
      delete("/watchlist/:id", UserController, :delete_watchlist)
      post("/watchlist", UserController, :create_watchlist)
      put("/watchlist/:id", UserController, :update_watchlist)

      get("/api_keys", UserController, :api_keys)
      delete("/api_keys/:api_key", UserController, :delete_api_key)
      post("/api_keys", UserController, :create_api_key)
      put("/api_keys/:api_key", UserController, :update_api_key)

      get("/custom_abis", UserController, :custom_abis)
      delete("/custom_abis/:id", UserController, :delete_custom_abi)
      post("/custom_abis", UserController, :create_custom_abi)
      put("/custom_abis/:id", UserController, :update_custom_abi)

      get("/public_tags", UserController, :public_tags_requests)
      delete("/public_tags/:id", UserController, :delete_public_tags_request)
      post("/public_tags", UserController, :create_public_tags_request)
      put("/public_tags/:id", UserController, :update_public_tags_request)

      scope "/tags" do
        get("/address/", UserController, :tags_address_old)
        get("/address/:id", UserController, :tags_address)
        delete("/address/:id", UserController, :delete_tag_address)
        post("/address/", UserController, :create_tag_address)
        put("/address/:id", UserController, :update_tag_address)

        get("/transaction/", UserController, :tags_transaction_old)
        get("/transaction/:id", UserController, :tags_transaction)
        delete("/transaction/:id", UserController, :delete_tag_transaction)
        post("/transaction/", UserController, :create_tag_transaction)
        put("/transaction/:id", UserController, :update_tag_transaction)
      end
    end
  end

  # TODO: Remove /account/v1 paths
  scope "/account/v1" do
    pipe_through(:api)
    pipe_through(:account_api)

    scope "/tags" do
      get("/address/:address_hash", TagsController, :tags_address)

      get("/transaction/:transaction_hash", TagsController, :tags_transaction)
    end
  end

  scope "/account/v2", as: :account_v2 do
    pipe_through(:api)
    pipe_through(:account_api)

    get("/authenticate", AuthenticateController, :authenticate_get)
    post("/authenticate", AuthenticateController, :authenticate_post)

    get("/get_csrf", UserController, :get_csrf)

    scope "/email" do
      get("/resend", EmailController, :resend_email)
    end

    scope "/user" do
      get("/info", UserController, :info)

      get("/watchlist", UserController, :watchlist)
>>>>>>> 15efaac4
      delete("/watchlist/:id", UserController, :delete_watchlist)
      post("/watchlist", UserController, :create_watchlist)
      put("/watchlist/:id", UserController, :update_watchlist)

      get("/api_keys", UserController, :api_keys)
      delete("/api_keys/:api_key", UserController, :delete_api_key)
      post("/api_keys", UserController, :create_api_key)
      put("/api_keys/:api_key", UserController, :update_api_key)

      get("/custom_abis", UserController, :custom_abis)
      delete("/custom_abis/:id", UserController, :delete_custom_abi)
      post("/custom_abis", UserController, :create_custom_abi)
      put("/custom_abis/:id", UserController, :update_custom_abi)

      get("/public_tags", UserController, :public_tags_requests)
      delete("/public_tags/:id", UserController, :delete_public_tags_request)
      post("/public_tags", UserController, :create_public_tags_request)
      put("/public_tags/:id", UserController, :update_public_tags_request)

      scope "/tags" do
        get("/address/", UserController, :tags_address_old)
        get("/address/:id", UserController, :tags_address)
        delete("/address/:id", UserController, :delete_tag_address)
        post("/address/", UserController, :create_tag_address)
        put("/address/:id", UserController, :update_tag_address)

        get("/transaction/", UserController, :tags_transaction_old)
        get("/transaction/:id", UserController, :tags_transaction)
        delete("/transaction/:id", UserController, :delete_tag_transaction)
        post("/transaction/", UserController, :create_tag_transaction)
        put("/transaction/:id", UserController, :update_tag_transaction)
      end
    end

    scope "/migration" do
      get("/user/watchlist", UserController, :watchlist)
      get("/user/tags/address", UserController, :tags_address)
      get("/user/tags/transaction", UserController, :tags_transaction)
    end
  end

  scope "/account/v2" do
    pipe_through(:api)
    pipe_through(:account_api)

    scope "/tags" do
      get("/address/:address_hash", TagsController, :tags_address)

      get("/transaction/:transaction_hash", TagsController, :tags_transaction)
    end
  end

  scope "/v2/import" do
    pipe_through(:api_v2_no_session)

    post("/token-info", V2.ImportController, :import_token_info)
  end

  scope "/v2", as: :api_v2 do
    pipe_through(:api_v2)

    scope "/search" do
      get("/", V2.SearchController, :search)
      get("/check-redirect", V2.SearchController, :check_redirect)
      get("/quick", V2.SearchController, :quick_search)
    end

    scope "/config" do
      get("/json-rpc-url", V2.ConfigController, :json_rpc_url)
      get("/backend-version", V2.ConfigController, :backend_version)
    end

    scope "/transactions" do
      get("/", V2.TransactionController, :transactions)
      get("/watchlist", V2.TransactionController, :watchlist_transactions)

      if System.get_env("CHAIN_TYPE") == "polygon_zkevm" do
        get("/zkevm-batch/:batch_number", V2.TransactionController, :zkevm_batch)
      end

      if System.get_env("CHAIN_TYPE") == "suave" do
        get("/execution-node/:execution_node_hash_param", V2.TransactionController, :execution_node)
      end

      get("/:transaction_hash_param", V2.TransactionController, :transaction)
      get("/:transaction_hash_param/token-transfers", V2.TransactionController, :token_transfers)
      get("/:transaction_hash_param/internal-transactions", V2.TransactionController, :internal_transactions)
      get("/:transaction_hash_param/logs", V2.TransactionController, :logs)
      get("/:transaction_hash_param/raw-trace", V2.TransactionController, :raw_trace)
      get("/:transaction_hash_param/state-changes", V2.TransactionController, :state_changes)
    end

    scope "/blocks" do
      get("/", V2.BlockController, :blocks)
      get("/:block_hash_or_number", V2.BlockController, :block)
      get("/:block_hash_or_number/transactions", V2.BlockController, :transactions)
      get("/:block_hash_or_number/withdrawals", V2.BlockController, :withdrawals)
    end

    scope "/addresses" do
      get("/", V2.AddressController, :addresses_list)
      get("/:address_hash_param", V2.AddressController, :address)
      get("/:address_hash_param/tabs-counters", V2.AddressController, :tabs_counters)
      get("/:address_hash_param/counters", V2.AddressController, :counters)
      get("/:address_hash_param/token-balances", V2.AddressController, :token_balances)
      get("/:address_hash_param/tokens", V2.AddressController, :tokens)
      get("/:address_hash_param/transactions", V2.AddressController, :transactions)
      get("/:address_hash_param/token-transfers", V2.AddressController, :token_transfers)
      get("/:address_hash_param/internal-transactions", V2.AddressController, :internal_transactions)
      get("/:address_hash_param/logs", V2.AddressController, :logs)
      get("/:address_hash_param/blocks-validated", V2.AddressController, :blocks_validated)
      get("/:address_hash_param/coin-balance-history", V2.AddressController, :coin_balance_history)
      get("/:address_hash_param/coin-balance-history-by-day", V2.AddressController, :coin_balance_history_by_day)
      get("/:address_hash_param/withdrawals", V2.AddressController, :withdrawals)
      get("/:address_hash_param/nft", V2.AddressController, :nft_list)
      get("/:address_hash_param/nft/collections", V2.AddressController, :nft_collections)
    end

    scope "/tokens" do
      get("/", V2.TokenController, :tokens_list)
      get("/:address_hash_param", V2.TokenController, :token)
      get("/:address_hash_param/counters", V2.TokenController, :counters)
      get("/:address_hash_param/transfers", V2.TokenController, :transfers)
      get("/:address_hash_param/holders", V2.TokenController, :holders)
      get("/:address_hash_param/instances", V2.TokenController, :instances)
      get("/:address_hash_param/instances/:token_id", V2.TokenController, :instance)
      get("/:address_hash_param/instances/:token_id/transfers", V2.TokenController, :transfers_by_instance)
      get("/:address_hash_param/instances/:token_id/holders", V2.TokenController, :holders_by_instance)
      get("/:address_hash_param/instances/:token_id/transfers-count", V2.TokenController, :transfers_count_by_instance)
    end

    scope "/main-page" do
      get("/blocks", V2.MainPageController, :blocks)
      get("/transactions", V2.MainPageController, :transactions)
      get("/transactions/watchlist", V2.MainPageController, :watchlist_transactions)
      get("/indexing-status", V2.MainPageController, :indexing_status)

      if System.get_env("CHAIN_TYPE") == "polygon_zkevm" do
        get("/zkevm/batches/confirmed", V2.ZkevmController, :batches_confirmed)
        get("/zkevm/batches/latest-number", V2.ZkevmController, :batch_latest_number)
      end
    end

    scope "/stats" do
      get("/", V2.StatsController, :stats)

      scope "/charts" do
        get("/transactions", V2.StatsController, :transactions_chart)
        get("/market", V2.StatsController, :market_chart)
      end
    end

    scope "/polygon-edge" do
      if System.get_env("CHAIN_TYPE") == "polygon_edge" do
        get("/deposits", V2.PolygonEdgeController, :deposits)
        get("/deposits/count", V2.PolygonEdgeController, :deposits_count)
        get("/withdrawals", V2.PolygonEdgeController, :withdrawals)
        get("/withdrawals/count", V2.PolygonEdgeController, :withdrawals_count)
      end
    end

    scope "/withdrawals" do
      get("/", V2.WithdrawalController, :withdrawals_list)
      get("/counters", V2.WithdrawalController, :withdrawals_counters)
    end

    scope "/zkevm" do
      if System.get_env("CHAIN_TYPE") == "polygon_zkevm" do
        get("/batches", V2.ZkevmController, :batches)
        get("/batches/count", V2.ZkevmController, :batches_count)
        get("/batches/:batch_number", V2.ZkevmController, :batch)
      end
    end
  end

  scope "/v1", as: :api_v1 do
    pipe_through(:api)
    alias BlockScoutWeb.API.{EthRPC, RPC, V1}
    alias BlockScoutWeb.API.V1.{GasPriceOracleController, HealthController}
    alias BlockScoutWeb.API.V2.SearchController

    # leave the same endpoint in v1 in order to keep backward compatibility
    get("/search", SearchController, :search)

    @max_complexity 200

    forward("/graphql", Absinthe.Plug,
      schema: BlockScoutWeb.Schema,
      analyze_complexity: true,
      max_complexity: @max_complexity
    )

    get("/transactions-csv", AddressTransactionController, :transactions_csv)

    get("/token-transfers-csv", AddressTransactionController, :token_transfers_csv)

    get("/internal-transactions-csv", AddressTransactionController, :internal_transactions_csv)

    get("/logs-csv", AddressTransactionController, :logs_csv)

    scope "/health" do
      get("/", HealthController, :health)
      get("/liveness", HealthController, :liveness)
      get("/readiness", HealthController, :readiness)
    end

    get("/gas-price-oracle", GasPriceOracleController, :gas_price_oracle)

    if Application.compile_env(:block_scout_web, __MODULE__)[:reading_enabled] do
      get("/supply", V1.SupplyController, :supply)
      post("/eth-rpc", EthRPC.EthController, :eth_request)
    end

    if Application.compile_env(:block_scout_web, __MODULE__)[:writing_enabled] do
      post("/decompiled_smart_contract", V1.DecompiledSmartContractController, :create)
      post("/verified_smart_contracts", V1.VerifiedSmartContractController, :create)
    end

    if Application.compile_env(:block_scout_web, __MODULE__)[:reading_enabled] do
      forward("/", RPC.RPCTranslator, %{
        "block" => {RPC.BlockController, []},
        "account" => {RPC.AddressController, []},
        "logs" => {RPC.LogsController, []},
        "token" => {RPC.TokenController, []},
        "stats" => {RPC.StatsController, []},
        "contract" => {RPC.ContractController, [:verify]},
        "transaction" => {RPC.TransactionController, []}
      })
    end
  end

  # For backward compatibility. Should be removed
  scope "/" do
    pipe_through(:api)
    alias BlockScoutWeb.API.{EthRPC, RPC}

    if Application.compile_env(:block_scout_web, __MODULE__)[:reading_enabled] do
      post("/eth-rpc", EthRPC.EthController, :eth_request)

      forward("/", RPCTranslatorForwarder, %{
        "block" => {RPC.BlockController, []},
        "account" => {RPC.AddressController, []},
        "logs" => {RPC.LogsController, []},
        "token" => {RPC.TokenController, []},
        "stats" => {RPC.StatsController, []},
        "contract" => {RPC.ContractController, [:verify]},
        "transaction" => {RPC.TransactionController, []}
      })
    end
  end
end<|MERGE_RESOLUTION|>--- conflicted
+++ resolved
@@ -67,8 +67,6 @@
       get("/info", UserController, :info)
 
       get("/watchlist", UserController, :watchlist_old)
-<<<<<<< HEAD
-=======
       delete("/watchlist/:id", UserController, :delete_watchlist)
       post("/watchlist", UserController, :create_watchlist)
       put("/watchlist/:id", UserController, :update_watchlist)
@@ -133,7 +131,6 @@
       get("/info", UserController, :info)
 
       get("/watchlist", UserController, :watchlist)
->>>>>>> 15efaac4
       delete("/watchlist/:id", UserController, :delete_watchlist)
       post("/watchlist", UserController, :create_watchlist)
       put("/watchlist/:id", UserController, :update_watchlist)
