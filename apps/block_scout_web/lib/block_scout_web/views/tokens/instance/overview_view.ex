--- conflicted
+++ resolved
@@ -153,15 +153,10 @@
     image["description"]
   end
 
-<<<<<<< HEAD
-  defp retrieve_image(image_url, token_contract_address_hash) do
-    compose_ipfs_url(image_url, token_contract_address_hash)
-=======
   defp retrieve_image(image_url) do
     image_url
     |> URI.encode()
-    |> compose_ipfs_url()
->>>>>>> 825adbbf
+    |> compose_ipfs_url(token_contract_address_hash)
   end
 
   defp compose_ipfs_url(image_url, token_contract_address_hash) do
