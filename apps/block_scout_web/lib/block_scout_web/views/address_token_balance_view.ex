defmodule BlockScoutWeb.AddressTokenBalanceView do
  use BlockScoutWeb, :view

  alias BlockScoutWeb.AccessHelper
  alias Explorer.Chain
  alias Explorer.Chain.{Address, CurrencyHelpers}
  alias Explorer.Counters.AddressTokenUsdSum

  def tokens_count_title(token_balances) do
    ngettext("%{count} token", "%{count} tokens", Enum.count(token_balances))
  end

  def filter_by_type(token_balances, type) do
    Enum.filter(token_balances, fn {_token_balance, _, token} -> token.type == type end)
  end

<<<<<<< HEAD
  @doc """
  Sorts the given list of tokens in alphabetically order considering nil values in the bottom of
  the list.
  """
  def sort_by_name(token_balances) do
    {unnamed, named} = Enum.split_with(token_balances, &is_nil(&1.token.name))
    Enum.sort_by(named, &String.downcase(&1.token.name)) ++ unnamed
  end

  @doc """
  Sorts the given list of tokens by usd_value of token in descending order and alphabetically order considering nil values in the bottom of
  the list.
  """
  def sort_by_usd_value_and_name(token_balances) do
    token_balances
    |> Enum.sort(fn {token_balance1, _, token1}, {token_balance2, _, token2} ->
      usd_value1 = token1.usd_value
      usd_value2 = token2.usd_value

      token_name1 = token1.name
      token_name2 = token2.name

      sort_by_name = sort_2_tokens_by_name(token_name1, token_name2)

      sort_2_tokens_by_value_desc_and_name(
        token_balance1,
        token_balance2,
        usd_value1,
        usd_value2,
        sort_by_name,
        token1,
        token2
      )
    end)
  end

  defp sort_2_tokens_by_name(token_name1, token_name2) do
    cond do
      token_name1 && token_name2 ->
        String.downcase(token_name1) <= String.downcase(token_name2)

      token_name1 && is_nil(token_name2) ->
        true

      is_nil(token_name1) && token_name2 ->
        false

      true ->
        true
    end
  end

  defp sort_2_tokens_by_value_desc_and_name(
         token_balance1,
         token_balance2,
         usd_value1,
         usd_value2,
         sort_by_name,
         token1,
         token2
       )
       when not is_nil(usd_value1) and not is_nil(usd_value2) do
    case Decimal.compare(Chain.balance_in_usd(token_balance1, token1), Chain.balance_in_usd(token_balance2, token2)) do
      :gt ->
        true

      :eq ->
        sort_by_name

      :lt ->
        false
    end
  end

  defp sort_2_tokens_by_value_desc_and_name(
         _token_balance1,
         _token_balance2,
         usd_value1,
         usd_value2,
         _sort_by_name,
         _token1,
         _token2
       )
       when not is_nil(usd_value1) and is_nil(usd_value2) do
    true
  end

  defp sort_2_tokens_by_value_desc_and_name(
         _token_balance1,
         _token_balance2,
         usd_value1,
         usd_value2,
         _sort_by_name,
         _token1,
         _token2
       )
       when is_nil(usd_value1) and not is_nil(usd_value2) do
    false
  end

  defp sort_2_tokens_by_value_desc_and_name(
         _token_balance1,
         _token_balance2,
         usd_value1,
         usd_value2,
         sort_by_name,
         _token1,
         _token2
       )
       when is_nil(usd_value1) and is_nil(usd_value2) do
    sort_by_name
  end

=======
>>>>>>> 9d670a17
  def address_tokens_usd_sum_cache(address, token_balances) do
    AddressTokenUsdSum.fetch(address, token_balances)
  end
end<|MERGE_RESOLUTION|>--- conflicted
+++ resolved
@@ -3,7 +3,7 @@
 
   alias BlockScoutWeb.AccessHelper
   alias Explorer.Chain
-  alias Explorer.Chain.{Address, CurrencyHelpers}
+  alias Explorer.Chain.{Address, CurrencyHelper}
   alias Explorer.Counters.AddressTokenUsdSum
 
   def tokens_count_title(token_balances) do
@@ -14,122 +14,6 @@
     Enum.filter(token_balances, fn {_token_balance, _, token} -> token.type == type end)
   end
 
-<<<<<<< HEAD
-  @doc """
-  Sorts the given list of tokens in alphabetically order considering nil values in the bottom of
-  the list.
-  """
-  def sort_by_name(token_balances) do
-    {unnamed, named} = Enum.split_with(token_balances, &is_nil(&1.token.name))
-    Enum.sort_by(named, &String.downcase(&1.token.name)) ++ unnamed
-  end
-
-  @doc """
-  Sorts the given list of tokens by usd_value of token in descending order and alphabetically order considering nil values in the bottom of
-  the list.
-  """
-  def sort_by_usd_value_and_name(token_balances) do
-    token_balances
-    |> Enum.sort(fn {token_balance1, _, token1}, {token_balance2, _, token2} ->
-      usd_value1 = token1.usd_value
-      usd_value2 = token2.usd_value
-
-      token_name1 = token1.name
-      token_name2 = token2.name
-
-      sort_by_name = sort_2_tokens_by_name(token_name1, token_name2)
-
-      sort_2_tokens_by_value_desc_and_name(
-        token_balance1,
-        token_balance2,
-        usd_value1,
-        usd_value2,
-        sort_by_name,
-        token1,
-        token2
-      )
-    end)
-  end
-
-  defp sort_2_tokens_by_name(token_name1, token_name2) do
-    cond do
-      token_name1 && token_name2 ->
-        String.downcase(token_name1) <= String.downcase(token_name2)
-
-      token_name1 && is_nil(token_name2) ->
-        true
-
-      is_nil(token_name1) && token_name2 ->
-        false
-
-      true ->
-        true
-    end
-  end
-
-  defp sort_2_tokens_by_value_desc_and_name(
-         token_balance1,
-         token_balance2,
-         usd_value1,
-         usd_value2,
-         sort_by_name,
-         token1,
-         token2
-       )
-       when not is_nil(usd_value1) and not is_nil(usd_value2) do
-    case Decimal.compare(Chain.balance_in_usd(token_balance1, token1), Chain.balance_in_usd(token_balance2, token2)) do
-      :gt ->
-        true
-
-      :eq ->
-        sort_by_name
-
-      :lt ->
-        false
-    end
-  end
-
-  defp sort_2_tokens_by_value_desc_and_name(
-         _token_balance1,
-         _token_balance2,
-         usd_value1,
-         usd_value2,
-         _sort_by_name,
-         _token1,
-         _token2
-       )
-       when not is_nil(usd_value1) and is_nil(usd_value2) do
-    true
-  end
-
-  defp sort_2_tokens_by_value_desc_and_name(
-         _token_balance1,
-         _token_balance2,
-         usd_value1,
-         usd_value2,
-         _sort_by_name,
-         _token1,
-         _token2
-       )
-       when is_nil(usd_value1) and not is_nil(usd_value2) do
-    false
-  end
-
-  defp sort_2_tokens_by_value_desc_and_name(
-         _token_balance1,
-         _token_balance2,
-         usd_value1,
-         usd_value2,
-         sort_by_name,
-         _token1,
-         _token2
-       )
-       when is_nil(usd_value1) and is_nil(usd_value2) do
-    sort_by_name
-  end
-
-=======
->>>>>>> 9d670a17
   def address_tokens_usd_sum_cache(address, token_balances) do
     AddressTokenUsdSum.fetch(address, token_balances)
   end
