--- conflicted
+++ resolved
@@ -1,12 +1,9 @@
 defmodule BlockScoutWeb.BridgedTokensView do
   use BlockScoutWeb, :view
 
-<<<<<<< HEAD
   import BlockScoutWeb.AddressView, only: [is_test?: 1]
 
-=======
   alias BlockScoutWeb.ChainView
->>>>>>> c5459f60
   alias Explorer.Chain
   alias Explorer.Chain.Token
 
