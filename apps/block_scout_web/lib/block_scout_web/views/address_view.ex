--- conflicted
+++ resolved
@@ -6,7 +6,6 @@
   alias BlockScoutWeb.{AccessHelper, LayoutView}
   alias Explorer.Account.CustomABI
   alias Explorer.{Chain, CustomContractsHelper, Repo}
-<<<<<<< HEAD
 
   alias Explorer.Chain.{
     Address,
@@ -21,10 +20,7 @@
     Wei
   }
 
-=======
   alias Explorer.Chain.Address.Counters
-  alias Explorer.Chain.{Address, Hash, InternalTransaction, Log, SmartContract, Token, TokenTransfer, Transaction, Wei}
->>>>>>> 4df2be6c
   alias Explorer.Chain.Block.Reward
   alias Explorer.EnvVarTranslator
   alias Explorer.ExchangeRates.Token, as: TokenExchangeRate
