--- conflicted
+++ resolved
@@ -271,14 +271,14 @@
     [paging_options: %{@default_paging_options | key: {value, address_hash}}]
   end
 
-<<<<<<< HEAD
   def paging_options(%{"total_gas" => total_gas, "address_hash" => address_hash}) do
     [paging_options: %{@default_paging_options | key: {total_gas, address_hash}}]
   end
 
   def paging_options(%{"token_name" => name, "token_type" => type, "value" => value}) do
     [paging_options: %{@default_paging_options | key: {name, type, value}}]
-=======
+  end
+
   def paging_options(%{"fiat_value" => fiat_value_string, "value" => value, "id" => id_string}) do
     with {id, ""} <- Integer.parse(id_string),
          {value, ""} <- Decimal.parse(value),
@@ -291,7 +291,6 @@
       _ ->
         [paging_options: @default_paging_options]
     end
->>>>>>> 9d670a17
   end
 
   def paging_options(%{"smart_contract_id" => id}) do
@@ -435,13 +434,8 @@
     %{"address_hash" => to_string(address_hash), "value" => Decimal.to_integer(value)}
   end
 
-<<<<<<< HEAD
-  defp paging_params({%CurrentTokenBalance{value: value}, _, %Token{name: name, type: type}}) do
-    %{"token_name" => name, "token_type" => type, "value" => Decimal.to_integer(value)}
-=======
-  defp paging_params({%CurrentTokenBalance{id: id, value: value} = ctb, token}) do
+  defp paging_params({%CurrentTokenBalance{id: id, value: value} = ctb, _, token}) do
     %{"fiat_value" => balance_in_fiat(ctb, token), "value" => value, "id" => id}
->>>>>>> 9d670a17
   end
 
   defp paging_params(%CoinBalance{block_number: block_number}) do
