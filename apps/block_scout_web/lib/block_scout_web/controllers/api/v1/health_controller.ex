defmodule BlockScoutWeb.API.V1.HealthController do
  use BlockScoutWeb, :controller

  alias Explorer.Chain
  alias Timex.Duration

  @ok_message "OK"

  def health(conn, _) do
    with {:ok, count} <- Chain.count_db_decompiled_contracts(),
         {:ok, number, timestamp} <- Chain.last_db_block_status(),
         {:ok, cache_number, cache_timestamp} <- Chain.last_cache_block_status() do
      send_resp(conn, :ok, result(count, number, timestamp, cache_number, cache_timestamp))
    else
      status -> send_resp(conn, :internal_server_error, error(status))
    end
  end

<<<<<<< HEAD
  def result(count, number, timestamp, cache_number, cache_timestamp) do
=======
  def liveness(conn, _) do
    send_resp(conn, :ok, @ok_message)
  end

  def readiness(conn, _) do
    Chain.last_db_block_status()

    send_resp(conn, :ok, @ok_message)
  end

  def result(number, timestamp, cache_number, cache_timestamp) do
>>>>>>> f9cbb107
    %{
      "healthy" => true,
      "data" => %{
        "decompiled_contracts_count" => to_string(count),
        "latest_block_number" => to_string(number),
        "latest_block_inserted_at" => to_string(timestamp),
        "cache_latest_block_number" => to_string(cache_number),
        "cache_latest_block_inserted_at" => to_string(cache_timestamp)
      }
    }
    |> Jason.encode!()
  end

  def error({:error, :no_decompiled_smart_contracts}) do
    %{
      "healthy" => false,
      "error_code" => 5002,
      "error_title" => "no decompiled smart-contracts in db",
      "error_description" => "There are no blocks in the DB"
    }
    |> Jason.encode!()
  end

  def error({:error, :no_blocks}) do
    %{
      "healthy" => false,
      "error_code" => 5002,
      "error_title" => "no blocks in db",
      "error_description" => "There are no blocks in the DB"
    }
    |> Jason.encode!()
  end

  def error({:error, number, timestamp}) do
    healthy_blocks_period = Application.get_env(:explorer, :healthy_blocks_period)

    healthy_blocks_period_formatted =
      healthy_blocks_period
      |> Duration.from_milliseconds()
      |> Duration.to_minutes()
      |> trunc()

    %{
      "healthy" => false,
      "error_code" => 5001,
      "error_title" => "blocks fetching is stuck",
      "error_description" =>
        "There are no new blocks in the DB for the last #{healthy_blocks_period_formatted} mins. Check the healthiness of Ethereum archive node or the Blockscout DB instance",
      "data" => %{
        "latest_block_number" => to_string(number),
        "latest_block_inserted_at" => to_string(timestamp)
      }
    }
    |> Jason.encode!()
  end
end<|MERGE_RESOLUTION|>--- conflicted
+++ resolved
@@ -16,9 +16,6 @@
     end
   end
 
-<<<<<<< HEAD
-  def result(count, number, timestamp, cache_number, cache_timestamp) do
-=======
   def liveness(conn, _) do
     send_resp(conn, :ok, @ok_message)
   end
@@ -29,8 +26,7 @@
     send_resp(conn, :ok, @ok_message)
   end
 
-  def result(number, timestamp, cache_number, cache_timestamp) do
->>>>>>> f9cbb107
+  def result(count, number, timestamp, cache_number, cache_timestamp) do
     %{
       "healthy" => true,
       "data" => %{
