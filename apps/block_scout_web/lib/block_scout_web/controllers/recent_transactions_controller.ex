defmodule BlockScoutWeb.RecentTransactionsController do
  use BlockScoutWeb, :controller

  import Explorer.Chain.SmartContract, only: [burn_address_hash_string: 0]

  alias Explorer.{Chain, PagingOptions}
  alias Explorer.Chain.{DenormalizationHelper, Hash}
  alias Phoenix.View

  {:ok, burn_address_hash} = Chain.string_to_address_hash(burn_address_hash_string())
  @burn_address_hash burn_address_hash

  def index(conn, _params) do
    if ajax?(conn) do
      recent_transactions =
<<<<<<< HEAD
        Chain.recent_collated_transactions(true,
          necessity_by_association: %{
            [created_contract_address: :names] => :optional,
            [from_address: :names] => :optional,
            [to_address: :names] => :optional,
            [created_contract_address: :smart_contract] => :optional,
            [from_address: :smart_contract] => :optional,
            [to_address: :smart_contract] => :optional
          },
          paging_options: %PagingOptions{page_size: 5}
=======
        Chain.recent_collated_transactions(
          true,
          DenormalizationHelper.extend_block_necessity(
            [
              necessity_by_association: %{
                [created_contract_address: :names] => :optional,
                [from_address: :names] => :optional,
                [to_address: :names] => :optional,
                [created_contract_address: :smart_contract] => :optional,
                [from_address: :smart_contract] => :optional,
                [to_address: :smart_contract] => :optional
              },
              paging_options: %PagingOptions{page_size: 5}
            ],
            :required
          )
>>>>>>> ce735c12
        )

      transactions =
        Enum.map(recent_transactions, fn transaction ->
          %{
            transaction_hash: Hash.to_string(transaction.hash),
            transaction_html:
              View.render_to_string(BlockScoutWeb.TransactionView, "_tile.html",
                transaction: transaction,
                burn_address_hash: @burn_address_hash,
                conn: conn
              )
          }
        end)

      json(conn, %{transactions: transactions})
    else
      unprocessable_entity(conn)
    end
  end
end<|MERGE_RESOLUTION|>--- conflicted
+++ resolved
@@ -13,18 +13,6 @@
   def index(conn, _params) do
     if ajax?(conn) do
       recent_transactions =
-<<<<<<< HEAD
-        Chain.recent_collated_transactions(true,
-          necessity_by_association: %{
-            [created_contract_address: :names] => :optional,
-            [from_address: :names] => :optional,
-            [to_address: :names] => :optional,
-            [created_contract_address: :smart_contract] => :optional,
-            [from_address: :smart_contract] => :optional,
-            [to_address: :smart_contract] => :optional
-          },
-          paging_options: %PagingOptions{page_size: 5}
-=======
         Chain.recent_collated_transactions(
           true,
           DenormalizationHelper.extend_block_necessity(
@@ -41,7 +29,6 @@
             ],
             :required
           )
->>>>>>> ce735c12
         )
 
       transactions =
