--- conflicted
+++ resolved
@@ -47,8 +47,16 @@
               placeholder: gettext("Search tokens")
             ) %>
       </div>
-<<<<<<< HEAD
-      <%= if Enum.any?(@token_balances, fn {token_balance, _, _} -> token_balance.token.type == "ERC-1155" end) do %>
+      <%= if Enum.any?(@token_balances, fn {_token_balance, _, token} -> token.type == "ERC-721" end) do %>
+        <%= render(
+              "_tokens.html",
+              conn: @conn,
+              token_balances: filter_by_type(@token_balances, "ERC-721"),
+              type: "ERC-721"
+            ) %>
+      <% end %>
+
+      <%= if Enum.any?(@token_balances, fn {_token_balance, _, token} -> token.type == "ERC-1155" end) do %>
         <%= render(
               "_tokens.html",
               conn: @conn,
@@ -57,36 +65,7 @@
             ) %>
       <% end %>
 
-      <%= if Enum.any?(@token_balances, fn {token_balance, _, _} -> token_balance.token.type == "ERC-721" end) do %>
-=======
-      <%= if Enum.any?(@token_balances, fn {_token_balance, token} -> token.type == "ERC-721" end) do %>
->>>>>>> d8d272f7
-        <%= render(
-              "_tokens.html",
-              conn: @conn,
-              token_balances: filter_by_type(@token_balances, "ERC-721"),
-              type: "ERC-721"
-            ) %>
-      <% end %>
-
-<<<<<<< HEAD
-      <%= if Enum.any?(@token_balances, fn {token_balance, _, _} -> token_balance.token.type == "ERC-1155" end) do %>
-=======
-      <%= if Enum.any?(@token_balances, fn {_token_balance, token} -> token.type == "ERC-1155" end) do %>
->>>>>>> d8d272f7
-        <%= render(
-              "_tokens.html",
-              conn: @conn,
-              token_balances: filter_by_type(@token_balances, "ERC-1155"),
-              type: "ERC-1155"
-            ) %>
-      <% end %>
-
-<<<<<<< HEAD
-      <%= if Enum.any?(@token_balances, fn {token_balance, _, _} -> token_balance.token.type == "ERC-20" end) do %>
-=======
-      <%= if Enum.any?(@token_balances, fn {_token_balance, token} -> token.type == "ERC-20" end) do %>
->>>>>>> d8d272f7
+      <%= if Enum.any?(@token_balances, fn {_token_balance, _, token} -> token.type == "ERC-20" end) do %>
         <%= render(
               "_tokens.html",
               conn: @conn,
