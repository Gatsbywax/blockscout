<<<<<<< HEAD
<% metadata_for_verification = Chain.get_address_verified_twin_contract(@address.hash).verified_contract %>
<%= unless BlockScoutWeb.AddressView.smart_contract_verified?(@address) do %>
  <%= if metadata_for_verification do %>
    <% path = 
      if Application.get_env(:explorer, Explorer.ThirdPartyIntegrations.Sourcify)[:enabled] do
        address_verify_contract_path(@conn, :new, @address.hash)
      else
        address_verify_contract_via_flattened_code_path(@conn, :new, @address.hash)
      end
    %>
    <div class="mb-4">
      <i style="color: #f7b32b;" class="fa fa-info-circle"></i><span> <%= gettext("Contract is not verified. However, we found a verified contract with the same bytecode in Blockscout DB") %> <%= link(
metadata_for_verification.address_hash,
to: address_contract_path(@conn, :index, metadata_for_verification.address_hash)) %>.<br/> <%= gettext("All functions displayed below are from ABI of that contract. In order to verify current contract, proceed with") %> <%= link(
      gettext("Verify & Publish"),
      to: path
    ) %> <%= gettext("page") %></span>
    </div>
=======
<% minimal_proxy_template = Chain.get_minimal_proxy_template(@address.hash) %>
<% metadata_for_verification = minimal_proxy_template || Chain.get_address_verified_twin_contract(@address.hash).verified_contract %>
<%= unless BlockScoutWeb.AddressView.smart_contract_verified?(@address) do %>
  <%= if metadata_for_verification do %>
    <%= if minimal_proxy_template do %>
      <%= render BlockScoutWeb.CommonComponentsView, "_minimal_proxy_pattern.html", address_hash: metadata_for_verification.address_hash, conn: @conn %>
    <% else %>
      <div class="mb-4">
        <%= render BlockScoutWeb.CommonComponentsView, "_info.html" %><span> <%= gettext("Contract is not verified. However, we found a verified contract with the same bytecode in Blockscout DB") %> <%= link(
  metadata_for_verification.address_hash,
  to: address_contract_path(@conn, :index, metadata_for_verification.address_hash)) %>.<br/> <%= gettext("All functions displayed below are from ABI of that contract. In order to verify current contract, proceed with") %> <%= link(
        gettext("Verify & Publish"),
        to: address_verify_contract_path(@conn, :new, @address.hash)
      ) %> <%= gettext("page") %></span>
      </div>
    <% end %>
>>>>>>> 7212895d
  <% end %>
<% end %>
<%= if @action== "write" do %>
  <%= render BlockScoutWeb.SmartContractView, "_connect_container.html" %>
<% end %>
<%= if @contract_type == "proxy" do %>
<div class="implementation-container">
    <h2 class="implementation-title">Implementation address: </h2><h3  class="implementation-value"><%= link(
                  @implementation_address,
                  to: address_path(@conn, :show, @implementation_address)
                ) %></h3>
</div>
<% end %>
<%= for {function, counter} <- Enum.with_index(@read_only_functions, 1) do %>
  <div class="d-flex py-2 border-bottom" data-function>
    <div class="py-2 pr-2 text-nowrap">
      <%= counter %>.

      <%= function["name"] %>

      &#8594;
    </div>

    <%= if queryable?(function["inputs"]) || writable?(function) do %>
      <div style="width: 100%; overflow: hidden;">
        <%=
          for status <- ["error", "warning", "success", "question"] do
            render BlockScoutWeb.CommonComponentsView, "_modal_status.html", status: status
          end
        %>
        <%= render BlockScoutWeb.SmartContractView, "_pending_contract_write.html" %>
        <form class="form-inline" data-function-form data-action="<%= if writable?(function), do: :write, else: :read %>" data-type="<%= @contract_type %>" data-url="<%= smart_contract_path(@conn, :show, Address.checksum(@address.hash)) %>" data-contract-address="<%= @address.hash %>" data-contract-abi="<%= @contract_abi %>" data-implementation-abi="<%= @implementation_abi  %>" data-chain-id="<%= Explorer.Chain.Cache.NetVersion.get_version() %>">
          <input type="hidden" name="function_name" value='<%= function["name"] %>' />
          <input type="hidden" name="method_id" value='<%= function["method_id"] %>' />

          <%= if queryable?(function["inputs"]) do %>
            <%= for input <- function["inputs"] do %>
              <div class="form-group pr-3">
                <%= if int?(input["type"]) do %>
                  <input type="number" name="function_input" class="form-control form-control-sm address-input-sm mt-2" placeholder='<%= input["name"] %>(<%= input["type"] %>)'  />
                  <span data-dropdown-toggle="" data-toggle="dropdown">
                    <span class="button btn-line button-xs contract-plus-btn-container ml-1 mt-2">
                      <i class="fa fa-plus contract-plus-btn"></i>
                    </span>
                    <div class="dropdown-menu exponention-dropdown">  
                      <div class="dropdown-item contract-exponentiation-btn" data-power=6>10<sup>6</sup></div>
                      <div class="dropdown-item contract-exponentiation-btn" data-power=8>10<sup>8</sup></div>
                      <div class="dropdown-item contract-exponentiation-btn" data-power=18>10<sup>18</sup></div>
                      <div class="dropdown-item contract-exponentiation-btn" data-power>10<input type="number" name="custom_power" class="form-control form-control-sm address-input-sm ml-1 custom-power-input" /></div> 
                    </div>
                  </span>

                <% else %>
                  <input type="text" name="function_input" class="form-control form-control-sm address-input-sm mt-2" placeholder='<%= input["name"] %>(<%= input["type"] %>)'  />
                <% end %>
              </div>
            <% end %>
          <% end %>

          <%= if Helper.payable?(function) do %>
            <div class="form-group pr-3">
              <input type="text" name="function_input" tx-value class="form-control form-control-sm address-input-sm mt-2" placeholder='value(<%= gettext("ETH")%>)'  />
            </div>
          <% end %>

          <input type="submit" value='<%= if writable?(function), do: gettext("Write"), else: gettext("Query")%>' class="button btn-line button-xs py-0 mt-2 write-contract-btn" />
        </form>

        <%= if outputs?(function["outputs"]) do %>
          <div class='p-2 text-muted <%= if (queryable?(function["inputs"]) == true), do: "w-100" %>'>
            <%= if (queryable?(function["inputs"])), do: raw "&#8627;" %>

            <%= for output <- function["outputs"] do %>
              <%= if output["name"] && output["name"] !== "", do: "#{output["name"]}(#{output["type"]})", else: output["type"] %>
            <% end %>
          </div>
        <% end %>

        <div data-function-response></div>
      </div>
    <% else %>
      <span class="py-2 word-break-all">
        <%= if outputs?(function["outputs"]) do %>
          <%= for output <- function["outputs"] do %>
            <%= if address?(output["type"]) do %>
              <%= link(
                output["value"],
                to: address_path(@conn, :show, output["value"])
              ) %>
            <% else %>
                <%= if output["type"] == "uint256" do %>
                  <div data-wei-ether-converter>
                    <span data-conversion-unit data-original-value="<%= output["value"] %>"><%= output["value"] %></span>
                    <span class="py-2 px-2">
                      <input class="wei-ether" type="checkbox" autocomplete="off">
                      <span class="d-inline-block" data-conversion-text-wei><%= gettext("WEI")%></span>
                      <span class="d-none" data-conversion-text-eth><%= gettext("ETH")%></span>
                    </span>
                  </div>
                <% else %>
                  <%= raw(values_only(output["value"], output["type"], output["components"])) %>
                <% end %>
            <% end %>
          <% end %>
        <% end %>
      </span>
    <% end %>
  </div>
<% end %><|MERGE_RESOLUTION|>--- conflicted
+++ resolved
@@ -1,23 +1,3 @@
-<<<<<<< HEAD
-<% metadata_for_verification = Chain.get_address_verified_twin_contract(@address.hash).verified_contract %>
-<%= unless BlockScoutWeb.AddressView.smart_contract_verified?(@address) do %>
-  <%= if metadata_for_verification do %>
-    <% path = 
-      if Application.get_env(:explorer, Explorer.ThirdPartyIntegrations.Sourcify)[:enabled] do
-        address_verify_contract_path(@conn, :new, @address.hash)
-      else
-        address_verify_contract_via_flattened_code_path(@conn, :new, @address.hash)
-      end
-    %>
-    <div class="mb-4">
-      <i style="color: #f7b32b;" class="fa fa-info-circle"></i><span> <%= gettext("Contract is not verified. However, we found a verified contract with the same bytecode in Blockscout DB") %> <%= link(
-metadata_for_verification.address_hash,
-to: address_contract_path(@conn, :index, metadata_for_verification.address_hash)) %>.<br/> <%= gettext("All functions displayed below are from ABI of that contract. In order to verify current contract, proceed with") %> <%= link(
-      gettext("Verify & Publish"),
-      to: path
-    ) %> <%= gettext("page") %></span>
-    </div>
-=======
 <% minimal_proxy_template = Chain.get_minimal_proxy_template(@address.hash) %>
 <% metadata_for_verification = minimal_proxy_template || Chain.get_address_verified_twin_contract(@address.hash).verified_contract %>
 <%= unless BlockScoutWeb.AddressView.smart_contract_verified?(@address) do %>
@@ -25,16 +5,22 @@
     <%= if minimal_proxy_template do %>
       <%= render BlockScoutWeb.CommonComponentsView, "_minimal_proxy_pattern.html", address_hash: metadata_for_verification.address_hash, conn: @conn %>
     <% else %>
+      <% path = 
+        if Application.get_env(:explorer, Explorer.ThirdPartyIntegrations.Sourcify)[:enabled] do
+          address_verify_contract_path(@conn, :new, @address.hash)
+        else
+          address_verify_contract_via_flattened_code_path(@conn, :new, @address.hash)
+        end
+      %>
       <div class="mb-4">
         <%= render BlockScoutWeb.CommonComponentsView, "_info.html" %><span> <%= gettext("Contract is not verified. However, we found a verified contract with the same bytecode in Blockscout DB") %> <%= link(
   metadata_for_verification.address_hash,
   to: address_contract_path(@conn, :index, metadata_for_verification.address_hash)) %>.<br/> <%= gettext("All functions displayed below are from ABI of that contract. In order to verify current contract, proceed with") %> <%= link(
         gettext("Verify & Publish"),
-        to: address_verify_contract_path(@conn, :new, @address.hash)
+        to: path
       ) %> <%= gettext("page") %></span>
       </div>
     <% end %>
->>>>>>> 7212895d
   <% end %>
 <% end %>
 <%= if @action== "write" do %>
