--- conflicted
+++ resolved
@@ -1,6 +1,2 @@
 <% token_icon_url = Explorer.Chain.get_token_icon_url_by(@chain_id, @address) %>
-<<<<<<< HEAD
-<img heigth=15 width=15 src="<%= token_icon_url %>" style="margin-top: -2px; min-height: 15px; min-width: 15px;" alt="" class="<%= if assigns[:additional_classes] do @additional_classes |> Enum.join(" ") end %>"/>
-=======
-<img heigth=15 width=15 src="<%= token_icon_url %>" style="margin-top: -2px; min-height: 15px; min-width: 15px; <%= if assigns[:style], do: @style %>"  alt=""/>
->>>>>>> 0d12923e
+<img heigth=15 width=15 src="<%= token_icon_url %>" style="margin-top: -2px; min-height: 15px; min-width: 15px; <%= if assigns[:style], do: @style %>"  alt="" class="<%= if assigns[:additional_classes] do @additional_classes |> Enum.join(" ") end %>"/>