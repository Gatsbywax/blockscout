<!DOCTYPE html>
<html lang="en-US">
  <head>
    <!-- Global site tag (gtag.js) - Google Analytics -->
    <script async src="https://www.googletagmanager.com/gtag/js?id=UA-125140709-1"></script>
    <script>
      window.dataLayer = window.dataLayer || [];
      function gtag(){dataLayer.push(arguments);}
      gtag('js', new Date());

      gtag('config', 'UA-125140709-1');
    </script>
    <script>
    (function(apiKey){
        (function(p,e,n,d,o){var v,w,x,y,z;o=p[d]=p[d]||{};o._q=o._q||[];
        v=['initialize','identify','updateOptions','pageLoad','track'];for(w=0,x=v.length;w<x;++w)(function(m){
            o[m]=o[m]||function(){o._q[m===v[0]?'unshift':'push']([m].concat([].slice.call(arguments,0)));};})(v[w]);
            y=e.createElement(n);y.async=!0;y.src='https://cdn.pendo.io/agent/static/'+apiKey+'/pendo.js';
            z=e.getElementsByTagName(n)[0];z.parentNode.insertBefore(y,z);})(window,document,'script','pendo');
            // Call this whenever information about your visitors becomes available
            // Please use Strings, Numbers, or Bools for value types.
            pendo.initialize({
                visitor: {
                    id:              'VISITOR-UNIQUE-ID'   // Required if user is logged in
                    // email:        // Recommended if using Pendo Feedback, or NPS Email
                    // full_name:    // Recommended if using Pendo Feedback
                    // role:         // Optional
                    // You can add any additional visitor level key-values here,
                    // as long as it's not one of the above reserved names.
                },
                account: {
                    id:           'xDai' // Required if using Pendo Feedback
                    // name:         // Optional
                    // is_paying:    // Recommended if using Pendo Feedback
                    // monthly_value:// Recommended if using Pendo Feedback
                    // planLevel:    // Optional
                    // planPrice:    // Optional
                    // creationDate: // Optional
                    // You can add any additional account level key-values here,
                    // as long as it's not one of the above reserved names.
                }
            });
    })('0f40bfe8-e425-4c03-41de-cb795fb121d2');
    </script>
    <script async src="https://pagead2.googlesyndication.com/pagead/js/adsbygoogle.js?client=ca-pub-7557219563551715"
     crossorigin="anonymous">
    </script>

    <meta charset="utf-8">
    <meta http-equiv="X-UA-Compatible" content="IE=edge">
    <meta name="viewport" content="width=device-width, initial-scale=1">

    <%= case @view_module do %>
      <% Elixir.BlockScoutWeb.ChainView -> %>
        <link rel="stylesheet" href="<%= static_path(@conn, "/css/main-page.css") %>">
        <link rel="preload" href="<%= static_path(@conn, "/js/chain.js") %>" as="script">
        <link rel="preload" href="<%= static_path(@conn, "/js/chart-loader.js") %>" as="script">
        <link rel="preload" href="<%= static_path(@conn, "/js/token-transfers-toggle.js") %>" as="script">
      <% Elixir.BlockScoutWeb.StakesView -> %>
        <link rel="stylesheet" href="<%= static_path(@conn, "/css/staking.css") %>">
        <link rel="stylesheet" href="<%= static_path(@conn, "/css/app.css") %>">
      <% Elixir.BlockScoutWeb.TransactionView -> %>
        <link rel="stylesheet" href="<%= static_path(@conn, "/css/app.css") %>">
        <link rel="stylesheet" href="<%= static_path(@conn, "/css/custom-scrollbar-styles.css") %>">
        <link rel="preload" href="<%= static_path(@conn, "/js/custom-scrollbar.js") %>" as="script">
      <% _ -> %>
        <link rel="stylesheet" href="<%= static_path(@conn, "/css/app.css") %>">
    <% end %>
    <link rel="preload" href="<%= static_path(@conn, "/js/autocomplete.js") %>" as="script">
    <link rel="preload" href="<%= static_path(@conn, "/images/icons/fontawesome/github.svg") %>" as="image" crossorigin>
    <link rel="preload" href="<%= static_path(@conn, "/images/icons/fontawesome/twitter.svg") %>" as="image" crossorigin>
    <link rel="preload" href="<%= static_path(@conn, "/images/icons/fontawesome/telegram.svg") %>" as="image" crossorigin>
    <link rel="preload" href="<%= static_path(@conn, "/images/icons/fontawesome/bar-chart.svg") %>" as="image" crossorigin>
    <link rel="preload" href="<%= static_path(@conn, "/images/icons/fontawesome/info-circle.svg") %>" as="image" crossorigin>
    <link rel="preload" href="<%= static_path(@conn, "/images/icons/fontawesome/tag.svg") %>" as="image" crossorigin>
    <link rel="dns-prefetch" href="https://fonts.gstatic.com">
    <link rel="dns-prefetch" href="https://www.google-analytics.com">
    <link rel="preload" href="<%= static_path(@conn, "/css/non-critical.css") %>" as="style" onload="this.onload=null;this.rel='stylesheet'">
    <link rel="stylesheet" href="<%= static_path(@conn, "/css/non-critical.css") %>">

    <link rel="apple-touch-icon" sizes="180x180" href="<%= static_path(@conn, "/apple-touch-icon.png") %>">
    <link rel="icon" type="image/png" sizes="32x32" href="<%= static_path(@conn, "/images/favicon-32x32.png") %>">
    <link rel="icon" type="image/png" sizes="16x16" href="<%= static_path(@conn, "/images/favicon-16x16.png") %>">
    <link rel="manifest" href="<%= static_path(@conn, "/manifest.webmanifest") %>">
    <link rel="mask-icon" href="<%= static_path(@conn, "/safari-pinned-tab.svg") %>" color="#5bbad5">
    <link rel="shortcut icon" type='image/x-icon' href="<%= static_path(@conn, "/images/favicon.ico") %>">
    <meta name="msapplication-TileColor" content="#7dd79f">
    <meta name="msapplication-config" content="<%= static_path(@conn, "/browserconfig.xml") %>">
    <meta name="theme-color" content="#ffffff">

    <%= render_existing(@view_module, "_metatags.html", assigns) || render("_default_title.html") %>

    <script defer data-cfasync="false">
      window.localized = {
        'Blocks Indexed': '<%= gettext("Blocks Indexed") %>',
        'Block Processing': '<%= gettext("Block Mined, awaiting import...") %>',
        'Blocks With Internal Transactions Indexed': '<%= gettext("Blocks With Internal Transactions Indexed") %>',
        'Less than': '<%= gettext("Less than") %>',
        'Market Cap': '<%= gettext("Market Cap") %>',
        'Price': '<%= gettext("Price") %>',
        'Ether': '<%= Explorer.coin_name() %>',
        'Tx/day': '<%= gettext("Tx/day") %>'
      }
    </script>
  </head>

  <body>
    <script defer data-cfasync="false">
      function getCookie(name) {
        const value = `; ${document.cookie}`;
        const parts = value.split(`; ${name}=`);
        if (parts.length === 2) return parts.pop().split(';').shift();
      }

      function applyDarkMode() {
        if (getCookie('chakra-ui-color-mode') === "dark") {
          document.body.className += " " + "dark-theme-applied";
          document.body.style.backgroundColor = "#1c1d31";
        }
      }
      window.onload = applyDarkMode()
    </script>
    <script defer data-cfasync="false">
      if (getCookie('chakra-ui-color-mode') === "dark") {
        if (document.getElementById("top-navbar")) {
          document.getElementById("top-navbar").style.backgroundColor = "#282945";
        }
        if (document.getElementById("navbar-logo")) {
          document.getElementById("navbar-logo").style.filter = "brightness(0) invert(1)";
        }
        let modeChanger = document.getElementById("dark-mode-changer");
        if (modeChanger) {
          modeChanger.className += " " + "dark-mode-changer--dark";
        }
      }
    </script>
    <script defer data-cfasync="false">
      if (getCookie('chakra-ui-color-mode') === "dark") {
        const search = document.getElementById("main-search-autocomplete")
        const searchMobile = document.getElementById("main-search-autocomplete-mobile")
            if (search && search.style) {
          search.style.backgroundColor = "#22223a";
              search.style.borderColor = "#22223a";
        }
        if (searchMobile && searchMobile.style) {
          searchMobile.style.backgroundColor = "#22223a";
          searchMobile.style.borderColor = "#22223a";
        }
      }
    </script>
    <% raw_dark_forest_addresses_0_4 = CustomContractsHelper.get_raw_custom_addresses_list(:dark_forest_addresses) || "" %>
    <% raw_dark_forest_addresses_0_5 = CustomContractsHelper.get_raw_custom_addresses_list(:dark_forest_addresses_v_0_5) || "" %>
    <% raw_dark_forest_addresses_0_6 = CustomContractsHelper.get_raw_custom_addresses_list(:dark_forest_addresses_v_0_6) || "" %>
    <% raw_dark_forest_addresses_0_6_r2 = CustomContractsHelper.get_raw_custom_addresses_list(:dark_forest_addresses_v_0_6_r2) || "" %>
    <% raw_dark_forest_addresses_0_6_r3 = CustomContractsHelper.get_raw_custom_addresses_list(:dark_forest_addresses_v_0_6_r3) || "" %>
    <% raw_dark_forest_addresses_0_6_r4 = CustomContractsHelper.get_raw_custom_addresses_list(:dark_forest_addresses_v_0_6_r4) || "" %>
    <% raw_dark_forest_addresses_0_6_r5 = CustomContractsHelper.get_raw_custom_addresses_list(:dark_forest_addresses_v_0_6_r5) || "" %>
    <% raw_dark_forest_addresses_dao = CustomContractsHelper.get_raw_custom_addresses_list(:dark_forest_addresses_dao) || "" %>
    <% raw_dark_forest_addresses = raw_dark_forest_addresses_0_4 %>
    <% raw_dark_forest_addresses = if raw_dark_forest_addresses_0_5 !== "", do: raw_dark_forest_addresses <> "," <> raw_dark_forest_addresses_0_5, else: raw_dark_forest_addresses %>
    <% raw_dark_forest_addresses = if raw_dark_forest_addresses_0_6 !== "", do: raw_dark_forest_addresses <> "," <> raw_dark_forest_addresses_0_6, else: raw_dark_forest_addresses %>
    <% raw_dark_forest_addresses = if raw_dark_forest_addresses_0_6_r2 !== "", do: raw_dark_forest_addresses <> "," <> raw_dark_forest_addresses_0_6_r2, else: raw_dark_forest_addresses %>
    <% raw_dark_forest_addresses = if raw_dark_forest_addresses_0_6_r3 !== "", do: raw_dark_forest_addresses <> "," <> raw_dark_forest_addresses_0_6_r3, else: raw_dark_forest_addresses %>
    <% raw_dark_forest_addresses = if raw_dark_forest_addresses_0_6_r4 !== "", do: raw_dark_forest_addresses <> "," <> raw_dark_forest_addresses_0_6_r4, else: raw_dark_forest_addresses %>
    <% raw_dark_forest_addresses = if raw_dark_forest_addresses_0_6_r5 !== "", do: raw_dark_forest_addresses <> "," <> raw_dark_forest_addresses_0_6_r5, else: raw_dark_forest_addresses %>
    <% raw_dark_forest_addresses = if raw_dark_forest_addresses_dao !== "", do: raw_dark_forest_addresses <> "," <> raw_dark_forest_addresses_dao, else: raw_dark_forest_addresses %>

    <% raw_circles_addresses = CustomContractsHelper.get_raw_custom_addresses_list(:circles_addresses) %>
    <%= cond do %>
      <% (
        @view_module == Elixir.BlockScoutWeb.TransactionView ||
        @view_module == Elixir.BlockScoutWeb.TransactionInternalTransactionView ||
        @view_module == Elixir.BlockScoutWeb.TransactionLogView ||
        @view_module == Elixir.BlockScoutWeb.TransactionRawTraceView ||
        @view_module == Elixir.BlockScoutWeb.TransactionTokenTransferView ||
        @view_module == Elixir.BlockScoutWeb.TransactionStateView
      ) -> %>
        <% to_address = assigns[:transaction] && @transaction && @transaction.to_address && "0x" <> Base.encode16(@transaction.to_address.hash.bytes, case: :lower) %>
        <% {:ok, created_from_address} = if assigns[:transaction] && @transaction.to_address_hash, do: Chain.hash_to_address(@transaction.to_address_hash), else: {:ok, nil} %>
        <% created_from_address_hash_str = if from_address_hash(created_from_address), do: "0x" <> Base.encode16(from_address_hash(created_from_address).bytes, case: :lower), else: nil %>
        <script>
          function applyCustomTheme(contractAddressHashesRaw, customClass) {
            if (contractAddressHashesRaw !== "") {
              const contractAddressHashes = contractAddressHashesRaw.split(',').map(hash => hash.toLowerCase())
              const to_address = "<%= to_address %>"
              const created_from_address_hash_str = "<%= created_from_address_hash_str %>"

              contractAddressHashes.forEach(contractAddressHash => {
                if (contractAddressHash == to_address) {
                  document.body.className += " " + customClass;
                  return;
                } else if (contractAddressHash == created_from_address_hash_str) {
                  document.body.className += " " + customClass;
                  return;
                }
              })
            }

          }

          window.onload = applyCustomMode()
        </script>
      <% (
        @view_module == Elixir.BlockScoutWeb.AddressTransactionView ||
        @view_module == Elixir.BlockScoutWeb.AddressTokenTransferView ||
        @view_module == Elixir.BlockScoutWeb.AddressTokenView ||
        @view_module == Elixir.BlockScoutWeb.AddressInternalTransactionView ||
        @view_module == Elixir.BlockScoutWeb.AddressCoinBalanceView ||
        @view_module == Elixir.BlockScoutWeb.AddressLogsView ||
        @view_module == Elixir.BlockScoutWeb.AddressValidationView ||
        @view_module == Elixir.BlockScoutWeb.AddressContractView ||
        @view_module == Elixir.BlockScoutWeb.AddressReadContractView ||
        @view_module == Elixir.BlockScoutWeb.AddressReadProxyView ||
        @view_module == Elixir.BlockScoutWeb.AddressWriteContractView ||
        @view_module == Elixir.BlockScoutWeb.AddressWriteProxyView
      ) -> %>
        <% created_from_address = if @address && from_address_hash(@address), do: "0x" <> Base.encode16(from_address_hash(@address).bytes, case: :lower), else: nil %>
        <script defer data-cfasync="false">
          function applyCustomMode() {
            applyCustomTheme("<%= raw_dark_forest_addresses %>", "dark-forest-theme-applied")
            applyCustomTheme("<%= raw_circles_addresses %>", "circles-theme-applied")
          }
          function applyCustomTheme(contractAddressHashesRaw, customClass) {
            if (contractAddressHashesRaw !== "") {
              const contractAddressHashes = contractAddressHashesRaw.split(',').map(hash => hash.toLowerCase())
              const createdFromAddress = "<%= created_from_address %>"
              contractAddressHashes.forEach(contractAddressHash => {
                if (window.location.pathname.toLowerCase().includes(contractAddressHash)) {
                  document.body.className += " " + customClass;
                  return;
                } else if (contractAddressHash == createdFromAddress) {
                  document.body.className += " " + customClass;
                  return;
                }
              })
            }
          }

        </script>
      <% (
        @view_module == Elixir.BlockScoutWeb.Tokens.TransferView ||
        @view_module == Elixir.BlockScoutWeb.Tokens.ReadContractView ||
        @view_module == Elixir.BlockScoutWeb.Tokens.HolderView ||
        @view_module == Elixir.BlockScoutWeb.Tokens.Instance.TransferView ||
        @view_module == Elixir.BlockScoutWeb.Tokens.Instance.MetadataView ||
        @view_module == Elixir.BlockScoutWeb.PageNotFoundView
      ) -> %>
        <% {:ok, created_from_address} = if @token && @token.contract_address_hash, do: Chain.hash_to_address(@token.contract_address_hash), else: {:ok, nil} %>
        <% created_from_address_hash = if from_address_hash(created_from_address), do: "0x" <> Base.encode16(from_address_hash(created_from_address).bytes, case: :lower), else: nil %>
        <script defer data-cfasync="false">
          function applyCustomMode() {
            applyCustomTheme("<%= raw_dark_forest_addresses %>", "dark-forest-theme-applied")
            applyCustomTheme("<%= raw_circles_addresses %>", "circles-theme-applied")
          }
          function applyCustomTheme(contractAddressHashesRaw, customClass) {
            if (contractAddressHashesRaw !== "") {
              const contractAddressHashes = contractAddressHashesRaw.split(',').map(hash => hash.toLowerCase())
              const created_from_address_hash = "<%= created_from_address_hash %>"
              contractAddressHashes.forEach(contractAddressHash => {
                if (window.location.pathname.toLowerCase().includes(contractAddressHash)) {
                  document.body.className += " " + customClass;
                  return;
                } else if (contractAddressHash == created_from_address_hash) {
                  document.body.className += " " + customClass;
                  return;
                }
              })
            }
          }

          window.onload = applyCustomMode()
        </script>
      <% true -> %>
        <%= nil %>
    <% end %>
    <div class="layout-container">
      <!-- Block for passing backend runtime env variables to frontend -->
      <div id="permanent-dark-mode" class="d-none" ><%= Application.get_env(:block_scout_web, :permanent_dark_mode_enabled) %></div>
      <div id="permanent-light-mode" class="d-none" ><%= Application.get_env(:block_scout_web, :permanent_light_mode_enabled) %></div>
      <div id="indexer-first-block" class="d-none" ><%= Application.get_env(:indexer, :first_block) %></div>
      <input id="js-chain-id" class="d-none" value="<%= Application.get_env(:block_scout_web, :chain_id) %>" />
      <input id="js-json-rpc" class="d-none" value="<%= Application.get_env(:block_scout_web, :json_rpc) %>" />
      <input id="js-coin-name" class="d-none" value="<%= Application.get_env(:explorer, :coin_name) %>" />
      <input id="js-re-captcha-client-key" class="d-none" value="<%= Application.get_env(:block_scout_web, :recaptcha)[:v2_client_key] %>" />
      <input id="js-re-captcha-v3-client-key" class="d-none" value="<%= Application.get_env(:block_scout_web, :recaptcha)[:v3_client_key] %>" />
      <input id="js-re-captcha-disabled" class="d-none" value="<%= Application.get_env(:block_scout_web, :recaptcha)[:is_disabled] %>" />
      <input id="js-network-path" class="d-none" value="<%= Application.get_env(:block_scout_web, BlockScoutWeb.Endpoint)[:url][:path] %>" />
      <!-- -->
      <% show_maintenance_alert = Application.get_env(:block_scout_web, BlockScoutWeb.Chain)[:show_maintenance_alert] %>
      <%= if show_maintenance_alert do %>
<<<<<<< HEAD
        <%= render BlockScoutWeb.StakesView, "_warning.html", conn: @conn, message: System.get_env("MAINTENANCE_ALERT_MESSAGE"), additional_container_classes: ["mb-0", "js-warning-alert"], additional_body_classes: ["alert-warning", "text-center", "p-3", "m-width-100", "border-radius-0"], additional_button_classes: ["js-btn-close-warning"], style: "display: none;" %>
=======
        <div class="alert alert-warning text-center mb-0 p-3">
          <%= raw(System.get_env("MAINTENANCE_ALERT_MESSAGE")) %>
        </div>
>>>>>>> 329058c4
      <% end %>
      <% hide_indexing_progress_alert = Application.get_env(:indexer, :hide_indexing_progress_alert) %>
      <%= unless hide_indexing_progress_alert do %>
        <% indexed_ratio_blocks = Chain.indexed_ratio_blocks() %>
        <% indexed_ratio =
        case Chain.finished_indexing_from_ratio?(indexed_ratio_blocks) do
        false -> indexed_ratio_blocks
        _ -> Chain.indexed_ratio_internal_transactions()
        end %>
        <%= if not Chain.finished_indexing_from_ratio?(indexed_ratio) do %>
          <div class="alert alert-warning text-center mb-0 p-3" data-seindexed_ratiolector="indexed-status">
            <%= render BlockScoutWeb.CommonComponentsView, "_loading_spinner.html" %>
            <span data-indexed-ratio-blocks="<%= indexed_ratio_blocks %>" data-indexed-ratio="<%= indexed_ratio %>"></span>
            <%= gettext("- We're indexing this chain right now. Some of the counts may be inaccurate.") %>
          </div>
        <% end %>
      <% end %>
<<<<<<< HEAD
      <%= render BlockScoutWeb.LayoutView, "_topnav.html", current_user: Conn.get_session(@conn, :current_user), conn: @conn %>

      <main class="pt-4">
=======
      <% session = Explorer.Account.enabled?() && Plug.Conn.get_session(@conn, :current_user) %>
      <%= render BlockScoutWeb.LayoutView, "_topnav.html", current_user: session, conn: @conn %>
      <%= if session && !session[:email_verified] do %>
        <p class="alert alert-warning" role="alert" style="margin-bottom: 0"><%= gettext("Please confirm your email address to use the My Account feature.") %> <%= gettext("A confirmation email was sent to") %> <a href="mailto:<%= session[:email] %>"><%=session[:email] %></a> <%= gettext "on sign up. Didn’t receive?" %> <a href="/api/account/v1/email/resend" class="ajax"><%= gettext "Resend verification email" %></a>.</p>
      <% else %>
>>>>>>> 329058c4
        <p class="alert alert-info" role="alert"><%= get_flash(@conn, :info) %></p>
      <% end %>
      <p class="alert alert-danger" role="alert"><%= get_flash(@conn, :error) %></p>
      <main class="js-ad-dependant-pt pt-5">
        <%= @inner_content %>
      </main>
      <%= render BlockScoutWeb.LayoutView, "_footer.html", assigns %>
    </div>
    <%= if (
      @view_module != Elixir.BlockScoutWeb.ChainView &&
      @view_module != Elixir.BlockScoutWeb.BlockView &&
      @view_module != Elixir.BlockScoutWeb.BlockTransactionView &&
      @view_module != Elixir.BlockScoutWeb.BlockWithdrawalView &&
      @view_module != Elixir.BlockScoutWeb.AddressView &&
      @view_module != Elixir.BlockScoutWeb.BridgedTokensView &&
      @view_module != Elixir.BlockScoutWeb.TokensView &&
      @view_module != Elixir.BlockScoutWeb.TransactionView &&
      @view_module != Elixir.BlockScoutWeb.PendingTransactionView &&
      @view_module != Elixir.BlockScoutWeb.TransactionInternalTransactionView &&
      @view_module != Elixir.BlockScoutWeb.TransactionLogView &&
      @view_module != Elixir.BlockScoutWeb.TransactionRawTraceView &&
      @view_module != Elixir.BlockScoutWeb.TransactionTokenTransferView &&
      @view_module != Elixir.BlockScoutWeb.TransactionStateView &&
      @view_module != Elixir.BlockScoutWeb.AddressTransactionView &&
      @view_module != Elixir.BlockScoutWeb.AddressTokenTransferView &&
      @view_module != Elixir.BlockScoutWeb.AddressTokenView &&
      @view_module != Elixir.BlockScoutWeb.AddressWithdrawalView &&
      @view_module != Elixir.BlockScoutWeb.AddressInternalTransactionView &&
      @view_module != Elixir.BlockScoutWeb.AddressCoinBalanceView &&
      @view_module != Elixir.BlockScoutWeb.AddressLogsView &&
      @view_module != Elixir.BlockScoutWeb.AddressValidationView &&
      @view_module != Elixir.BlockScoutWeb.AddressContractView &&
      @view_module != Elixir.BlockScoutWeb.AddressContractVerificationView &&
      @view_module != Elixir.BlockScoutWeb.AddressContractVerificationViaFlattenedCodeView &&
      @view_module != Elixir.BlockScoutWeb.AddressContractVerificationVyperView &&
      @view_module != Elixir.BlockScoutWeb.AddressReadContractView &&
      @view_module != Elixir.BlockScoutWeb.AddressReadProxyView &&
      @view_module != Elixir.BlockScoutWeb.AddressWriteContractView &&
      @view_module != Elixir.BlockScoutWeb.AddressWriteProxyView &&
      @view_module != Elixir.BlockScoutWeb.Tokens.TransferView &&
      @view_module != Elixir.BlockScoutWeb.Tokens.ContractView &&
      @view_module != Elixir.BlockScoutWeb.Tokens.HolderView &&
      @view_module != Elixir.BlockScoutWeb.Tokens.InventoryView &&
      @view_module != Elixir.BlockScoutWeb.Tokens.InstanceView &&
      @view_module != Elixir.BlockScoutWeb.Tokens.Instance.MetadataView &&
      @view_module != Elixir.BlockScoutWeb.Tokens.Instance.OverviewView &&
      @view_module != Elixir.BlockScoutWeb.Tokens.Instance.TransferView &&
      @view_module != Elixir.BlockScoutWeb.VerifiedContractsView &&
      @view_module != Elixir.BlockScoutWeb.APIDocsView &&
      @view_module != Elixir.BlockScoutWeb.Admin.DashboardView &&
      @view_module != Elixir.BlockScoutWeb.SearchView &&
      @view_module != Elixir.BlockScoutWeb.StakesView &&
      @view_module != Elixir.BlockScoutWeb.WithdrawalView
    ) do %>
      <script defer data-cfasync="false" src="<%= static_path(@conn, "/js/app.js") %>"></script>
    <% end %>
    <%=
      for status <- ["error", "warning", "success", "question"] do
        render BlockScoutWeb.CommonComponentsView, "_modal_status.html", status: status
      end
    %>
    <%= render_existing(@view_module, "scripts.html", assigns) %>
    <%= if @view_module == Elixir.BlockScoutWeb.ChainView do %>
      <script defer data-cfasync="false" src="<%= static_path(@conn, "/js/chain.js") %>"></script>
      <script defer data-cfasync="false" src="<%= static_path(@conn, "/js/chart-loader.js") %>"></script>
      <script defer data-cfasync="false" src="<%= static_path(@conn, "/js/token-transfers-toggle.js") %>"></script>
    <% end %>
    <%= if @view_module == Elixir.BlockScoutWeb.TransactionView do %>
      <script defer data-cfasync="false" src="<%= static_path(@conn, "/js/custom-scrollbar.js") %>"></script>
    <% end %>
    <script defer src="<%= static_path(@conn, "/js/autocomplete.js") %>"></script>
    <%= if @view_module in [Elixir.BlockScoutWeb.AddressContractVerificationView, Elixir.BlockScoutWeb.AddressContractVerificationVyperView, Elixir.BlockScoutWeb.AddressContractVerificationViaFlattenedCodeView] do %>
      <script defer data-cfasync="false" src="<%= static_path(@conn, "/js/verification-form.js") %>"></script>
    <% end %>
    <%= if @view_module in [Elixir.BlockScoutWeb.AddressContractVerificationViaMultiPartFilesView, Elixir.BlockScoutWeb.AddressContractVerificationViaJsonView, Elixir.BlockScoutWeb.AddressContractVerificationViaStandardJsonInputView] do %>
      <script defer data-cfasync="false" src="<%= static_path(@conn, "/js/verification-form.js") %>"></script>
      <script defer data-cfasync="false" src="<%= static_path(@conn, "/js/dropzone.js") %>"></script>
    <% end %>
    <script defer data-cfasync="false" src="<%= static_path(@conn, "/js/app_extra.js") %>"></script>
  </body>
</html><|MERGE_RESOLUTION|>--- conflicted
+++ resolved
@@ -288,13 +288,9 @@
       <!-- -->
       <% show_maintenance_alert = Application.get_env(:block_scout_web, BlockScoutWeb.Chain)[:show_maintenance_alert] %>
       <%= if show_maintenance_alert do %>
-<<<<<<< HEAD
-        <%= render BlockScoutWeb.StakesView, "_warning.html", conn: @conn, message: System.get_env("MAINTENANCE_ALERT_MESSAGE"), additional_container_classes: ["mb-0", "js-warning-alert"], additional_body_classes: ["alert-warning", "text-center", "p-3", "m-width-100", "border-radius-0"], additional_button_classes: ["js-btn-close-warning"], style: "display: none;" %>
-=======
         <div class="alert alert-warning text-center mb-0 p-3">
           <%= raw(System.get_env("MAINTENANCE_ALERT_MESSAGE")) %>
         </div>
->>>>>>> 329058c4
       <% end %>
       <% hide_indexing_progress_alert = Application.get_env(:indexer, :hide_indexing_progress_alert) %>
       <%= unless hide_indexing_progress_alert do %>
@@ -312,17 +308,11 @@
           </div>
         <% end %>
       <% end %>
-<<<<<<< HEAD
-      <%= render BlockScoutWeb.LayoutView, "_topnav.html", current_user: Conn.get_session(@conn, :current_user), conn: @conn %>
-
-      <main class="pt-4">
-=======
       <% session = Explorer.Account.enabled?() && Plug.Conn.get_session(@conn, :current_user) %>
       <%= render BlockScoutWeb.LayoutView, "_topnav.html", current_user: session, conn: @conn %>
       <%= if session && !session[:email_verified] do %>
         <p class="alert alert-warning" role="alert" style="margin-bottom: 0"><%= gettext("Please confirm your email address to use the My Account feature.") %> <%= gettext("A confirmation email was sent to") %> <a href="mailto:<%= session[:email] %>"><%=session[:email] %></a> <%= gettext "on sign up. Didn’t receive?" %> <a href="/api/account/v1/email/resend" class="ajax"><%= gettext "Resend verification email" %></a>.</p>
       <% else %>
->>>>>>> 329058c4
         <p class="alert alert-info" role="alert"><%= get_flash(@conn, :info) %></p>
       <% end %>
       <p class="alert alert-danger" role="alert"><%= get_flash(@conn, :error) %></p>
