<nav class="navbar navbar-dark navbar-expand-lg navbar-primary" data-selector="navbar">
  <div class="container">
    <%= link to: chain_path(@conn, :show), class: "navbar-brand", "data-test": "header_logo" do %>
      <img class="navbar-logo" src="<%= logo() %>" alt="<%= subnetwork_title() %>" />
    <% end %>
    <button class="navbar-toggler" type="button" data-toggle="collapse" data-target="#navbarSupportedContent" aria-controls="navbarSupportedContent" aria-expanded="false" aria-label="<%= gettext("Toggle navigation") %>">
      <span class="navbar-toggler-icon"></span>
    </button>
    <div class="collapse navbar-collapse" id="navbarSupportedContent">
      <ul class="navbar-nav mr-auto">
        <li class="nav-item dropdown">
          <a class="nav-link topnav-nav-link dropdown-toggle" href="#" id="navbarBlocksDropdown" role="button" data-toggle="dropdown" aria-haspopup="true" aria-expanded="false">
            <span class="nav-link-icon">
              <%= render BlockScoutWeb.IconsView, "_block_icon.html" %>
            </span>
            <%= gettext("Blocks") %>
          </a>
          <div class="dropdown-menu" aria-labelledby="navbarBlocksDropdown">
            <%= link to: block_path(@conn, :index), class: "dropdown-item #{tab_status("blocks", @conn.request_path)}" do %>
              <%= gettext("Blocks") %>
            <% end %>
            <%= link to: uncle_path(@conn, :uncle), class: "dropdown-item #{tab_status("uncles", @conn.request_path)}" do %>
              <%= gettext("Uncles") %>
            <% end %>
            <%= link to: reorg_path(@conn, :reorg), class: "dropdown-item #{tab_status("reorgs", @conn.request_path)}" do %>
              <%= gettext("Forked Blocks (Reorgs)") %>
            <% end %>
          </div>
        </li>
        <li class="nav-item dropdown">
          <a href="#" role="button" id="navbarTransactionsDropdown" class="nav-link topnav-nav-link dropdown-toggle" data-toggle="dropdown" aria-haspopup="true" aria-expanded="false">
            <span class="nav-link-icon">
              <%= render BlockScoutWeb.IconsView, "_transaction_icon.html" %>
            </span>
            <%= gettext("Transactions") %>
          </a>
          <div class="dropdown-menu" aria-labeledby="navbarTransactionsDropdown">
            <%= link(
                  gettext("Validated"),
                  class: "dropdown-item #{tab_status("txs", @conn.request_path)}",
                  to: transaction_path(@conn, :index)
                ) %>
            <%= link(
                  gettext("Pending"),
                  class: "dropdown-item #{tab_status("pending_transactions", @conn.request_path)}",
                  "data-test": "pending_transactions_link",
                  to: pending_transaction_path(@conn, :index)
                ) %>
          </div>
        </li>
        <li class="nav-item">
          <%= link to: address_path(@conn, :index), class: "nav-link topnav-nav-link #{tab_status("accounts", @conn.request_path)}" do %>
            <span class="nav-link-icon">
              <%= render BlockScoutWeb.IconsView, "_accounts_icon.html" %>
            </span>
            <%= gettext("Accounts") %>
          <% end %>
        </li>
        <li class="nav-item dropdown">
          <a href="#" role="button" id="navbarAPIsDropdown" class="nav-link topnav-nav-link dropdown-toggle" data-toggle="dropdown" aria-haspopup="true" aria-expanded="false">
            <span class="nav-link-icon">
              <%= render BlockScoutWeb.IconsView, "_api_icon.html" %>
            </span>
            <%= gettext("APIs") %>
          </a>
          <div class="dropdown-menu" aria-labeledby="navbarTransactionsDropdown">
            <%= link(
                  gettext("GraphQL"),
                  class: "dropdown-item #{tab_status("graphiql", @conn.request_path)}",
                  to: "/graphiql"
                ) %>
            <%= link(
                  gettext("RPC"),
                  class: "dropdown-item #{tab_status("api_docs", @conn.request_path)}",
                  to: api_docs_path(@conn, :index)
                ) %>
          </div>
        </li>
        <li class="nav-item dropdown nav-item-networks">
          <a class="nav-link topnav-nav-link dropdown-toggle active-icon" href="#" id="navbarDropdown" role="button" data-toggle="dropdown" aria-haspopup="true" aria-expanded="false">
            <!-- ICON FOR MAINNET -->
            <span class="nav-link-icon">
              <%= render BlockScoutWeb.IconsView, "_posdao_icon.html" %>
            </span>
            <%= subnetwork_title() %>
          </a>
          <div class="dropdown-menu" aria-labelledby="navbarDropdown">
            <%= for %{url: url, title: title} <- other_networks() do %>
              <a class="dropdown-item" href="<%= url%>"><%= title %></a>
            <% end %>
          </div>
        </li>
      </ul>
      <!-- Search navbar -->
      <div class="search-form d-lg-flex d-inline-block">
<<<<<<< HEAD
        <%= form_for @conn, chain_path(@conn, :search), [class: "form-inline my-2 my-lg-0", method: :get, enforce_utf8: false], fn f -> %>
        <div class="input-group" title='<%= gettext("Search by address, token symbol name, transaction hash, or block number") %>'>
=======
        <%= form_for @conn, chain_path(@conn, :search), [class: "form-inline my-2 my-lg-0 add-border", method: :get, enforce_utf8: false], fn f -> %>

        <div class="input-group">
>>>>>>> 4862f9dd
              <%= awesomplete(f, :q,
                   [
                  class: "form-control me auto",
                  placeholder: gettext("Search by address, token symbol name, transaction hash, or block number"),
                  "aria-describedby": "search-icon",
                  "aria-label": gettext("Search"),
                  "data-test": "search_input"
                  ],
                  [ url: "#{chain_path(@conn, :token_autocomplete)}?q=",
                  prepop: true,
                  minChars: 3,
                  maxItems: 8,
                  value: "contract_address_hash",
                  label: "contract_address_hash",
                  descrSearch: true,
                  descr: "symbol"
                  ]) %>
              <div class="input-group-append">
                <button class="input-group-text" id="search-icon">
                  <%= render BlockScoutWeb.IconsView, "_search_icon.html" %>
                </button>
              </div>
          </div>
          <button class="btn btn-outline-success my-2 my-sm-0 sr-only hidden" type="submit"><%= gettext "Search" %></button>
        <% end %>
<<<<<<< HEAD
=======
        <ul class="navbar-nav">
          <li class="nav-item dropdown">
            <a class="nav-link dropdown-toggle pl-lg-2" href="#" id="navbarDropdown" role="button" data-toggle="dropdown" aria-haspopup="true" aria-expanded="false">
              <!-- ICON FOR MAINNET -->
              <span class="nav-link-icon">
                <%= render BlockScoutWeb.IconsView, network_icon_partial() %>
              </span>
              <!-- ICON FOR TESTNET -->
              <!-- <span class="nav-link-icon">
                <%= render BlockScoutWeb.IconsView, "_test_network_icon.html" %>
              </span> -->
              <%= subnetwork_title() %>
            </a>
            <div class="dropdown-menu" aria-labelledby="navbarDropdown">
              <a class="dropdown-item header">Mainnet</a>
              <%= for %{url: url, title: title} <- main_nets() do %>
                <a class="dropdown-item" href="<%= url%>"><%= title %></a>
              <% end %>
              <a class="dropdown-item header division">Testnet</a>
              <%= for %{url: url, title: title} <- test_nets() do %>
                <a class="dropdown-item" href="<%= url%>"><%= title %></a>
              <% end %>
            </div>
          </li>
        </ul>
>>>>>>> 4862f9dd
      </div>
    </div>
  </div>
</nav><|MERGE_RESOLUTION|>--- conflicted
+++ resolved
@@ -80,27 +80,26 @@
           <a class="nav-link topnav-nav-link dropdown-toggle active-icon" href="#" id="navbarDropdown" role="button" data-toggle="dropdown" aria-haspopup="true" aria-expanded="false">
             <!-- ICON FOR MAINNET -->
             <span class="nav-link-icon">
-              <%= render BlockScoutWeb.IconsView, "_posdao_icon.html" %>
+              <%= render BlockScoutWeb.IconsView, "_active_icon.html" %>
             </span>
             <%= subnetwork_title() %>
           </a>
           <div class="dropdown-menu" aria-labelledby="navbarDropdown">
-            <%= for %{url: url, title: title} <- other_networks() do %>
-              <a class="dropdown-item" href="<%= url%>"><%= title %></a>
+            <a class="dropdown-item header">Mainnet</a>
+            <%= for %{url: url, title: title} <- main_nets() do %>
+            <a class="dropdown-item" href="<%= url%>"><%= title %></a>
+            <% end %>
+            <a class="dropdown-item header division">Testnet</a>
+            <%= for %{url: url, title: title} <- test_nets() do %>
+            <a class="dropdown-item" href="<%= url%>"><%= title %></a>
             <% end %>
           </div>
         </li>
       </ul>
       <!-- Search navbar -->
       <div class="search-form d-lg-flex d-inline-block">
-<<<<<<< HEAD
         <%= form_for @conn, chain_path(@conn, :search), [class: "form-inline my-2 my-lg-0", method: :get, enforce_utf8: false], fn f -> %>
         <div class="input-group" title='<%= gettext("Search by address, token symbol name, transaction hash, or block number") %>'>
-=======
-        <%= form_for @conn, chain_path(@conn, :search), [class: "form-inline my-2 my-lg-0 add-border", method: :get, enforce_utf8: false], fn f -> %>
-
-        <div class="input-group">
->>>>>>> 4862f9dd
               <%= awesomplete(f, :q,
                    [
                   class: "form-control me auto",
@@ -126,34 +125,6 @@
           </div>
           <button class="btn btn-outline-success my-2 my-sm-0 sr-only hidden" type="submit"><%= gettext "Search" %></button>
         <% end %>
-<<<<<<< HEAD
-=======
-        <ul class="navbar-nav">
-          <li class="nav-item dropdown">
-            <a class="nav-link dropdown-toggle pl-lg-2" href="#" id="navbarDropdown" role="button" data-toggle="dropdown" aria-haspopup="true" aria-expanded="false">
-              <!-- ICON FOR MAINNET -->
-              <span class="nav-link-icon">
-                <%= render BlockScoutWeb.IconsView, network_icon_partial() %>
-              </span>
-              <!-- ICON FOR TESTNET -->
-              <!-- <span class="nav-link-icon">
-                <%= render BlockScoutWeb.IconsView, "_test_network_icon.html" %>
-              </span> -->
-              <%= subnetwork_title() %>
-            </a>
-            <div class="dropdown-menu" aria-labelledby="navbarDropdown">
-              <a class="dropdown-item header">Mainnet</a>
-              <%= for %{url: url, title: title} <- main_nets() do %>
-                <a class="dropdown-item" href="<%= url%>"><%= title %></a>
-              <% end %>
-              <a class="dropdown-item header division">Testnet</a>
-              <%= for %{url: url, title: title} <- test_nets() do %>
-                <a class="dropdown-item" href="<%= url%>"><%= title %></a>
-              <% end %>
-            </div>
-          </li>
-        </ul>
->>>>>>> 4862f9dd
       </div>
     </div>
   </div>
