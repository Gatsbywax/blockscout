<% staking_enabled_in_menu = Application.get_env(:block_scout_web, BlockScoutWeb.Chain)[:staking_enabled_in_menu] %>
<% apps_menu = Application.get_env(:block_scout_web, :apps_menu) %>
<nav class="navbar navbar-dark navbar-expand-lg navbar-primary" data-selector="navbar" id="top-navbar">
  <div class="container-fluid navbar-container">
    <%= link to: webapp_url(@conn), class: "navbar-brand", "data-test": "header_logo" do %>
      <%= if logo() do %>
        <img class="navbar-logo" id="navbar-logo" src="<%= static_path(@conn, logo()) %>" alt="<%= subnetwork_title() %>" />
      <% end %>
      <%= if logo_text() do %>
        <span class="logo-text <%= unless logo(), do: "no-logo" %>"> <%= logo_text() %> </span>
      <% end %>
    <% end %>
    <button class="navbar-toggler" type="button" data-toggle="collapse" data-target="#navbarSupportedContent" aria-controls="navbarSupportedContent" aria-expanded="false" aria-label="<%= gettext("Toggle navigation") %>">
      <span class="navbar-toggler-icon"></span>
    </button>
    <div class="collapse navbar-collapse" id="navbarSupportedContent">
      <ul class="navbar-nav">
        <%= if Application.get_env(:block_scout_web, BlockScoutWeb.WebRouter)[:enabled] do %>
          <li class="nav-item dropdown">
            <a class="nav-link topnav-nav-link dropdown-toggle" href="#" id="navbarBlocksDropdown" role="button" data-toggle="dropdown" aria-haspopup="true" aria-expanded="false">
              <span class="nav-link-icon">
                <%= render BlockScoutWeb.IconsView, "_block_icon.html" %>
              </span>
              <%= gettext("Blocks") %>
            </a>
            <div class="dropdown-menu" aria-labelledby="navbarBlocksDropdown">
              <%= link to: blocks_path(@conn, :index), class: "dropdown-item #{tab_status("blocks", @conn.request_path)}" do %>
                <%= gettext("Blocks") %>
              <% end %>
              <%= link to: uncle_path(@conn, :uncle), class: "dropdown-item #{tab_status("uncles", @conn.request_path)}" do %>
                <%= gettext("Uncles") %>
              <% end %>
              <%= link to: reorg_path(@conn, :reorg), class: "dropdown-item #{tab_status("reorgs", @conn.request_path)}" do %>
                <%= gettext("Forked Blocks (Reorgs)") %>
              <% end %>
            </div>
          </li>
          <li class="nav-item dropdown" id="activeTransactions">
            <a href="#" role="button" id="navbarTransactionsDropdown" class="nav-link topnav-nav-link dropdown-toggle" data-toggle="dropdown" aria-haspopup="true" aria-expanded="false">
              <span class="nav-link-icon">
                <%= render BlockScoutWeb.IconsView, "_transaction_icon.html" %>
              </span>
              <%= gettext("Transactions") %>
            </a>
            <div class="dropdown-menu" aria-labeledby="navbarTransactionsDropdown">
              <%= link(
                    gettext("Validated"),
                    class: "dropdown-item #{tab_status("txs", @conn.request_path)}",
                    to: transaction_path(@conn, :index)
                  ) %>
              <% json_rpc_named_arguments = Application.fetch_env!(:indexer, :json_rpc_named_arguments)%>
              <% variant = Keyword.fetch!(json_rpc_named_arguments, :variant) %>
              <%= if variant !== EthereumJSONRPC.Besu do %>
                <%= link(
                      gettext("Pending"),
                      class: "dropdown-item #{tab_status("pending-transactions", @conn.request_path)}",
                      "data-test": "pending_transactions_link",
                      to: pending_transaction_path(@conn, :index)
                    ) %>
              <% end %>
            </div>
          </li>
          <%= if Chain.bridged_tokens_enabled?() do %>
            <li class="nav-item dropdown">
              <a href="#" role="button" id="navbarTokensDropdown" class="nav-link topnav-nav-link dropdown-toggle" data-toggle="dropdown" aria-haspopup="true" aria-expanded="false">
                <span class="nav-link-icon">
                  <%= render BlockScoutWeb.IconsView, "_tokens_icon.html" %>
                </span>
                <%= gettext("Tokens") %>
              </a>
              <div class="dropdown-menu" aria-labeledby="navbarTransactionsDropdown"> 
                <%= link(
                      gettext("All"),
                      class: "dropdown-item #{tab_status("tokens", @conn.request_path)}",
                      to: tokens_path(@conn, :index)
                    ) %>
                <%= link(
                      gettext("Bridged from Ethereum"),
                      class: "dropdown-item #{tab_status("bridged-tokens/eth", @conn.request_path)}",
                      to: bridged_tokens_path(@conn, :show, :eth),
                      style: "white-space: nowrap;"
                    ) %>
                <%= link(
                      gettext("Bridged from BSC"),
                      class: "dropdown-item #{tab_status("bridged-tokens/bsc", @conn.request_path)}",
                      to: bridged_tokens_path(@conn, :show, :bsc)
                    ) %>
                <%= link(
                      gettext("Bridged from POA"),
                      class: "dropdown-item #{tab_status("bridged-tokens/poa", @conn.request_path)}",
                      to: bridged_tokens_path(@conn, :show, :poa)
                    ) %>
                <%= link(
                      gettext("Ether"),
                      class: "dropdown-item #{tab_status("accounts", @conn.request_path)}",
                      to: address_path(@conn, :index)
                    ) %>
              </div>
            </li>
          <% else %>
            <li class="nav-item dropdown">
              <a href="#" role="button" id="navbarTokensDropdown" class="nav-link topnav-nav-link dropdown-toggle" data-toggle="dropdown" aria-haspopup="true" aria-expanded="false">
                <span class="nav-link-icon">
                  <%= render BlockScoutWeb.IconsView, "_tokens_icon.html" %>
                </span>
                <%= gettext("Tokens") %>
              </a>
              <div class="dropdown-menu" aria-labeledby="navbarTransactionsDropdown"> 
                <%= link(
                      gettext("All"),
                      class: "dropdown-item #{tab_status("tokens", @conn.request_path)}",
                      to: tokens_path(@conn, :index)
                    ) %>
                <%= link(
                      gettext("Ether"),
                      class: "dropdown-item #{tab_status("accounts", @conn.request_path)}",
                      to: address_path(@conn, :index)
                    ) %>
              </div>
            </li>
          <% end %>
        <% end %>
        <%= if apps_menu == true do %>
          <li class="nav-item dropdown">
            <a href="#" role="button" id="navbarAppsDropdown" class="nav-link topnav-nav-link dropdown-toggle" data-toggle="dropdown" aria-haspopup="true" aria-expanded="false">
              <span class="nav-link-icon">
                <%= render BlockScoutWeb.IconsView, "_apps_icon.html" %>
              </span>
              <%= gettext("Apps") %>
            </a>
            <div class="dropdown-menu dropdown-menu-apps large" aria-labeledby="navbarAppsDropdown">
              <div class="row" style="padding: 10px;">
                <div class="col-xs-12 col-md-3 col-lg-3">
                  <h3 class="apps-menu-header pl-2"><b><%= gettext("Apps") %></b></h3>
                  <%= if staking_enabled_in_menu do %>
                    <a class="dropdown-item <%= #{tab_status("validators", @conn.request_path)} %>" href="<%= validators_path(@conn, :index) %>">
                      <%= gettext("Staking on Gnosis Chain") %>
                    </a>
                  <% end %>
                  <a class="dropdown-item" href="https://easy-staking.xdaichain.com/">
                      <%= gettext("Staking on Ethereum") %>
                  </a>
                  <a class="dropdown-item" href="https://duneanalytics.com/maxaleks/xdai-staking">
                      <%= gettext("Staking stats") %>
                  </a>
                  <a class="dropdown-item" href="https://duneanalytics.com/maxaleks/xDai-Usage">
                      <%= gettext("Gnosis Chain Usage stats") %>
                  </a>
                  <%= if Application.get_env(:block_scout_web, :gas_tracker)[:enabled_in_menu] == true do %>
                    <a class="dropdown-item" href="/gas-tracker-consumers-3hrs">
                      <%= gettext("Gas Tracker") %>
                      <span class="bs-label secondary right from-dropdown">New</span>
                    </a>
                  <% end %>
                  <hr class="menu-hr" />
                  <%= for %{url: url, title: title} <- external_apps_list() do %> 
                        <a href="<%= url%>" class="dropdown-item" target="_blank"><%= title %></a>
                  <% end %>
                  <hr class="menu-hr" />
                  <a href="https://airtable.com/shr7veBkE77k5p86b" class="dropdown-item" target="_blank"><%= gettext("Add Your App") %></a>
                </div>

                <div class="col-xs-12 col-md-3 col-lg-3">
                  <% bridges = bridges_list() %>
                  <% other_bridges = other_bridges_list() %>
                  <%= unless Enum.empty?(bridges) do %>
                    <h3 class="apps-menu-header pl-2"><b><%= gettext("Bridges") %></b></h3>
                    <%= for %{url: url, title: title} <- bridges do %> 
                      <a href="<%= url%>" class="dropdown-item" target="_blank"><%= title %></a>
                    <% end %>
                    <hr class="menu-hr" />
                    <%= for %{url: url, title: title} <- other_bridges do %> 
                      <a href="<%= url%>" class="dropdown-item" target="_blank"><%= title %></a>
                    <% end %>
                  <% end %>
                </div>
                <div class="col-xs-12 col-md-3 col-lg-3">
                  <h3 class="apps-menu-header pl-2"><b><%= gettext("Ecosystem") %></b></h3>
                  <%= for %{url: url, title: title} <- defi_list() do %> 
                        <a href="<%= url%>" class="dropdown-item" target="_blank"><%= title %></a>
                  <% end %>
                </div>
                <div class="col-xs-12 col-md-3 col-lg-3">
                  <h3 class="apps-menu-header pl-2"><b><%= gettext("NFT") %></b></h3>
                  <%= for %{url: url, title: title} <- nft_list() do %> 
                        <a href="<%= url%>" class="dropdown-item" target="_blank"><%= title %></a>
                  <% end %>
                  <hr class="menu-hr" />
                  <a href="https://gnosischain.world/" class="dropdown-item" target="_blank"><%= gettext("More apps") %></a>
                </div>
              </div>
            </div>
          </li>
        <% end %>
        <li class="nav-item dropdown">
          <a class="nav-link topnav-nav-link active-icon <%= if dropdown_nets() != [], do: "dropdown-toggle js-show-network-selector" %>" href="#" id="navbarDropdown" role="button" data-toggle="dropdown" aria-haspopup="true" aria-expanded="false">
            <span class="nav-link-icon">
              <%= render BlockScoutWeb.IconsView, "_active_icon.html" %>
            </span>
            <%= subnetwork_title() %>
          </a>
          <div class="dropdown-menu dropdown-menu-right" aria-labelledby="navbarDropdown">  
            <a class="dropdown-item header division">Mainnets</a> 
            <%= for %{url: url, title: title} <- dropdown_head_main_nets() do %>  
              <a class="dropdown-item" href="<%= url %>"><%= title %></a>
            <% end %> 
            <a class="dropdown-item header division">Testnets</a> 
            <%= for %{url: url, title: title} <- test_nets(dropdown_nets()) do %> 
              <a class="dropdown-item" href="<%= url %>"><%= title %></a>
            <% end %> 
            <a class="dropdown-item header division">Other Networks</a> 
            <%= for %{url: url, title: title} <- dropdown_other_nets() do %>  
              <a class="dropdown-item" href="<%= url %>"><%= title %></a>
            <% end %> 
          </div>
        </li>
        <!-- Dark mode changer -->
        <button class="dark-mode-changer" id="dark-mode-changer">
          <svg xmlns="http://www.w3.org/2000/svg" width="15" height="16">
            <path fill="#9B62FF" fill-rule="evenodd" d="M14.88 11.578a.544.544 0 0 0-.599-.166 5.7 5.7 0 0 1-1.924.321c-3.259 0-5.91-2.632-5.91-5.866 0-1.947.968-3.759 2.59-4.849a.534.534 0 0 0-.225-.97A5.289 5.289 0 0 0 8.059 0C3.615 0 0 3.588 0 8s3.615 8 8.059 8c2.82 0 5.386-1.423 6.862-3.806a.533.533 0 0 0-.041-.616z"/>
          </svg>
        </button>
        <%= if @current_user do %>
          <li class="nav-item dropdown">
            <a class="nav-link topnav-nav-link dropdown-toggle" href="#" id="navbarBlocksDropdown" role="button" data-toggle="dropdown" aria-haspopup="true" aria-expanded="false">
              <span class="nav-link-icon">
                <img src="<%= Plug.Conn.get_session(@conn, :current_user)[:avatar] %>"  size="20" height="20" width="20"  >
              </span>
            </a>
            <div class="dropdown-menu" aria-labelledby="navbarBlocksDropdown">
              <div class="header dropdown-item">
                <%= "Signed in as " <> Plug.Conn.get_session(@conn, :current_user)[:nickname] %>
              </div>
              <a href="<%= auth_path(@conn, :profile) %>" class= "dropdown-item">Profile</a>
              <a href="<%= watchlist_path(@conn, :show) %>" class= "dropdown-item">Watch list</a>
              <a href="<%= tag_address_path(@conn, :index) %>" class= "dropdown-item">Address Tags</a>
              <a href="<%= tag_transaction_path(@conn, :index) %>" class= "dropdown-item">Transaction Tags</a>
              <a href="<%= api_key_path(@conn, :index) %>" class= "dropdown-item"><%= gettext "API keys" %></a>
<<<<<<< HEAD
=======
              <a href="<%= custom_abi_path(@conn, :index) %>" class= "dropdown-item"><%= gettext "Custom ABI" %></a>
>>>>>>> 3f71e0da
              <a href="<%= BlockScoutWeb.LayoutView.sign_out_link %>" class= "dropdown-item">Sign out</a>
            </div>
          </li>
        <% else %>
          <li>
            <a class="nav-link topnav-nav-link" href="<%= BlockScoutWeb.LayoutView.sign_in_link %>" id="navbarBlocksDropdown" role="button" aria-haspopup="true">
              <span class="nav-link-icon">
                <%= render BlockScoutWeb.IconsView, "_accounts_icon.html" %>
              </span>
              Sign in
            </a>
          </li>
        <% end %>
      </ul>
      <%= render BlockScoutWeb.LayoutView, "_search.html", conn: @conn, id: "main-search-autocomplete", additional_classes: ["mobile-search-hide"] %>
    </div>
  </div>
  <%= render BlockScoutWeb.LayoutView, "_search.html", conn: @conn, id: "main-search-autocomplete-mobile", additional_classes: ["mobile-search-show"] %>
</nav><|MERGE_RESOLUTION|>--- conflicted
+++ resolved
@@ -236,10 +236,7 @@
               <a href="<%= tag_address_path(@conn, :index) %>" class= "dropdown-item">Address Tags</a>
               <a href="<%= tag_transaction_path(@conn, :index) %>" class= "dropdown-item">Transaction Tags</a>
               <a href="<%= api_key_path(@conn, :index) %>" class= "dropdown-item"><%= gettext "API keys" %></a>
-<<<<<<< HEAD
-=======
               <a href="<%= custom_abi_path(@conn, :index) %>" class= "dropdown-item"><%= gettext "Custom ABI" %></a>
->>>>>>> 3f71e0da
               <a href="<%= BlockScoutWeb.LayoutView.sign_out_link %>" class= "dropdown-item">Sign out</a>
             </div>
           </li>
