defmodule BlockScoutWeb.API.V2.AddressControllerTest do
  use BlockScoutWeb.ConnCase

  alias BlockScoutWeb.Models.UserFromAuth
  alias Explorer.{Chain, Repo}
  alias Explorer.Chain.Address.Counters

  alias Explorer.Chain.{
    Address,
    Address.CoinBalance,
    Block,
    InternalTransaction,
    Log,
    Token,
    TokenTransfer,
    Transaction,
    Withdrawal
  }

  alias Explorer.Account.WatchlistAddress
  alias Explorer.Chain.Address.CurrentTokenBalance

  import Explorer.Chain, only: [hash_to_lower_case_string: 1]

  describe "/addresses/{address_hash}" do
    test "get 404 on non existing address", %{conn: conn} do
      address = build(:address)

      request = get(conn, "/api/v2/addresses/#{address.hash}")

      assert %{"message" => "Not found"} = json_response(request, 404)
    end

    test "get 422 on invalid address", %{conn: conn} do
      request = get(conn, "/api/v2/addresses/0x")

      assert %{"message" => "Invalid parameter(s)"} = json_response(request, 422)
    end

    test "get address & get the same response for checksummed and downcased parameter", %{conn: conn} do
      address = insert(:address)

      correct_response = %{
        "hash" => Address.checksum(address.hash),
        "is_contract" => false,
        "is_verified" => false,
        "name" => nil,
        "private_tags" => [],
        "public_tags" => [],
        "watchlist_names" => [],
        "creator_address_hash" => nil,
        "creation_tx_hash" => nil,
        "token" => nil,
        "coin_balance" => nil,
        "exchange_rate" => nil,
        "implementation_name" => nil,
        "implementation_address" => nil,
        "block_number_balance_updated_at" => nil,
        "has_custom_methods_read" => false,
        "has_custom_methods_write" => false,
        "has_methods_read" => false,
        "has_methods_write" => false,
        "has_methods_read_proxy" => false,
        "has_methods_write_proxy" => false,
        "has_decompiled_code" => false,
        "has_validated_blocks" => false,
        "has_logs" => false,
        "has_tokens" => false,
        "has_token_transfers" => false,
        "watchlist_address_id" => nil,
        "has_beacon_chain_withdrawals" => false
      }

      request = get(conn, "/api/v2/addresses/#{Address.checksum(address.hash)}")
      assert ^correct_response = json_response(request, 200)

      request = get(conn, "/api/v2/addresses/#{String.downcase(to_string(address.hash))}")
      assert ^correct_response = json_response(request, 200)
    end

    test "get watchlist id", %{conn: conn} do
      auth = build(:auth)
      address = insert(:address)
      {:ok, user} = UserFromAuth.find_or_create(auth)

      conn = Plug.Test.init_test_session(conn, current_user: user)

      watchlist_address =
        Repo.account_repo().insert!(%WatchlistAddress{
          name: "wallet",
          watchlist_id: user.watchlist_id,
          address_hash: address.hash,
          address_hash_hash: hash_to_lower_case_string(address.hash),
          watch_coin_input: true,
          watch_coin_output: true,
          watch_erc_20_input: true,
          watch_erc_20_output: true,
          watch_erc_721_input: true,
          watch_erc_721_output: true,
          watch_erc_1155_input: true,
          watch_erc_1155_output: true,
          notify_email: true
        })

      request = get(conn, "/api/v2/addresses/#{Address.checksum(address.hash)}")
      assert response = json_response(request, 200)

      assert response["watchlist_address_id"] == watchlist_address.id
    end
  end

  describe "/addresses/{address_hash}/counters" do
    test "get 404 on non existing address", %{conn: conn} do
      address = build(:address)

      request = get(conn, "/api/v2/addresses/#{address.hash}/counters")

      assert %{"message" => "Not found"} = json_response(request, 404)
    end

    test "get 422 on invalid address", %{conn: conn} do
      request = get(conn, "/api/v2/addresses/0x/counters")

      assert %{"message" => "Invalid parameter(s)"} = json_response(request, 422)
    end

    test "get counters with 0s", %{conn: conn} do
      address = insert(:address)

      request = get(conn, "/api/v2/addresses/#{address.hash}/counters")

      assert %{
               "transactions_count" => "0",
               "token_transfers_count" => "0",
               "gas_usage_count" => "0",
               "validations_count" => "0"
             } = json_response(request, 200)
    end

    test "get counters", %{conn: conn} do
      address = insert(:address)

      tx_from = insert(:transaction, from_address: address) |> with_block()
      insert(:transaction, to_address: address) |> with_block()
      another_tx = insert(:transaction) |> with_block()

      insert(:token_transfer,
        from_address: address,
        transaction: another_tx,
        block: another_tx.block,
        block_number: another_tx.block_number
      )

      insert(:token_transfer,
        to_address: address,
        transaction: another_tx,
        block: another_tx.block,
        block_number: another_tx.block_number
      )

      insert(:block, miner: address)

      Counters.transaction_count(address)
      Counters.token_transfers_count(address)
      Counters.gas_usage_count(address)

      request = get(conn, "/api/v2/addresses/#{address.hash}/counters")

      gas_used = to_string(tx_from.gas_used)

      assert %{
               "transactions_count" => "2",
               "token_transfers_count" => "2",
               "gas_usage_count" => ^gas_used,
               "validations_count" => "1"
             } = json_response(request, 200)
    end
  end

  describe "/addresses/{address_hash}/transactions" do
    test "get empty list on non existing address", %{conn: conn} do
      address = build(:address)

      request = get(conn, "/api/v2/addresses/#{address.hash}/transactions")

      assert %{"message" => "Not found"} = json_response(request, 404)
    end

    test "get 422 on invalid address", %{conn: conn} do
      request = get(conn, "/api/v2/addresses/0x/transactions")

      assert %{"message" => "Invalid parameter(s)"} = json_response(request, 422)
    end

    test "get relevant transaction", %{conn: conn} do
      address = insert(:address)

      tx = insert(:transaction, from_address: address) |> with_block()

      insert(:transaction) |> with_block()

      request = get(conn, "/api/v2/addresses/#{address.hash}/transactions")

      assert response = json_response(request, 200)
      assert Enum.count(response["items"]) == 1
      assert response["next_page_params"] == nil
      compare_item(tx, Enum.at(response["items"], 0))
    end

    test "get pending transaction", %{conn: conn} do
      address = insert(:address)

      tx = insert(:transaction, from_address: address) |> with_block()
      pending_tx = insert(:transaction, from_address: address)

      insert(:transaction) |> with_block()
      insert(:transaction)

      request = get(conn, "/api/v2/addresses/#{address.hash}/transactions")

      assert response = json_response(request, 200)
      assert Enum.count(response["items"]) == 2
      assert response["next_page_params"] == nil
      compare_item(pending_tx, Enum.at(response["items"], 0))
      compare_item(tx, Enum.at(response["items"], 1))
    end

    test "get only :to transaction", %{conn: conn} do
      address = insert(:address)

      insert(:transaction, from_address: address) |> with_block()
      tx = insert(:transaction, to_address: address) |> with_block()

      request = get(conn, "/api/v2/addresses/#{address.hash}/transactions", %{"filter" => "to"})

      assert response = json_response(request, 200)
      assert Enum.count(response["items"]) == 1
      assert response["next_page_params"] == nil
      compare_item(tx, Enum.at(response["items"], 0))
    end

    test "get only :from transactions", %{conn: conn} do
      address = insert(:address)

      tx = insert(:transaction, from_address: address) |> with_block()
      insert(:transaction, to_address: address) |> with_block()

      request = get(conn, "/api/v2/addresses/#{address.hash}/transactions", %{"filter" => "from"})

      assert response = json_response(request, 200)
      assert Enum.count(response["items"]) == 1
      assert response["next_page_params"] == nil
      compare_item(tx, Enum.at(response["items"], 0))
    end

    test "validated txs can paginate", %{conn: conn} do
      address = insert(:address)

      txs = insert_list(51, :transaction, from_address: address) |> with_block()

      request = get(conn, "/api/v2/addresses/#{address.hash}/transactions")
      assert response = json_response(request, 200)

      request_2nd_page = get(conn, "/api/v2/addresses/#{address.hash}/transactions", response["next_page_params"])
      assert response_2nd_page = json_response(request_2nd_page, 200)

      check_paginated_response(response, response_2nd_page, txs)
    end

    test "pending txs can paginate", %{conn: conn} do
      address = insert(:address)

      txs = insert_list(51, :transaction, from_address: address)

      request = get(conn, "/api/v2/addresses/#{address.hash}/transactions")
      assert response = json_response(request, 200)

      request_2nd_page = get(conn, "/api/v2/addresses/#{address.hash}/transactions", response["next_page_params"])
      assert response_2nd_page = json_response(request_2nd_page, 200)

      check_paginated_response(response, response_2nd_page, txs)
    end

    test "pending + validated txs can paginate", %{conn: conn} do
      address = insert(:address)

      txs_pending = insert_list(51, :transaction, from_address: address)
      txs_validated = insert_list(50, :transaction, to_address: address) |> with_block()

      request = get(conn, "/api/v2/addresses/#{address.hash}/transactions")
      assert response = json_response(request, 200)

      request_2nd_page = get(conn, "/api/v2/addresses/#{address.hash}/transactions", response["next_page_params"])
      assert response_2nd_page = json_response(request_2nd_page, 200)

      assert Enum.count(response["items"]) == 50
      assert response["next_page_params"] != nil
      compare_item(Enum.at(txs_pending, 50), Enum.at(response["items"], 0))
      compare_item(Enum.at(txs_pending, 1), Enum.at(response["items"], 49))

      assert Enum.count(response_2nd_page["items"]) == 50
      assert response_2nd_page["next_page_params"] != nil
      compare_item(Enum.at(txs_pending, 0), Enum.at(response_2nd_page["items"], 0))
      compare_item(Enum.at(txs_validated, 49), Enum.at(response_2nd_page["items"], 1))
      compare_item(Enum.at(txs_validated, 1), Enum.at(response_2nd_page["items"], 49))

      request = get(conn, "/api/v2/addresses/#{address.hash}/transactions", response_2nd_page["next_page_params"])
      assert response = json_response(request, 200)

      check_paginated_response(response_2nd_page, response, txs_validated ++ [Enum.at(txs_pending, 0)])
    end

    test ":to txs can paginate", %{conn: conn} do
      address = insert(:address)

      txs = insert_list(51, :transaction, to_address: address) |> with_block()
      insert_list(51, :transaction, from_address: address) |> with_block()

      filter = %{"filter" => "to"}
      request = get(conn, "/api/v2/addresses/#{address.hash}/transactions", filter)
      assert response = json_response(request, 200)

      request_2nd_page =
        get(conn, "/api/v2/addresses/#{address.hash}/transactions", Map.merge(response["next_page_params"], filter))

      assert response_2nd_page = json_response(request_2nd_page, 200)

      check_paginated_response(response, response_2nd_page, txs)
    end

    test ":from txs can paginate", %{conn: conn} do
      address = insert(:address)

      insert_list(51, :transaction, to_address: address) |> with_block()
      txs = insert_list(51, :transaction, from_address: address) |> with_block()

      filter = %{"filter" => "from"}
      request = get(conn, "/api/v2/addresses/#{address.hash}/transactions", filter)
      assert response = json_response(request, 200)

      request_2nd_page =
        get(conn, "/api/v2/addresses/#{address.hash}/transactions", Map.merge(response["next_page_params"], filter))

      assert response_2nd_page = json_response(request_2nd_page, 200)

      check_paginated_response(response, response_2nd_page, txs)
    end

    test ":from + :to txs can paginate", %{conn: conn} do
      address = insert(:address)

      txs_from = insert_list(50, :transaction, from_address: address) |> with_block()
      txs_to = insert_list(51, :transaction, to_address: address) |> with_block()

      request = get(conn, "/api/v2/addresses/#{address.hash}/transactions")
      assert response = json_response(request, 200)

      request_2nd_page = get(conn, "/api/v2/addresses/#{address.hash}/transactions", response["next_page_params"])
      assert response_2nd_page = json_response(request_2nd_page, 200)

      assert Enum.count(response["items"]) == 50
      assert response["next_page_params"] != nil
      compare_item(Enum.at(txs_to, 50), Enum.at(response["items"], 0))
      compare_item(Enum.at(txs_to, 1), Enum.at(response["items"], 49))

      assert Enum.count(response_2nd_page["items"]) == 50
      assert response_2nd_page["next_page_params"] != nil
      compare_item(Enum.at(txs_to, 0), Enum.at(response_2nd_page["items"], 0))
      compare_item(Enum.at(txs_from, 49), Enum.at(response_2nd_page["items"], 1))
      compare_item(Enum.at(txs_from, 1), Enum.at(response_2nd_page["items"], 49))

      request = get(conn, "/api/v2/addresses/#{address.hash}/transactions", response_2nd_page["next_page_params"])
      assert response = json_response(request, 200)

      check_paginated_response(response_2nd_page, response, txs_from ++ [Enum.at(txs_to, 0)])
    end
  end

  describe "/addresses/{address_hash}/token-transfers" do
    test "get 404 on non existing address", %{conn: conn} do
      address = build(:address)

      request = get(conn, "/api/v2/addresses/#{address.hash}/token-transfers")

      assert %{"message" => "Not found"} = json_response(request, 404)
    end

    test "get 422 on invalid address", %{conn: conn} do
      request = get(conn, "/api/v2/addresses/0x/token-transfers")

      assert %{"message" => "Invalid parameter(s)"} = json_response(request, 422)
    end

    test "get 404 on non existing address of token", %{conn: conn} do
      address = insert(:address)

      token = build(:address)

      request = get(conn, "/api/v2/addresses/#{address.hash}/token-transfers", %{"token" => to_string(token.hash)})

      assert %{"message" => "Not found"} = json_response(request, 404)
    end

    test "get 422 on invalid token address hash", %{conn: conn} do
      address = insert(:address)

      request = get(conn, "/api/v2/addresses/#{address.hash}/token-transfers", %{"token" => "0x"})

      assert %{"message" => "Invalid parameter(s)"} = json_response(request, 422)
    end

    test "get relevant token transfer", %{conn: conn} do
      address = insert(:address)

      tx = insert(:transaction, input: "0xabcd010203040506") |> with_block()

      insert(:token_transfer, transaction: tx, block: tx.block, block_number: tx.block_number)

      token_transfer =
        insert(:token_transfer, transaction: tx, block: tx.block, block_number: tx.block_number, from_address: address)

      request = get(conn, "/api/v2/addresses/#{address.hash}/token-transfers")

      assert response = json_response(request, 200)
      assert Enum.count(response["items"]) == 1
      assert response["next_page_params"] == nil
      compare_item(token_transfer, Enum.at(response["items"], 0))
    end

    test "method in token transfer could be decoded", %{conn: conn} do
      insert(:contract_method,
        identifier: Base.decode16!("731133e9", case: :lower),
        abi: %{
          "constant" => false,
          "inputs" => [
            %{"name" => "account", "type" => "address"},
            %{"name" => "id", "type" => "uint256"},
            %{"name" => "amount", "type" => "uint256"},
            %{"name" => "data", "type" => "bytes"}
          ],
          "name" => "mint",
          "outputs" => [],
          "payable" => false,
          "stateMutability" => "nonpayable",
          "type" => "function"
        }
      )

      address = insert(:address)

      tx =
        insert(:transaction,
          input:
            "0x731133e9000000000000000000000000bb36c792b9b45aaf8b848a1392b0d6559202729e000000000000000000000000000000000000000000000000000000000000000c000000000000000000000000000000000000000000000000000000000000001700000000000000000000000000000000000000000000000000000000000000800000000000000000000000000000000000000000000000000000000000000000"
        )
        |> with_block()

      insert(:token_transfer, transaction: tx, block: tx.block, block_number: tx.block_number)

      token_transfer =
        insert(:token_transfer, transaction: tx, block: tx.block, block_number: tx.block_number, from_address: address)

      request = get(conn, "/api/v2/addresses/#{address.hash}/token-transfers")

      assert response = json_response(request, 200)
      assert Enum.count(response["items"]) == 1
      assert response["next_page_params"] == nil
      compare_item(token_transfer, Enum.at(response["items"], 0))
      assert Enum.at(response["items"], 0)["method"] == "mint"
    end

    test "get relevant token transfer filtered by token", %{conn: conn} do
      token = insert(:token)

      address = insert(:address)

      tx = insert(:transaction, input: "0xabcd010203040506") |> with_block()

      insert(:token_transfer, transaction: tx, block: tx.block, block_number: tx.block_number)

      insert(:token_transfer, transaction: tx, block: tx.block, block_number: tx.block_number, from_address: address)

      token_transfer =
        insert(:token_transfer,
          transaction: tx,
          block: tx.block,
          block_number: tx.block_number,
          from_address: address,
          token_contract_address: token.contract_address
        )

      request =
        get(conn, "/api/v2/addresses/#{address.hash}/token-transfers", %{
          "token" => to_string(token.contract_address)
        })

      assert response = json_response(request, 200)
      assert Enum.count(response["items"]) == 1
      assert response["next_page_params"] == nil
      compare_item(token_transfer, Enum.at(response["items"], 0))
    end

    test "token transfers by token can paginate", %{conn: conn} do
      address = insert(:address)

      token = insert(:token)

      token_transfers =
        for _ <- 0..50 do
          tx = insert(:transaction, input: "0xabcd010203040506") |> with_block()

          insert(:token_transfer, transaction: tx, block: tx.block, block_number: tx.block_number, from_address: address)

          insert(:token_transfer,
            transaction: tx,
            block: tx.block,
            block_number: tx.block_number,
            from_address: address,
            token_contract_address: token.contract_address
          )
        end

      params = %{"token" => to_string(token.contract_address)}
      request = get(conn, "/api/v2/addresses/#{address.hash}/token-transfers", params)
      assert response = json_response(request, 200)

      request_2nd_page =
        get(conn, "/api/v2/addresses/#{address.hash}/token-transfers", Map.merge(params, response["next_page_params"]))

      assert response_2nd_page = json_response(request_2nd_page, 200)

      check_paginated_response(response, response_2nd_page, token_transfers)
    end

    test "get only :to token transfer", %{conn: conn} do
      address = insert(:address)

      tx = insert(:transaction, input: "0xabcd010203040506") |> with_block()

      insert(:token_transfer, transaction: tx, block: tx.block, block_number: tx.block_number, from_address: address)

      token_transfer =
        insert(:token_transfer, transaction: tx, block: tx.block, block_number: tx.block_number, to_address: address)

      request = get(conn, "/api/v2/addresses/#{address.hash}/token-transfers", %{"filter" => "to"})

      assert response = json_response(request, 200)
      assert Enum.count(response["items"]) == 1
      assert response["next_page_params"] == nil
      compare_item(token_transfer, Enum.at(response["items"], 0))
    end

    test "get only :from token transfer", %{conn: conn} do
      address = insert(:address)

      tx = insert(:transaction, input: "0xabcd010203040506") |> with_block()

      token_transfer =
        insert(:token_transfer, transaction: tx, block: tx.block, block_number: tx.block_number, from_address: address)

      insert(:token_transfer, transaction: tx, block: tx.block, block_number: tx.block_number, to_address: address)
      request = get(conn, "/api/v2/addresses/#{address.hash}/token-transfers", %{"filter" => "from"})

      assert response = json_response(request, 200)
      assert Enum.count(response["items"]) == 1
      assert response["next_page_params"] == nil
      compare_item(token_transfer, Enum.at(response["items"], 0))
    end

    test "token transfers can paginate", %{conn: conn} do
      address = insert(:address)

      token_transfers =
        for _ <- 0..50 do
          tx = insert(:transaction, input: "0xabcd010203040506") |> with_block()

          insert(:token_transfer, transaction: tx, block: tx.block, block_number: tx.block_number, from_address: address)
        end

      request = get(conn, "/api/v2/addresses/#{address.hash}/token-transfers")
      assert response = json_response(request, 200)

      request_2nd_page = get(conn, "/api/v2/addresses/#{address.hash}/token-transfers", response["next_page_params"])
      assert response_2nd_page = json_response(request_2nd_page, 200)

      check_paginated_response(response, response_2nd_page, token_transfers)
    end

    test ":to token transfers can paginate", %{conn: conn} do
      address = insert(:address)

      for _ <- 0..50 do
        tx = insert(:transaction, input: "0xabcd010203040506") |> with_block()
        insert(:token_transfer, transaction: tx, block: tx.block, block_number: tx.block_number, from_address: address)
      end

      token_transfers =
        for _ <- 0..50 do
          tx = insert(:transaction, input: "0xabcd010203040506") |> with_block()
          insert(:token_transfer, transaction: tx, block: tx.block, block_number: tx.block_number, to_address: address)
        end

      filter = %{"filter" => "to"}
      request = get(conn, "/api/v2/addresses/#{address.hash}/token-transfers", filter)
      assert response = json_response(request, 200)

      request_2nd_page =
        get(conn, "/api/v2/addresses/#{address.hash}/token-transfers", Map.merge(response["next_page_params"], filter))

      assert response_2nd_page = json_response(request_2nd_page, 200)

      check_paginated_response(response, response_2nd_page, token_transfers)
    end

    test ":from token transfers can paginate", %{conn: conn} do
      address = insert(:address)

      token_transfers =
        for _ <- 0..50 do
          tx = insert(:transaction, input: "0xabcd010203040506") |> with_block()

          insert(:token_transfer, transaction: tx, block: tx.block, block_number: tx.block_number, from_address: address)
        end

      for _ <- 0..50 do
        tx = insert(:transaction, input: "0xabcd010203040506") |> with_block()
        insert(:token_transfer, transaction: tx, block: tx.block, block_number: tx.block_number, to_address: address)
      end

      filter = %{"filter" => "from"}
      request = get(conn, "/api/v2/addresses/#{address.hash}/token-transfers", filter)
      assert response = json_response(request, 200)

      request_2nd_page =
        get(conn, "/api/v2/addresses/#{address.hash}/token-transfers", Map.merge(response["next_page_params"], filter))

      assert response_2nd_page = json_response(request_2nd_page, 200)

      check_paginated_response(response, response_2nd_page, token_transfers)
    end

    test ":from + :to tt can paginate", %{conn: conn} do
      address = insert(:address)

      tt_from =
        for _ <- 0..49 do
          tx = insert(:transaction, input: "0xabcd010203040506") |> with_block()

          insert(:token_transfer, transaction: tx, block: tx.block, block_number: tx.block_number, from_address: address)
        end

      tt_to =
        for _ <- 0..50 do
          tx = insert(:transaction, input: "0xabcd010203040506") |> with_block()
          insert(:token_transfer, transaction: tx, block: tx.block, block_number: tx.block_number, to_address: address)
        end

      request = get(conn, "/api/v2/addresses/#{address.hash}/token-transfers")
      assert response = json_response(request, 200)

      request_2nd_page = get(conn, "/api/v2/addresses/#{address.hash}/token-transfers", response["next_page_params"])
      assert response_2nd_page = json_response(request_2nd_page, 200)

      assert Enum.count(response["items"]) == 50
      assert response["next_page_params"] != nil
      compare_item(Enum.at(tt_to, 50), Enum.at(response["items"], 0))
      compare_item(Enum.at(tt_to, 1), Enum.at(response["items"], 49))

      assert Enum.count(response_2nd_page["items"]) == 50
      assert response_2nd_page["next_page_params"] != nil
      compare_item(Enum.at(tt_to, 0), Enum.at(response_2nd_page["items"], 0))
      compare_item(Enum.at(tt_from, 49), Enum.at(response_2nd_page["items"], 1))
      compare_item(Enum.at(tt_from, 1), Enum.at(response_2nd_page["items"], 49))

      request = get(conn, "/api/v2/addresses/#{address.hash}/token-transfers", response_2nd_page["next_page_params"])
      assert response = json_response(request, 200)

      check_paginated_response(response_2nd_page, response, tt_from ++ [Enum.at(tt_to, 0)])
    end

    test "check token type filters", %{conn: conn} do
      address = insert(:address)

      erc_20_token = insert(:token, type: "ERC-20")

      erc_20_tt =
        for _ <- 0..50 do
          tx = insert(:transaction, input: "0xabcd010203040506") |> with_block()

          insert(:token_transfer,
            transaction: tx,
            block: tx.block,
            block_number: tx.block_number,
            from_address: address,
            token_contract_address: erc_20_token.contract_address
          )
        end

      erc_721_token = insert(:token, type: "ERC-721")

      erc_721_tt =
        for x <- 0..50 do
          tx = insert(:transaction, input: "0xabcd010203040506") |> with_block()

          insert(:token_transfer,
            transaction: tx,
            block: tx.block,
            block_number: tx.block_number,
            from_address: address,
            token_contract_address: erc_721_token.contract_address,
            token_ids: [x]
          )
        end

      erc_1155_token = insert(:token, type: "ERC-1155")

      erc_1155_tt =
        for x <- 0..50 do
          tx = insert(:transaction, input: "0xabcd010203040506") |> with_block()

          insert(:token_transfer,
            transaction: tx,
            block: tx.block,
            block_number: tx.block_number,
            from_address: address,
            token_contract_address: erc_1155_token.contract_address,
            token_ids: [x]
          )
        end

      # -- ERC-20 --
      filter = %{"type" => "ERC-20"}
      request = get(conn, "/api/v2/addresses/#{address.hash}/token-transfers", filter)
      assert response = json_response(request, 200)

      request_2nd_page =
        get(conn, "/api/v2/addresses/#{address.hash}/token-transfers", Map.merge(response["next_page_params"], filter))

      assert response_2nd_page = json_response(request_2nd_page, 200)

      check_paginated_response(response, response_2nd_page, erc_20_tt)
      # -- ------ --

      # -- ERC-721 --
      filter = %{"type" => "ERC-721"}
      request = get(conn, "/api/v2/addresses/#{address.hash}/token-transfers", filter)
      assert response = json_response(request, 200)

      request_2nd_page =
        get(conn, "/api/v2/addresses/#{address.hash}/token-transfers", Map.merge(response["next_page_params"], filter))

      assert response_2nd_page = json_response(request_2nd_page, 200)

      check_paginated_response(response, response_2nd_page, erc_721_tt)
      # -- ------ --

      # -- ERC-1155 --
      filter = %{"type" => "ERC-1155"}
      request = get(conn, "/api/v2/addresses/#{address.hash}/token-transfers", filter)
      assert response = json_response(request, 200)

      request_2nd_page =
        get(conn, "/api/v2/addresses/#{address.hash}/token-transfers", Map.merge(response["next_page_params"], filter))

      assert response_2nd_page = json_response(request_2nd_page, 200)

      check_paginated_response(response, response_2nd_page, erc_1155_tt)
      # -- ------ --

      # two filters simultaneously
      filter = %{"type" => "ERC-1155,ERC-20"}
      request = get(conn, "/api/v2/addresses/#{address.hash}/token-transfers", filter)
      assert response = json_response(request, 200)

      request_2nd_page =
        get(conn, "/api/v2/addresses/#{address.hash}/token-transfers", Map.merge(response["next_page_params"], filter))

      assert response_2nd_page = json_response(request_2nd_page, 200)

      assert Enum.count(response["items"]) == 50
      assert response["next_page_params"] != nil
      compare_item(Enum.at(erc_1155_tt, 50), Enum.at(response["items"], 0))
      compare_item(Enum.at(erc_1155_tt, 1), Enum.at(response["items"], 49))

      assert Enum.count(response_2nd_page["items"]) == 50
      assert response_2nd_page["next_page_params"] != nil
      compare_item(Enum.at(erc_1155_tt, 0), Enum.at(response_2nd_page["items"], 0))
      compare_item(Enum.at(erc_20_tt, 50), Enum.at(response_2nd_page["items"], 1))
      compare_item(Enum.at(erc_20_tt, 2), Enum.at(response_2nd_page["items"], 49))

      request_3rd_page =
        get(
          conn,
          "/api/v2/addresses/#{address.hash}/token-transfers",
          Map.merge(response_2nd_page["next_page_params"], filter)
        )

      assert response_3rd_page = json_response(request_3rd_page, 200)
      assert Enum.count(response_3rd_page["items"]) == 2
      assert response_3rd_page["next_page_params"] == nil
      compare_item(Enum.at(erc_20_tt, 1), Enum.at(response_3rd_page["items"], 0))
      compare_item(Enum.at(erc_20_tt, 0), Enum.at(response_3rd_page["items"], 1))
      # -- ------ --
    end

    test "type and direction filters at the same time", %{conn: conn} do
      address = insert(:address)

      erc_20_token = insert(:token, type: "ERC-20")

      erc_20_tt =
        for _ <- 0..50 do
          tx = insert(:transaction, input: "0xabcd010203040506") |> with_block()

          insert(:token_transfer,
            transaction: tx,
            block: tx.block,
            block_number: tx.block_number,
            from_address: address,
            token_contract_address: erc_20_token.contract_address
          )
        end

      erc_721_token = insert(:token, type: "ERC-721")

      erc_721_tt =
        for x <- 0..50 do
          tx = insert(:transaction, input: "0xabcd010203040506") |> with_block()

          insert(:token_transfer,
            transaction: tx,
            block: tx.block,
            block_number: tx.block_number,
            to_address: address,
            token_contract_address: erc_721_token.contract_address,
            token_ids: [x]
          )
        end

      filter = %{"type" => "ERC-721", "filter" => "from"}
      request = get(conn, "/api/v2/addresses/#{address.hash}/token-transfers", filter)
      assert response = json_response(request, 200)
      assert response["items"] == []
      assert response["next_page_params"] == nil

      filter = %{"type" => "ERC-721", "filter" => "to"}
      request = get(conn, "/api/v2/addresses/#{address.hash}/token-transfers", filter)
      assert response = json_response(request, 200)

      request_2nd_page =
        get(conn, "/api/v2/addresses/#{address.hash}/token-transfers", Map.merge(response["next_page_params"], filter))

      assert response_2nd_page = json_response(request_2nd_page, 200)

      check_paginated_response(response, response_2nd_page, erc_721_tt)

      filter = %{"type" => "ERC-721,ERC-20", "filter" => "to"}
      request = get(conn, "/api/v2/addresses/#{address.hash}/token-transfers", filter)
      assert response = json_response(request, 200)

      request_2nd_page =
        get(conn, "/api/v2/addresses/#{address.hash}/token-transfers", Map.merge(response["next_page_params"], filter))

      assert response_2nd_page = json_response(request_2nd_page, 200)

      check_paginated_response(response, response_2nd_page, erc_721_tt)

      filter = %{"type" => "ERC-721,ERC-20", "filter" => "from"}
      request = get(conn, "/api/v2/addresses/#{address.hash}/token-transfers", filter)
      assert response = json_response(request, 200)

      request_2nd_page =
        get(conn, "/api/v2/addresses/#{address.hash}/token-transfers", Map.merge(response["next_page_params"], filter))

      assert response_2nd_page = json_response(request_2nd_page, 200)

      check_paginated_response(response, response_2nd_page, erc_20_tt)
    end

    test "check that same token_ids within batch squashes", %{conn: conn} do
      address = insert(:address)

      token = insert(:token, type: "ERC-1155")

      id = 0

      insert(:token_instance, token_id: id, token_contract_address_hash: token.contract_address_hash)

      tt =
        for _ <- 0..50 do
          tx = insert(:transaction, input: "0xabcd010203040506") |> with_block()

          insert(:token_transfer,
            to_address: address,
            transaction: tx,
            block: tx.block,
            block_number: tx.block_number,
            token_contract_address: token.contract_address,
            token_ids: Enum.map(0..50, fn _x -> id end),
            amounts: Enum.map(0..50, fn x -> x end)
          )
        end

      token_transfers =
        for i <- tt do
          %TokenTransfer{i | token_ids: [id], amount: Decimal.new(1275)}
        end

      request = get(conn, "/api/v2/addresses/#{address.hash}/token-transfers")
      assert response = json_response(request, 200)

      request_2nd_page = get(conn, "/api/v2/addresses/#{address.hash}/token-transfers", response["next_page_params"])

      assert response_2nd_page = json_response(request_2nd_page, 200)

      check_paginated_response(response, response_2nd_page, token_transfers)
    end

    test "check that pagination works for 721 tokens", %{conn: conn} do
      address = insert(:address)

      token = insert(:token, type: "ERC-721")

      token_transfers =
        for i <- 0..50 do
          tx = insert(:transaction, input: "0xabcd010203040506") |> with_block()

          insert(:token_transfer,
            transaction: tx,
            to_address: address,
            block: tx.block,
            block_number: tx.block_number,
            token_contract_address: token.contract_address,
            token_ids: [i]
          )
        end

      request = get(conn, "/api/v2/addresses/#{address.hash}/token-transfers")
      assert response = json_response(request, 200)

      request_2nd_page = get(conn, "/api/v2/addresses/#{address.hash}/token-transfers", response["next_page_params"])

      assert response_2nd_page = json_response(request_2nd_page, 200)

      check_paginated_response(response, response_2nd_page, token_transfers)
    end

    test "check that pagination works fine with 1155 batches #1 (large batch) + check filters", %{conn: conn} do
      address = insert(:address)

      token = insert(:token, type: "ERC-1155")
      tx = insert(:transaction, input: "0xabcd010203040506") |> with_block()

      tt =
        insert(:token_transfer,
          transaction: tx,
          to_address: address,
          block: tx.block,
          block_number: tx.block_number,
          token_contract_address: token.contract_address,
          token_ids: Enum.map(0..50, fn x -> x end),
          amounts: Enum.map(0..50, fn x -> x end)
        )

      token_transfers =
        for i <- 0..50 do
          %TokenTransfer{tt | token_ids: [i], amount: i}
        end

      filter = %{"type" => "ERC-1155", "filter" => "to"}

      request = get(conn, "/api/v2/addresses/#{address.hash}/token-transfers", filter)
      assert response = json_response(request, 200)

      request_2nd_page =
        get(conn, "/api/v2/addresses/#{address.hash}/token-transfers", Map.merge(response["next_page_params"], filter))

      assert response_2nd_page = json_response(request_2nd_page, 200)

      check_paginated_response(response, response_2nd_page, token_transfers)

      filter = %{"type" => "ERC-1155", "filter" => "from"}

      request = get(conn, "/api/v2/addresses/#{address.hash}/token-transfers", filter)
      assert %{"items" => [], "next_page_params" => nil} = json_response(request, 200)
    end

    test "check that pagination works fine with 1155 batches #2 some batches on the first page and one on the second",
         %{conn: conn} do
      address = insert(:address)

      token = insert(:token, type: "ERC-1155")

      tx_1 = insert(:transaction, input: "0xabcd010203040506") |> with_block()

      tt_1 =
        insert(:token_transfer,
          transaction: tx_1,
          to_address: address,
          block: tx_1.block,
          block_number: tx_1.block_number,
          token_contract_address: token.contract_address,
          token_ids: Enum.map(0..24, fn x -> x end),
          amounts: Enum.map(0..24, fn x -> x end)
        )

      token_transfers_1 =
        for i <- 0..24 do
          %TokenTransfer{tt_1 | token_ids: [i], amount: i}
        end

      tx_2 = insert(:transaction, input: "0xabcd010203040506") |> with_block()

      tt_2 =
        insert(:token_transfer,
          transaction: tx_2,
          to_address: address,
          block: tx_2.block,
          block_number: tx_2.block_number,
          token_contract_address: token.contract_address,
          token_ids: Enum.map(25..49, fn x -> x end),
          amounts: Enum.map(25..49, fn x -> x end)
        )

      token_transfers_2 =
        for i <- 25..49 do
          %TokenTransfer{tt_2 | token_ids: [i], amount: i}
        end

      tt_3 =
        insert(:token_transfer,
          transaction: tx_2,
          from_address: address,
          block: tx_2.block,
          block_number: tx_2.block_number,
          token_contract_address: token.contract_address,
          token_ids: [50],
          amounts: [50]
        )

      request = get(conn, "/api/v2/addresses/#{address.hash}/token-transfers")
      assert response = json_response(request, 200)

      request_2nd_page = get(conn, "/api/v2/addresses/#{address.hash}/token-transfers", response["next_page_params"])

      assert response_2nd_page = json_response(request_2nd_page, 200)

      check_paginated_response(response, response_2nd_page, token_transfers_1 ++ token_transfers_2 ++ [tt_3])
    end

    test "check that pagination works fine with 1155 batches #3", %{conn: conn} do
      address = insert(:address)

      token = insert(:token, type: "ERC-1155")

      tx_1 = insert(:transaction, input: "0xabcd010203040506") |> with_block()

      tt_1 =
        insert(:token_transfer,
          transaction: tx_1,
          from_address: address,
          block: tx_1.block,
          block_number: tx_1.block_number,
          token_contract_address: token.contract_address,
          token_ids: Enum.map(0..24, fn x -> x end),
          amounts: Enum.map(0..24, fn x -> x end)
        )

      token_transfers_1 =
        for i <- 0..24 do
          %TokenTransfer{tt_1 | token_ids: [i], amount: i}
        end

      tx_2 = insert(:transaction, input: "0xabcd010203040506") |> with_block()

      tt_2 =
        insert(:token_transfer,
          transaction: tx_2,
          to_address: address,
          block: tx_2.block,
          block_number: tx_2.block_number,
          token_contract_address: token.contract_address,
          token_ids: Enum.map(25..50, fn x -> x end),
          amounts: Enum.map(25..50, fn x -> x end)
        )

      token_transfers_2 =
        for i <- 25..50 do
          %TokenTransfer{tt_2 | token_ids: [i], amount: i}
        end

      request = get(conn, "/api/v2/addresses/#{address.hash}/token-transfers")
      assert response = json_response(request, 200)

      request_2nd_page = get(conn, "/api/v2/addresses/#{address.hash}/token-transfers", response["next_page_params"])

      assert response_2nd_page = json_response(request_2nd_page, 200)

      check_paginated_response(response, response_2nd_page, token_transfers_1 ++ token_transfers_2)
    end
  end

  describe "/addresses/{address_hash}/internal-transactions" do
    test "get empty list on non existing address", %{conn: conn} do
      address = build(:address)

      request = get(conn, "/api/v2/addresses/#{address.hash}/internal-transactions")

      assert %{"message" => "Not found"} = json_response(request, 404)
    end

    test "get 422 on invalid address", %{conn: conn} do
      request = get(conn, "/api/v2/addresses/0x/internal-transactions")

      assert %{"message" => "Invalid parameter(s)"} = json_response(request, 422)
    end

    test "get internal tx and filter working", %{conn: conn} do
      address = insert(:address)

      tx =
        :transaction
        |> insert()
        |> with_block()

      internal_tx_from =
        insert(:internal_transaction,
          transaction: tx,
          index: 1,
          block_number: tx.block_number,
          transaction_index: tx.index,
          block_hash: tx.block_hash,
          block_index: 1,
          from_address: address
        )

      internal_tx_to =
        insert(:internal_transaction,
          transaction: tx,
          index: 2,
          block_number: tx.block_number,
          transaction_index: tx.index,
          block_hash: tx.block_hash,
          block_index: 2,
          to_address: address
        )

      request = get(conn, "/api/v2/addresses/#{address.hash}/internal-transactions")

      assert response = json_response(request, 200)
      assert Enum.count(response["items"]) == 2
      assert response["next_page_params"] == nil

      compare_item(internal_tx_from, Enum.at(response["items"], 1))
      compare_item(internal_tx_to, Enum.at(response["items"], 0))

      request = get(conn, "/api/v2/addresses/#{address.hash}/internal-transactions", %{"filter" => "from"})

      assert response = json_response(request, 200)
      assert Enum.count(response["items"]) == 1
      assert response["next_page_params"] == nil
      compare_item(internal_tx_from, Enum.at(response["items"], 0))

      request = get(conn, "/api/v2/addresses/#{address.hash}/internal-transactions", %{"filter" => "to"})

      assert response = json_response(request, 200)
      assert Enum.count(response["items"]) == 1
      assert response["next_page_params"] == nil
      compare_item(internal_tx_to, Enum.at(response["items"], 0))
    end

    test "internal txs can paginate", %{conn: conn} do
      address = insert(:address)

      tx =
        :transaction
        |> insert()
        |> with_block()

      itxs_from =
        for i <- 1..51 do
          insert(:internal_transaction,
            transaction: tx,
            index: i,
            block_number: tx.block_number,
            transaction_index: tx.index,
            block_hash: tx.block_hash,
            block_index: i,
            from_address: address
          )
        end

      request = get(conn, "/api/v2/addresses/#{address.hash}/internal-transactions")
      assert response = json_response(request, 200)

      request_2nd_page =
        get(conn, "/api/v2/addresses/#{address.hash}/internal-transactions", response["next_page_params"])

      assert response_2nd_page = json_response(request_2nd_page, 200)

      check_paginated_response(response, response_2nd_page, itxs_from)

      itxs_to =
        for i <- 52..102 do
          insert(:internal_transaction,
            transaction: tx,
            index: i,
            block_number: tx.block_number,
            transaction_index: tx.index,
            block_hash: tx.block_hash,
            block_index: i,
            to_address: address
          )
        end

      filter = %{"filter" => "to"}
      request = get(conn, "/api/v2/addresses/#{address.hash}/internal-transactions", filter)
      assert response = json_response(request, 200)

      request_2nd_page =
        get(
          conn,
          "/api/v2/addresses/#{address.hash}/internal-transactions",
          Map.merge(response["next_page_params"], filter)
        )

      assert response_2nd_page = json_response(request_2nd_page, 200)

      check_paginated_response(response, response_2nd_page, itxs_to)

      filter = %{"filter" => "from"}
      request = get(conn, "/api/v2/addresses/#{address.hash}/internal-transactions", filter)
      assert response = json_response(request, 200)

      request_2nd_page =
        get(
          conn,
          "/api/v2/addresses/#{address.hash}/internal-transactions",
          Map.merge(response["next_page_params"], filter)
        )

      assert response_2nd_page = json_response(request_2nd_page, 200)

      check_paginated_response(response, response_2nd_page, itxs_from)
    end
  end

  describe "/addresses/{address_hash}/blocks-validated" do
    test "get empty list on non existing address", %{conn: conn} do
      address = build(:address)

      request = get(conn, "/api/v2/addresses/#{address.hash}/blocks-validated")

      assert %{"message" => "Not found"} = json_response(request, 404)
    end

    test "get 422 on invalid address", %{conn: conn} do
      request = get(conn, "/api/v2/addresses/0x/blocks-validated")

      assert %{"message" => "Invalid parameter(s)"} = json_response(request, 422)
    end

    test "get relevant block validated", %{conn: conn} do
      address = insert(:address)
      insert(:block)
      block = insert(:block, miner: address)

      request = get(conn, "/api/v2/addresses/#{address.hash}/blocks-validated")

      assert response = json_response(request, 200)
      assert Enum.count(response["items"]) == 1
      assert response["next_page_params"] == nil

      compare_item(block, Enum.at(response["items"], 0))
    end

    test "blocks validated can be paginated", %{conn: conn} do
      address = insert(:address)
      insert(:block)
      blocks = insert_list(51, :block, miner: address)

      request = get(conn, "/api/v2/addresses/#{address.hash}/blocks-validated")
      assert response = json_response(request, 200)

      request_2nd_page = get(conn, "/api/v2/addresses/#{address.hash}/blocks-validated", response["next_page_params"])
      assert response_2nd_page = json_response(request_2nd_page, 200)

      check_paginated_response(response, response_2nd_page, blocks)
    end
  end

  describe "/addresses/{address_hash}/token-balances" do
    test "get empty list on non existing address", %{conn: conn} do
      address = build(:address)

      request = get(conn, "/api/v2/addresses/#{address.hash}/token-balances")

      assert %{"message" => "Not found"} = json_response(request, 404)
    end

    test "get 422 on invalid address", %{conn: conn} do
      request = get(conn, "/api/v2/addresses/0x/token-balances")

      assert %{"message" => "Invalid parameter(s)"} = json_response(request, 422)
    end

    test "get token balance", %{conn: conn} do
      address = insert(:address)

      ctbs =
        for _ <- 0..50 do
          insert(:address_current_token_balance_with_token_id, address: address) |> Repo.preload([:token])
        end
        |> Enum.sort_by(fn x -> x.id end, :desc)

      request = get(conn, "/api/v2/addresses/#{address.hash}/token-balances")

      assert response = json_response(request, 200)

      for i <- 0..50 do
        compare_item(Enum.at(ctbs, i), Enum.at(response, i))
      end
    end
  end

  describe "/addresses/{address_hash}/coin-balance-history" do
    test "get empty list on non existing address", %{conn: conn} do
      address = build(:address)

      request = get(conn, "/api/v2/addresses/#{address.hash}/coin-balance-history")

      assert %{"message" => "Not found"} = json_response(request, 404)
    end

    test "get 422 on invalid address", %{conn: conn} do
      request = get(conn, "/api/v2/addresses/0x/coin-balance-history")

      assert %{"message" => "Invalid parameter(s)"} = json_response(request, 422)
    end

    test "get coin balance history", %{conn: conn} do
      address = insert(:address)

      insert(:address_coin_balance)
      acb = insert(:address_coin_balance, address: address)

      request = get(conn, "/api/v2/addresses/#{address.hash}/coin-balance-history")

      assert response = json_response(request, 200)
      assert Enum.count(response["items"]) == 1
      assert response["next_page_params"] == nil

      compare_item(acb, Enum.at(response["items"], 0))
    end

    test "coin balance history can paginate", %{conn: conn} do
      address = insert(:address)

      acbs = insert_list(51, :address_coin_balance, address: address)

      request = get(conn, "/api/v2/addresses/#{address.hash}/coin-balance-history")
      assert response = json_response(request, 200)

      request_2nd_page =
        get(conn, "/api/v2/addresses/#{address.hash}/coin-balance-history", response["next_page_params"])

      assert response_2nd_page = json_response(request_2nd_page, 200)

      check_paginated_response(response, response_2nd_page, acbs)
    end
  end

  describe "/addresses/{address_hash}/coin-balance-history-by-day" do
    test "get empty list on non existing address", %{conn: conn} do
      address = build(:address)

      request = get(conn, "/api/v2/addresses/#{address.hash}/coin-balance-history-by-day")

      assert %{"message" => "Not found"} = json_response(request, 404)
    end

    test "get 422 on invalid address", %{conn: conn} do
      request = get(conn, "/api/v2/addresses/0x/coin-balance-history-by-day")

      assert %{"message" => "Invalid parameter(s)"} = json_response(request, 422)
    end

    test "get coin balance history by day", %{conn: conn} do
      address = insert(:address)
      noon = Timex.now() |> Timex.beginning_of_day() |> Timex.set(hour: 12)
      block = insert(:block, timestamp: noon, number: 2)
      block_one_day_ago = insert(:block, timestamp: Timex.shift(noon, days: -1), number: 1)
      insert(:fetched_balance, address_hash: address.hash, value: 1000, block_number: block.number)
      insert(:fetched_balance, address_hash: address.hash, value: 2000, block_number: block_one_day_ago.number)
      insert(:fetched_balance_daily, address_hash: address.hash, value: 1000, day: noon)
      insert(:fetched_balance_daily, address_hash: address.hash, value: 2000, day: Timex.shift(noon, days: -1))

      request = get(conn, "/api/v2/addresses/#{address.hash}/coin-balance-history-by-day")

      response = json_response(request, 200)

      assert [
               %{"date" => _, "value" => "2000"},
               %{"date" => _, "value" => "1000"},
               %{"date" => _, "value" => "1000"}
             ] = response
    end
  end

  describe "/addresses/{address_hash}/logs" do
    test "get empty list on non existing address", %{conn: conn} do
      address = build(:address)

      request = get(conn, "/api/v2/addresses/#{address.hash}/logs")

      assert %{"message" => "Not found"} = json_response(request, 404)
    end

    test "get 422 on invalid address", %{conn: conn} do
      request = get(conn, "/api/v2/addresses/0x/logs")

      assert %{"message" => "Invalid parameter(s)"} = json_response(request, 422)
    end

    test "get log", %{conn: conn} do
      address = insert(:address)

      tx =
        :transaction
        |> insert()
        |> with_block()

      log =
        insert(:log,
          transaction: tx,
          index: 1,
          block: tx.block,
          block_number: tx.block_number,
          address: address
        )

      request = get(conn, "/api/v2/addresses/#{address.hash}/logs")

      assert response = json_response(request, 200)
      assert Enum.count(response["items"]) == 1
      assert response["next_page_params"] == nil
      compare_item(log, Enum.at(response["items"], 0))
    end

    # for some reasons test does not work if run as single test
    test "logs can paginate", %{conn: conn} do
      address = insert(:address)

      logs =
        for x <- 0..50 do
          tx =
            :transaction
            |> insert()
            |> with_block()

          insert(:log,
            transaction: tx,
            index: x,
            block: tx.block,
            block_number: tx.block_number,
            address: address
          )
        end

      request = get(conn, "/api/v2/addresses/#{address.hash}/logs")
      assert response = json_response(request, 200)

      request_2nd_page = get(conn, "/api/v2/addresses/#{address.hash}/logs", response["next_page_params"])
      assert response_2nd_page = json_response(request_2nd_page, 200)
      check_paginated_response(response, response_2nd_page, logs)
    end

    test "logs can be filtered by topic", %{conn: conn} do
      address = insert(:address)

      for x <- 0..20 do
        tx =
          :transaction
          |> insert()
          |> with_block()

        insert(:log,
          transaction: tx,
          index: x,
          block: tx.block,
          block_number: tx.block_number,
          address: address
        )
      end

      tx =
        :transaction
        |> insert()
        |> with_block()

      log =
        insert(:log,
          transaction: tx,
          block: tx.block,
          block_number: tx.block_number,
          address: address,
          first_topic: "0x123456789123456789"
        )

      request = get(conn, "/api/v2/addresses/#{address.hash}/logs?topic=0x123456789123456789")
      assert response = json_response(request, 200)
      assert Enum.count(response["items"]) == 1
      assert response["next_page_params"] == nil
      compare_item(log, Enum.at(response["items"], 0))
    end
  end

  describe "/addresses/{address_hash}/tokens" do
    test "get empty list on non existing address", %{conn: conn} do
      address = build(:address)

      request = get(conn, "/api/v2/addresses/#{address.hash}/tokens")

      assert %{"message" => "Not found"} = json_response(request, 404)
    end

    test "get 422 on invalid address", %{conn: conn} do
      request = get(conn, "/api/v2/addresses/0x/tokens")

      assert %{"message" => "Invalid parameter(s)"} = json_response(request, 422)
    end

    test "get tokens", %{conn: conn} do
      address = insert(:address)

      ctbs_erc_20 =
        for _ <- 0..50 do
          insert(:address_current_token_balance_with_token_id_and_fixed_token_type,
            address: address,
            token_type: "ERC-20",
            token_id: nil
          )
          |> Repo.preload([:token])
        end
<<<<<<< HEAD
        |> Enum.sort_by(fn x -> x.id end, :asc)
=======
        |> Enum.sort_by(fn x -> Decimal.to_float(Decimal.mult(x.value, x.token.fiat_value)) end, :asc)
>>>>>>> 08ab6ef8

      ctbs_erc_721 =
        for _ <- 0..50 do
          insert(:address_current_token_balance_with_token_id_and_fixed_token_type,
            address: address,
            token_type: "ERC-721",
            token_id: nil
          )
          |> Repo.preload([:token])
        end
        |> Enum.sort_by(fn x -> x.id end, :asc)

      ctbs_erc_1155 =
        for _ <- 0..50 do
          insert(:address_current_token_balance_with_token_id_and_fixed_token_type,
            address: address,
            token_type: "ERC-1155",
            token_id: Enum.random(1..100_000)
          )
          |> Repo.preload([:token])
        end
        |> Enum.sort_by(fn x -> x.id end, :asc)

      filter = %{"type" => "ERC-20"}
      request = get(conn, "/api/v2/addresses/#{address.hash}/tokens", filter)
      assert response = json_response(request, 200)

      request_2nd_page =
        get(conn, "/api/v2/addresses/#{address.hash}/tokens", Map.merge(response["next_page_params"], filter))

      assert response_2nd_page = json_response(request_2nd_page, 200)

      check_paginated_response(response, response_2nd_page, ctbs_erc_20)

      filter = %{"type" => "ERC-721"}
      request = get(conn, "/api/v2/addresses/#{address.hash}/tokens", filter)
      assert response = json_response(request, 200)

      request_2nd_page =
        get(conn, "/api/v2/addresses/#{address.hash}/tokens", Map.merge(response["next_page_params"], filter))

      assert response_2nd_page = json_response(request_2nd_page, 200)

      check_paginated_response(response, response_2nd_page, ctbs_erc_721)

      filter = %{"type" => "ERC-1155"}
      request = get(conn, "/api/v2/addresses/#{address.hash}/tokens", filter)
      assert response = json_response(request, 200)

      request_2nd_page =
        get(conn, "/api/v2/addresses/#{address.hash}/tokens", Map.merge(response["next_page_params"], filter))

      assert response_2nd_page = json_response(request_2nd_page, 200)

      check_paginated_response(response, response_2nd_page, ctbs_erc_1155)
    end
  end

  describe "/addresses/{address_hash}/withdrawals" do
    test "get empty list on non existing address", %{conn: conn} do
      address = build(:address)

      request = get(conn, "/api/v2/addresses/#{address.hash}/withdrawals")

      assert %{"message" => "Not found"} = json_response(request, 404)
    end

    test "get 422 on invalid address", %{conn: conn} do
      request = get(conn, "/api/v2/addresses/0x/withdrawals")

      assert %{"message" => "Invalid parameter(s)"} = json_response(request, 422)
    end

    test "get withdrawals", %{conn: conn} do
      address = insert(:address, withdrawals: insert_list(51, :withdrawal))

      request = get(conn, "/api/v2/addresses/#{address.hash}/withdrawals")
      assert response = json_response(request, 200)

      request_2nd_page = get(conn, "/api/v2/addresses/#{address.hash}/withdrawals", response["next_page_params"])

      assert response_2nd_page = json_response(request_2nd_page, 200)

      check_paginated_response(response, response_2nd_page, address.withdrawals)
    end
  end

  describe "/addresses" do
    test "get empty list", %{conn: conn} do
      request = get(conn, "/api/v2/addresses")

      total_supply = to_string(Chain.total_supply())

      assert %{"items" => [], "next_page_params" => nil, "exchange_rate" => nil, "total_supply" => ^total_supply} =
               json_response(request, 200)
    end

    test "check pagination", %{conn: conn} do
      addresses =
        for i <- 0..50 do
          insert(:address, nonce: i, fetched_coin_balance: i + 1)
        end

      request = get(conn, "/api/v2/addresses")
      assert response = json_response(request, 200)

      request_2nd_page = get(conn, "/api/v2/addresses", response["next_page_params"])

      assert response_2nd_page = json_response(request_2nd_page, 200)

      check_paginated_response(response, response_2nd_page, addresses)

      assert Enum.at(response["items"], 0)["coin_balance"] ==
               to_string(Enum.at(addresses, 50).fetched_coin_balance.value)
    end

    test "check nil", %{conn: conn} do
      address = insert(:address, nonce: 1, fetched_coin_balance: 1)

      request = get(conn, "/api/v2/addresses")

      assert %{"items" => [address_json], "next_page_params" => nil} = json_response(request, 200)

      compare_item(address, address_json)
    end
  end

  defp compare_item(%Address{} = address, json) do
    assert Address.checksum(address.hash) == json["hash"]
    assert to_string(address.nonce + 1) == json["tx_count"]
  end

  defp compare_item(%Transaction{} = transaction, json) do
    assert to_string(transaction.hash) == json["hash"]
    assert transaction.block_number == json["block"]
    assert to_string(transaction.value.value) == json["value"]
    assert Address.checksum(transaction.from_address_hash) == json["from"]["hash"]
    assert Address.checksum(transaction.to_address_hash) == json["to"]["hash"]
  end

  defp compare_item(%TokenTransfer{} = token_transfer, json) do
    assert Address.checksum(token_transfer.from_address_hash) == json["from"]["hash"]
    assert Address.checksum(token_transfer.to_address_hash) == json["to"]["hash"]
    assert to_string(token_transfer.transaction_hash) == json["tx_hash"]
    assert json["timestamp"] != nil
    assert json["method"] != nil
    assert to_string(token_transfer.block_hash) == json["block_hash"]
    assert to_string(token_transfer.log_index) == json["log_index"]
    assert check_total(Repo.preload(token_transfer, [{:token, :contract_address}]).token, json["total"], token_transfer)
  end

  defp compare_item(%InternalTransaction{} = internal_tx, json) do
    assert internal_tx.block_number == json["block"]
    assert to_string(internal_tx.gas) == json["gas_limit"]
    assert internal_tx.index == json["index"]
    assert to_string(internal_tx.transaction_hash) == json["transaction_hash"]
    assert Address.checksum(internal_tx.from_address_hash) == json["from"]["hash"]
    assert Address.checksum(internal_tx.to_address_hash) == json["to"]["hash"]
  end

  defp compare_item(%Block{} = block, json) do
    assert to_string(block.hash) == json["hash"]
    assert block.number == json["height"]
  end

  defp compare_item(%CurrentTokenBalance{} = ctb, json) do
    assert to_string(ctb.value) == json["value"]
    assert (ctb.token_id && to_string(ctb.token_id)) == json["token_id"]
    compare_item(ctb.token, json["token"])
  end

  defp compare_item(%CoinBalance{} = cb, json) do
    assert to_string(cb.value.value) == json["value"]
    assert cb.block_number == json["block_number"]

    assert Jason.encode!(Repo.get_by(Block, number: cb.block_number).timestamp) =~
             String.replace(json["block_timestamp"], "Z", "")
  end

  defp compare_item(%Token{} = token, json) do
    assert Address.checksum(token.contract_address_hash) == json["address"]
    assert to_string(token.symbol) == json["symbol"]
    assert to_string(token.name) == json["name"]
    assert to_string(token.type) == json["type"]
    assert to_string(token.decimals) == json["decimals"]
    assert (token.holder_count && to_string(token.holder_count)) == json["holders"]
    assert Map.has_key?(json, "exchange_rate")
  end

  defp compare_item(%Log{} = log, json) do
    assert log.index == json["index"]
    assert to_string(log.data) == json["data"]
    assert Address.checksum(log.address_hash) == json["address"]["hash"]
    assert to_string(log.transaction_hash) == json["tx_hash"]
    assert json["block_number"] == log.block_number
    assert json["block_hash"] == to_string(log.block_hash)
  end

  defp compare_item(%Withdrawal{} = withdrawal, json) do
    assert withdrawal.index == json["index"]
  end

  defp check_paginated_response(first_page_resp, second_page_resp, list) do
    assert Enum.count(first_page_resp["items"]) == 50
    assert first_page_resp["next_page_params"] != nil
    compare_item(Enum.at(list, 50), Enum.at(first_page_resp["items"], 0))
    compare_item(Enum.at(list, 1), Enum.at(first_page_resp["items"], 49))

    assert Enum.count(second_page_resp["items"]) == 1
    assert second_page_resp["next_page_params"] == nil
    compare_item(Enum.at(list, 0), Enum.at(second_page_resp["items"], 0))
  end

  # with the current implementation no transfers should come with list in totals
  def check_total(%Token{type: nft}, json, _token_transfer) when nft in ["ERC-721", "ERC-1155"] and is_list(json) do
    false
  end

  def check_total(%Token{type: nft}, json, token_transfer) when nft in ["ERC-1155"] do
    json["token_id"] in Enum.map(token_transfer.token_ids, fn x -> to_string(x) end) and
      json["value"] == to_string(token_transfer.amount)
  end

  def check_total(%Token{type: nft}, json, token_transfer) when nft in ["ERC-721"] do
    json["token_id"] in Enum.map(token_transfer.token_ids, fn x -> to_string(x) end)
  end

  def check_total(_, _, _), do: true
end<|MERGE_RESOLUTION|>--- conflicted
+++ resolved
@@ -1542,11 +1542,7 @@
           )
           |> Repo.preload([:token])
         end
-<<<<<<< HEAD
-        |> Enum.sort_by(fn x -> x.id end, :asc)
-=======
         |> Enum.sort_by(fn x -> Decimal.to_float(Decimal.mult(x.value, x.token.fiat_value)) end, :asc)
->>>>>>> 08ab6ef8
 
       ctbs_erc_721 =
         for _ <- 0..50 do
