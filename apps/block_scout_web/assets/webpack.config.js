--- conflicted
+++ resolved
@@ -32,42 +32,6 @@
   parallel: true
 }
 
-<<<<<<< HEAD
-const autocompleteJs = {
-  entry: {
-    autocomplete: './js/lib/autocomplete.js'
-  },
-  output: {
-    filename: '[name].min.js',
-    path: path.resolve(__dirname, '../priv/static/js')
-  },
-  module: {
-    rules: [
-      {
-        test: /\.css$/,
-        use: [
-          MiniCssExtractPlugin.loader,
-          {
-            loader: 'css-loader',
-          }
-        ]
-      }
-    ]
-  },
-  optimization: {
-    minimizer: [
-      new TerserJSPlugin(jsOptimizationParams),
-    ]
-  },
-  plugins: [
-    new MiniCssExtractPlugin({
-      filename: '../css/autocomplete.css'
-    })
-  ]
-}
-
-=======
->>>>>>> 6daab1c4
 const dropzoneJs = {
   entry: {
     dropzone: './js/lib/dropzone.js',
