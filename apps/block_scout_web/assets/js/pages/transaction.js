--- conflicted
+++ resolved
@@ -6,10 +6,7 @@
 import { createStore, connectElements } from '../lib/redux_helpers.js'
 import '../lib/transaction_input_dropdown'
 import '../lib/async_listing_load'
-<<<<<<< HEAD
-=======
 import '../app'
->>>>>>> b9702b02
 
 export const initialState = {
   blockNumber: null,
