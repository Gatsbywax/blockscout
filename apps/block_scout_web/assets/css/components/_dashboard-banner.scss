--- conflicted
+++ resolved
@@ -163,11 +163,7 @@
     position: relative;
     top: -2px;
     path {
-<<<<<<< HEAD
-      fill: $tertiary;
-=======
       fill: $dashboard-line-color-price;
->>>>>>> 30153269
     }
   }
 }
