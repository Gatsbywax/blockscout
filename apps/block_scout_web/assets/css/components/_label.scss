--- conflicted
+++ resolved
@@ -4,11 +4,6 @@
     background: #f5f6fa;
     color: #77838f;
     border-radius: 5px;
-<<<<<<< HEAD
-    font-size: 12px;
-    height: 25px;
-    line-height: 25px;
-=======
     &.large {
         font-size: 14px;
     }
@@ -16,7 +11,6 @@
     padding: 5px;
     line-height: normal;
 
->>>>>>> 6daab1c4
     &.right {
         margin-left: auto;
         float: right;
@@ -33,15 +27,11 @@
         background: #e7b941;
         color: #fff;
     }
-<<<<<<< HEAD
-    &.bridge {
-=======
     &.destination-rinkeby {
         background: #153550;
         color: #fff;
     }
-    &.bridged {
->>>>>>> 6daab1c4
+    &.bridge {
         background: #70aee3;
         color: #fff;
     }
@@ -83,8 +73,6 @@
         background: rgba(40, 167, 69, 0.2);
         color: rgb(40, 167, 69);
     }
-<<<<<<< HEAD
-=======
 }
 
 .confirmations-label {
@@ -105,5 +93,4 @@
     border-top: .9rem solid transparent;
     border-bottom: .9rem solid transparent;
     border-left: .9rem solid #fff;
->>>>>>> 6daab1c4
 }