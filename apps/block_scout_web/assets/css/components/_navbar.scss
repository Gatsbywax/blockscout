// Default variables
$header-background-color: #fff !default;
$header-links-color: #828ba0 !default;
$header-links-color-active: #333 !default;
$header-icon-color: $header-links-color !default;
$header-icon-color-hover: $secondary !default;
$header-icon-border-color-hover: $secondary !default;
$header-toggler-icon: "data:image/svg+xml;charset=utf8,%3Csvg viewBox='0 0 30 30' xmlns='http://www.w3.org/2000/svg'%3E%3Cpath stroke='#{transparentize($primary, 0.5)}' stroke-width='2' stroke-linecap='round' stroke-miterlimit='10' d='M4 7h22M4 15h22M4 23h22'/%3E%3C/svg%3E" !default;
$header-textfield-text-color: $header-links-color !default;
$header-textfield-background-color: #f5f6fa !default;
$header-textfield-magnifier-color: $header-links-color !default;
$header-link-horizontal-padding: 0.71rem;
$navbar-logo-height: 28px !default;
$navbar-logo-width: auto !default;

.navbar.navbar-primary {
  background-color: $header-background-color;
  position: relative;
  z-index: 100;

  .nav-item {
    font-size: 14px;
  }
  .navbar-nav {
    flex-grow: 1;

    .nav-link {
      align-items: center;
      color: $header-links-color;
      display: flex;
      font-size: 14px;
      position: relative;
      transition: $transition-cont;

      &:before {
        background-color: $header-icon-border-color-hover;
        border-radius: 0 0 4px 4px;
        content: "";
        display: block;
        height: 0.25rem;
        left: 50%;
        opacity: 0;
        position: absolute;
        top: -10px;
        transform: translateX(-50%);
        transition: $transition-cont;
        width: calc(
          100% - #{$header-link-horizontal-padding} - #{$header-link-horizontal-padding}
        );
      }

      &.active,
      &:hover {
        @include media-breakpoint-up(lg) {
          &:before {
            opacity: 1;
          }
        }
      }

      &.active,
      &:hover,
      &.active-icon {
        color: $header-links-color-active;
        .nav-link-icon {
          path {
            fill: $header-icon-color-hover;
          }
        }
      }

      .nav-link-icon {
        align-items: center;
        display: flex;
        margin-right: 0.71em;
        position: relative;
        top: -1px;

        path {
          fill: $header-icon-color;
          transition: $transition-cont;
        }
      }
    }

    .nav-item-networks {
      margin-left: auto;
      .nav-link:before {
        display: none;
      }
    }
  }

  .navbar-toggler {
    border-color: $primary;
    color: $primary;

    .navbar-toggler-icon {
      background-image: url($header-toggler-icon);
    }
  }
  .search-form {
    display: flex;

    @include media-breakpoint-up(xl) {
      height: 57px;
      margin-bottom: -8px;
      margin-top: -8px;
    }
  }

  .form-inline {
    height: 100%;
  }

  .input-group {
    height: 100%;
    position: relative;
  }

  .form-control {
    background: $header-textfield-background-color;
    border-color: $header-textfield-background-color;
    color: $header-textfield-text-color;
    font-size: 14px;
    height: 100%;
    padding-left: 38px;
    padding-right: 8px;
    position: relative;
    width: 100%;
    z-index: 1;

    &[placeholder]{
      text-overflow: ellipsis !important;
    }
    &::-webkit-input-placeholder { /* Chrome/Opera/Safari */
        text-overflow: ellipsis  !important;
    }
    &::-moz-placeholder { /* Firefox 19+ */
        text-overflow: ellipsis  !important;
    }
    &:-ms-input-placeholder { /* IE 10+ */
        text-overflow: ellipsis  !important;
    }
    &:-moz-placeholder { /* Firefox 18- */
        text-overflow: ellipsis  !important;
    }

    &:focus {
      box-shadow: none;
    }

    @include media-breakpoint-up(xl) {
      width: 280px;
    }
  }
  .input-group-append {
    height: 38px;
    left: 0;
    position: absolute;
    top: 50%;
    transform: translateY(-50%);
    width: 38px;
    z-index: 5;

    * {
      fill: $header-textfield-magnifier-color;
    }
  }
  .input-group-text {
    align-items: center;
    background: none;
    border-color: transparent;
    display: flex;
    height: 100%;
    justify-content: center;
    padding: 0;
    width: 100%;
  }
}

.navbar-collapse.collapsing,
.navbar-collapse.collapse.show {
  display: flex;
  flex-direction: column;

  .search-form {
    align-items: center;
    order: -1;
    width: 100%;

    form {
      flex-grow: 1;
    }

  }
  .input-group {
    width: 100%;

    .awesomplete {
      @include media-breakpoint-down(sm) {
        width: 100%;
      }
    }
  }
  .navbar-nav {
    white-space: nowrap;
  }
}

.navbar-brand {
  margin-left: 0;
}

.navbar-logo {
  max-height: $navbar-logo-height;
  width: $navbar-logo-width;
}

@include media-breakpoint-up(md) {
  .navbar-expand-lg .navbar-nav .nav-link {
<<<<<<< HEAD
    padding-left: 0.65rem;
    padding-right: 0.65rem;
  }
}

.navbar .nav-item {
  font-size: 14px;
}

.navbar-dark .navbar-nav .nav-link {
  color: $white;
}

.navbar-nav .nav-link {
  display: flex;
  align-items: center;
}

.nav-link-icon {
  display: flex;
  align-items: center;
  position: relative;
  top: -1px;
  margin-right: 0.5em;

  path {
    fill: $secondary;
  }
}

.navbar .search-form {
  display: flex;
}

.navbar .form-control {
  background: transparent;
  width: auto;
  font-size: 12px;
  border: none;
  color: $white;
  padding-right: 0px;


  &::-webkit-input-placeholder { /* Chrome/Opera/Safari */
    color: transparentize($white, 0.5);
  }
  &::-moz-placeholder { /* Firefox 19+ */
    color: transparentize($white, 0.5);
  }
  &:-ms-input-placeholder { /* IE 10+ */
    color: transparentize($white, 0.5);
  }
  &:-moz-placeholder { /* Firefox 18- */
    color: transparentize($white, 0.5);
  }

  &:focus {
    box-shadow: none;
  }

  @include media-breakpoint-up(xl) {
    width: calc(41ch + #{$input-padding-x});
  }
}

.navbar .input-group-text {
  background: none;
  border: none;
}

.input-group-append {
  margin-left: -0.5px;

  path {
    fill: $secondary;
  }
}

.topnav-nav-link {
  position: relative;
  color: $white;

  &:before {
    content: "";
    position: absolute;
    display: block;
    bottom: -10px;
    left: 50%;
    width: 75%;
    height: 0.2rem;
    background-color: $secondary;
    border-radius: 4px 4px 0 0;
    opacity: 0;
    transform: translateX(-50%);
    transition: all 0.2s ease;
  }
}

@include media-breakpoint-up(lg) {
  .topnav-nav-link:hover:before {
    opacity: 1;
  }
}

.dropdown-menu {
  padding: 0px;
}

.dropdown-item {
  padding: 10px 20px;
  font-size: 12px;

  &:hover {
    background-color: $tertiary;
    color: $white;
  }

  &.header {
    font-weight: bold;

    &.division {
      border-top: 1px solid rgb(183, 185, 184);
    }
=======
    padding-left: $header-link-horizontal-padding;
    padding-right: $header-link-horizontal-padding;
>>>>>>> ed301116
  }
}

.add-border {
  border: 1px solid transparentize($white, 0.30);
}<|MERGE_RESOLUTION|>--- conflicted
+++ resolved
@@ -219,134 +219,8 @@
 
 @include media-breakpoint-up(md) {
   .navbar-expand-lg .navbar-nav .nav-link {
-<<<<<<< HEAD
-    padding-left: 0.65rem;
-    padding-right: 0.65rem;
-  }
-}
-
-.navbar .nav-item {
-  font-size: 14px;
-}
-
-.navbar-dark .navbar-nav .nav-link {
-  color: $white;
-}
-
-.navbar-nav .nav-link {
-  display: flex;
-  align-items: center;
-}
-
-.nav-link-icon {
-  display: flex;
-  align-items: center;
-  position: relative;
-  top: -1px;
-  margin-right: 0.5em;
-
-  path {
-    fill: $secondary;
-  }
-}
-
-.navbar .search-form {
-  display: flex;
-}
-
-.navbar .form-control {
-  background: transparent;
-  width: auto;
-  font-size: 12px;
-  border: none;
-  color: $white;
-  padding-right: 0px;
-
-
-  &::-webkit-input-placeholder { /* Chrome/Opera/Safari */
-    color: transparentize($white, 0.5);
-  }
-  &::-moz-placeholder { /* Firefox 19+ */
-    color: transparentize($white, 0.5);
-  }
-  &:-ms-input-placeholder { /* IE 10+ */
-    color: transparentize($white, 0.5);
-  }
-  &:-moz-placeholder { /* Firefox 18- */
-    color: transparentize($white, 0.5);
-  }
-
-  &:focus {
-    box-shadow: none;
-  }
-
-  @include media-breakpoint-up(xl) {
-    width: calc(41ch + #{$input-padding-x});
-  }
-}
-
-.navbar .input-group-text {
-  background: none;
-  border: none;
-}
-
-.input-group-append {
-  margin-left: -0.5px;
-
-  path {
-    fill: $secondary;
-  }
-}
-
-.topnav-nav-link {
-  position: relative;
-  color: $white;
-
-  &:before {
-    content: "";
-    position: absolute;
-    display: block;
-    bottom: -10px;
-    left: 50%;
-    width: 75%;
-    height: 0.2rem;
-    background-color: $secondary;
-    border-radius: 4px 4px 0 0;
-    opacity: 0;
-    transform: translateX(-50%);
-    transition: all 0.2s ease;
-  }
-}
-
-@include media-breakpoint-up(lg) {
-  .topnav-nav-link:hover:before {
-    opacity: 1;
-  }
-}
-
-.dropdown-menu {
-  padding: 0px;
-}
-
-.dropdown-item {
-  padding: 10px 20px;
-  font-size: 12px;
-
-  &:hover {
-    background-color: $tertiary;
-    color: $white;
-  }
-
-  &.header {
-    font-weight: bold;
-
-    &.division {
-      border-top: 1px solid rgb(183, 185, 184);
-    }
-=======
     padding-left: $header-link-horizontal-padding;
     padding-right: $header-link-horizontal-padding;
->>>>>>> ed301116
   }
 }
 
