#: lib/block_scout_web/views/address_token_balance_view.ex:10
#, elixir-autogen, elixir-format
msgid "%{count} token"
msgid_plural "%{count} tokens"
msgstr[0] ""
msgstr[1] ""

#: lib/block_scout_web/templates/block/_tile.html.eex:29
#, elixir-autogen, elixir-format
msgid "%{count} transaction"
msgid_plural "%{count} transactions"
msgstr[0] ""
msgstr[1] ""

#: lib/block_scout_web/templates/common_components/_minimal_proxy_pattern.html.eex:9
#, elixir-autogen, elixir-format
msgid " - minimal bytecode implementation that delegates all calls to a known address"
msgstr ""

#: lib/block_scout_web/templates/api_docs/eth_rpc.html.eex:14
#, elixir-autogen, elixir-format
msgid " is recommended."
msgstr ""

#: lib/block_scout_web/templates/address/_metatags.html.eex:3
#, elixir-autogen, elixir-format
msgid "%{address} - %{subnetwork} Explorer"
msgstr ""

#: lib/block_scout_web/templates/block/overview.html.eex:12
#, elixir-autogen, elixir-format
msgid "%{block_type} Details"
msgstr ""

#: lib/block_scout_web/templates/block/overview.html.eex:55
#, elixir-autogen, elixir-format
msgid "%{block_type} Height"
msgstr ""

#: lib/block_scout_web/templates/block/index.html.eex:7
#, elixir-autogen, elixir-format
msgid "%{block_type}s"
msgstr ""

#: lib/block_scout_web/templates/block/overview.html.eex:85
#, elixir-autogen, elixir-format
msgid "%{count} Transaction"
msgstr ""

#: lib/block_scout_web/templates/block/overview.html.eex:87
#: lib/block_scout_web/templates/chain/_block.html.eex:11
#, elixir-autogen, elixir-format
msgid "%{count} Transactions"
msgstr ""

#: lib/block_scout_web/templates/chain/_metatags.html.eex:2
#, elixir-autogen, elixir-format
msgid "%{subnetwork} %{network} Explorer"
msgstr ""

#: lib/block_scout_web/templates/layout/_default_title.html.eex:2
#, elixir-autogen, elixir-format
msgid "%{subnetwork} Explorer - BlockScout"
msgstr ""

#: lib/block_scout_web/views/transaction_view.ex:352
#, elixir-autogen, elixir-format
msgid "(Awaiting internal transactions for status)"
msgstr ""

#: lib/block_scout_web/templates/api_docs/_action_tile.html.eex:59
#: lib/block_scout_web/templates/api_docs/_action_tile.html.eex:70
#: lib/block_scout_web/templates/api_docs/_action_tile.html.eex:82
#: lib/block_scout_web/templates/api_docs/_action_tile.html.eex:104
#, elixir-autogen, elixir-format
msgid "(query)"
msgstr ""

#: lib/block_scout_web/templates/address_contract_verification_common_fields/_library_first.html.eex:4
#, elixir-autogen, elixir-format
msgid ") may be added for each contract. Click the Add Library button to add an additional one."
msgstr ""

#: lib/block_scout_web/templates/layout/app.html.eex:266
#, elixir-autogen, elixir-format
msgid "- We're indexing this chain right now. Some of the counts may be inaccurate."
msgstr ""

#: lib/block_scout_web/templates/block/overview.html.eex:195
#, elixir-autogen, elixir-format
msgid "64-bit hash of value verifying proof-of-work (note: null for POA chains)."
msgstr ""

#: lib/block_scout_web/templates/block/overview.html.eex:97
#: lib/block_scout_web/templates/transaction_state/_state_change.html.eex:22
#, elixir-autogen, elixir-format
msgid "A block producer who successfully included the block onto the blockchain."
msgstr ""

#: lib/block_scout_web/templates/address_contract_verification_common_fields/_library_first.html.eex:4
#, elixir-autogen, elixir-format
msgid "A library name called in the .sol file. Multiple libraries (up to "
msgstr ""

#: lib/block_scout_web/templates/api_docs/_action_tile.html.eex:73
#, elixir-autogen, elixir-format
msgid "A string with the name of the action to be invoked."
msgstr ""

#: lib/block_scout_web/templates/api_docs/_action_tile.html.eex:62
#, elixir-autogen, elixir-format
msgid "A string with the name of the module to be invoked."
msgstr ""

#: lib/block_scout_web/templates/account/custom_abi/form.html.eex:24
#, elixir-autogen, elixir-format
msgid "ABI"
msgstr ""

#: lib/block_scout_web/templates/address_contract_verification_common_fields/_constructor_args.html.eex:3
#, elixir-autogen, elixir-format
msgid "ABI-encoded Constructor Arguments (if required by the contract)"
msgstr ""

#: lib/block_scout_web/templates/api_docs/index.html.eex:4
#, elixir-autogen, elixir-format
msgid "API Documentation"
msgstr ""

#: lib/block_scout_web/templates/api_docs/_metatags.html.eex:4
#, elixir-autogen, elixir-format
msgid "API endpoints for the %{subnetwork}"
msgstr ""

#: lib/block_scout_web/templates/api_docs/_metatags.html.eex:2
#, elixir-autogen, elixir-format
msgid "API for the %{subnetwork} - BlockScout"
msgstr ""

#: lib/block_scout_web/templates/account/api_key/form.html.eex:7
#: lib/block_scout_web/templates/account/api_key/form.html.eex:13
#: lib/block_scout_web/templates/account/api_key/form.html.eex:14
#: lib/block_scout_web/templates/account/api_key/index.html.eex:29
#, elixir-autogen, elixir-format
msgid "API key"
msgstr ""

#: lib/block_scout_web/templates/account/api_key/index.html.eex:7
#: lib/block_scout_web/templates/account/common/_nav.html.eex:16
#: lib/block_scout_web/templates/layout/_account_menu_item.html.eex:17
#, elixir-autogen, elixir-format
msgid "API keys"
msgstr ""

#: lib/block_scout_web/templates/layout/_topnav.html.eex:100
#, elixir-autogen, elixir-format
msgid "APIs"
msgstr ""

#: lib/block_scout_web/templates/account/tag_address/index.html.eex:24
#: lib/block_scout_web/templates/account/tag_transaction/index.html.eex:24
#: lib/block_scout_web/templates/api_docs/_action_tile.html.eex:69
#, elixir-autogen, elixir-format
msgid "Action"
msgstr ""

#: lib/block_scout_web/templates/transaction/overview.html.eex:423
#, elixir-autogen, elixir-format
msgid "Actual gas amount used by the transaction."
msgstr ""

#: lib/block_scout_web/templates/account/api_key/form.html.eex:7
#: lib/block_scout_web/templates/account/custom_abi/form.html.eex:8
#: lib/block_scout_web/templates/layout/_add_chain_to_mm.html.eex:11
#, elixir-autogen, elixir-format
msgid "Add"
msgstr ""

#: lib/block_scout_web/templates/account/api_key/index.html.eex:44
#, elixir-autogen, elixir-format
msgid "Add API key"
msgstr ""

#: lib/block_scout_web/templates/address_contract_verification_via_flattened_code/new.html.eex:86
#: lib/block_scout_web/templates/address_contract_verification_via_multi_part_files/new.html.eex:76
#, elixir-autogen, elixir-format
msgid "Add Contract Libraries"
msgstr ""

#: lib/block_scout_web/templates/account/custom_abi/index.html.eex:44
#, elixir-autogen, elixir-format
msgid "Add Custom ABI"
msgstr ""

#: lib/block_scout_web/templates/address_contract_verification_via_flattened_code/new.html.eex:97
#: lib/block_scout_web/templates/address_contract_verification_via_multi_part_files/new.html.eex:87
#, elixir-autogen, elixir-format
msgid "Add Library"
msgstr ""

#: lib/block_scout_web/templates/account/watchlist/show.html.eex:38
#, elixir-autogen, elixir-format
msgid "Add address"
msgstr ""

#: lib/block_scout_web/templates/account/tag_address/form.html.eex:7
#: lib/block_scout_web/templates/account/tag_address/index.html.eex:37
#, elixir-autogen, elixir-format
msgid "Add address tag"
msgstr ""

#: lib/block_scout_web/templates/account/watchlist_address/form.html.eex:7
#, elixir-autogen, elixir-format
msgid "Add address to the Watch list"
msgstr ""

#: lib/block_scout_web/templates/account/tag_transaction/form.html.eex:7
#: lib/block_scout_web/templates/account/tag_transaction/index.html.eex:37
#, elixir-autogen, elixir-format
msgid "Add transaction tag"
msgstr ""

#: lib/block_scout_web/templates/account/tag_address/form.html.eex:11
#: lib/block_scout_web/templates/account/tag_address/index.html.eex:23
#: lib/block_scout_web/templates/account/watchlist/show.html.eex:23
#: lib/block_scout_web/templates/account/watchlist_address/form.html.eex:12
#: lib/block_scout_web/templates/address/_validator_metadata_modal.html.eex:16
#: lib/block_scout_web/templates/address_contract_verification_common_fields/_library_address.html.eex:4
#: lib/block_scout_web/templates/transaction_log/_logs.html.eex:20
#: lib/block_scout_web/templates/transaction_state/index.html.eex:29
#: lib/block_scout_web/templates/verified_contracts/index.html.eex:54
#: lib/block_scout_web/views/address_view.ex:107
#, elixir-autogen, elixir-format
msgid "Address"
msgstr ""

#: lib/block_scout_web/templates/transaction/overview.html.eex:215
#, elixir-autogen, elixir-format
msgid "Address (external or contract) receiving the transaction."
msgstr ""

#: lib/block_scout_web/templates/transaction/overview.html.eex:197
#, elixir-autogen, elixir-format
msgid "Address (external or contract) sending the transaction."
msgstr ""

#: lib/block_scout_web/templates/account/common/_nav.html.eex:10
#: lib/block_scout_web/templates/account/tag_address/index.html.eex:7
#: lib/block_scout_web/templates/layout/_account_menu_item.html.eex:15
#, elixir-autogen, elixir-format
msgid "Address Tags"
msgstr ""

#: lib/block_scout_web/templates/address/overview.html.eex:147
#, elixir-autogen, elixir-format
msgid "Address balance in"
msgstr ""

#: lib/block_scout_web/templates/tokens/overview/_details.html.eex:51
#, elixir-autogen, elixir-format
msgid "Address of the token contract"
msgstr ""

#: lib/block_scout_web/templates/transaction_state/_state_change.html.eex:8
#, elixir-autogen, elixir-format
msgid "Address used in token mintings and burnings."
msgstr ""

#: lib/block_scout_web/templates/account/public_tags_request/address_field.html.eex:2
#, elixir-autogen, elixir-format
msgid "Address*"
msgstr ""

#: lib/block_scout_web/templates/address/index.html.eex:5
#, elixir-autogen, elixir-format
msgid "Addresses"
msgstr ""

#: lib/block_scout_web/templates/address_internal_transaction/index.html.eex:26
#: lib/block_scout_web/templates/address_token_transfer/index.html.eex:28
#: lib/block_scout_web/templates/address_transaction/index.html.eex:22
#: lib/block_scout_web/templates/layout/_topnav.html.eex:82
#: lib/block_scout_web/templates/verified_contracts/index.html.eex:20
#: lib/block_scout_web/views/address_internal_transaction_view.ex:11
#: lib/block_scout_web/views/address_token_transfer_view.ex:11
#: lib/block_scout_web/views/address_transaction_view.ex:11
#: lib/block_scout_web/views/verified_contracts_view.ex:11
#, elixir-autogen, elixir-format
msgid "All"
msgstr ""

#: lib/block_scout_web/templates/smart_contract/_functions.html.eex:13
#, elixir-autogen, elixir-format
msgid "All functions displayed below are from ABI of that contract. In order to verify current contract, proceed with"
msgstr ""

#: lib/block_scout_web/templates/address_contract/index.html.eex:28
#, elixir-autogen, elixir-format
msgid "All metadata displayed below is from that contract. In order to verify current contract, click"
msgstr ""

#: lib/block_scout_web/templates/address/overview.html.eex:172
#, elixir-autogen, elixir-format
msgid "All tokens in the account and total value."
msgstr ""

#: lib/block_scout_web/templates/transaction/overview.html.eex:409
#, elixir-autogen, elixir-format
msgid "Amount of"
msgstr ""

#: lib/block_scout_web/templates/block/overview.html.eex:236
#, elixir-autogen, elixir-format
msgid "Amount of distributed reward. Miners receive a static block reward + Tx fees + uncle fees."
msgstr ""

#: lib/block_scout_web/templates/api_docs/eth_rpc.html.eex:15
#, elixir-autogen, elixir-format
msgid "Anything not in this list is not supported. Click on the method to be taken to the documentation for that method, and check the notes section for any potential differences."
msgstr ""

#: lib/block_scout_web/templates/layout/_topnav.html.eex:128
#, elixir-autogen, elixir-format
msgid "Apps"
msgstr ""

#: lib/block_scout_web/templates/chain/gas_price_oracle_legend_item.html.eex:21
#, elixir-autogen, elixir-format
msgid "Average"
msgstr ""

#: lib/block_scout_web/templates/chain/show.html.eex:100
#, elixir-autogen, elixir-format
msgid "Average block time"
msgstr ""

#: lib/block_scout_web/templates/account/api_key/form.html.eex:25
#, elixir-autogen, elixir-format
msgid "Back to API keys (Cancel)"
msgstr ""

#: lib/block_scout_web/templates/account/tag_address/form.html.eex:24
#, elixir-autogen, elixir-format
msgid "Back to Address Tags (Cancel)"
msgstr ""

#: lib/block_scout_web/templates/account/custom_abi/form.html.eex:30
#, elixir-autogen, elixir-format
msgid "Back to Custom ABI (Cancel)"
msgstr ""

#: lib/block_scout_web/templates/account/tag_transaction/form.html.eex:24
#, elixir-autogen, elixir-format
msgid "Back to Transaction Tags (Cancel)"
msgstr ""

#: lib/block_scout_web/templates/account/watchlist_address/form.html.eex:81
#, elixir-autogen, elixir-format
msgid "Back to Watch list (Cancel)"
msgstr ""

#: lib/block_scout_web/templates/account/watchlist/show.html.eex:24
#: lib/block_scout_web/templates/address/overview.html.eex:148
#: lib/block_scout_web/templates/address_token/overview.html.eex:51
#: lib/block_scout_web/templates/verified_contracts/index.html.eex:57
#, elixir-autogen, elixir-format
msgid "Balance"
msgstr ""

#: lib/block_scout_web/templates/transaction_state/index.html.eex:35
#, elixir-autogen, elixir-format
msgid "Balance after"
msgstr ""

#: lib/block_scout_web/templates/transaction_state/index.html.eex:32
#, elixir-autogen, elixir-format
msgid "Balance before"
msgstr ""

#: lib/block_scout_web/templates/address_coin_balance/index.html.eex:14
#, elixir-autogen, elixir-format
msgid "Balances"
msgstr ""

#: lib/block_scout_web/templates/block/overview.html.eex:207
#, elixir-autogen, elixir-format
msgid "Base Fee per Gas"
msgstr ""

#: lib/block_scout_web/templates/api_docs/eth_rpc.html.eex:5
#: lib/block_scout_web/templates/api_docs/index.html.eex:5
#, elixir-autogen, elixir-format
msgid "Base URL:"
msgstr ""

#: lib/block_scout_web/templates/transaction/overview.html.eex:444
#, elixir-autogen, elixir-format
msgid "Binary data included with the transaction. See input / logs below for additional info."
msgstr ""

#: lib/block_scout_web/templates/address_coin_balance/_coin_balances.html.eex:8
#: lib/block_scout_web/templates/block/overview.html.eex:29
#: lib/block_scout_web/templates/transaction/overview.html.eex:156
#, elixir-autogen
msgid "Block"
msgstr ""

#: lib/block_scout_web/templates/block/_link.html.eex:2
#: lib/block_scout_web/templates/internal_transaction/_tile.html.eex:32
#: lib/block_scout_web/templates/tokens/transfer/_token_transfer.html.eex:43
#, elixir-autogen, elixir-format
msgid "Block #%{number}"
msgstr ""

#: lib/block_scout_web/templates/block/_metatags.html.eex:3
#, elixir-autogen, elixir-format
msgid "Block %{block_number} - %{subnetwork} Explorer"
msgstr ""

#: lib/block_scout_web/templates/block_transaction/404.html.eex:7
#, elixir-autogen, elixir-format
msgid "Block Details"
msgstr ""

#: lib/block_scout_web/templates/block/overview.html.eex:53
#, elixir-autogen, elixir-format
msgid "Block Height"
msgstr ""

#: lib/block_scout_web/templates/layout/app.html.eex:43
#, elixir-autogen, elixir-format
msgid "Block Mined, awaiting import..."
msgstr ""

#: lib/block_scout_web/views/transaction_view.ex:34
#, elixir-autogen, elixir-format
msgid "Block Pending"
msgstr ""

#: lib/block_scout_web/templates/block/overview.html.eex:158
#, elixir-autogen, elixir-format
msgid "Block difficulty for miner, used to calibrate block generation time (Note: constant in POA based networks)."
msgstr ""

#: lib/block_scout_web/views/block_transaction_view.ex:15
#, elixir-autogen, elixir-format
msgid "Block not found, please try again later."
msgstr ""

#: lib/block_scout_web/templates/transaction/overview.html.eex:155
#, elixir-autogen, elixir-format
msgid "Block number containing the transaction."
msgstr ""

#: lib/block_scout_web/templates/address/overview.html.eex:255
#, elixir-autogen, elixir-format
msgid "Block number in which the address was updated."
msgstr ""

#: lib/block_scout_web/templates/chain/_metatags.html.eex:4
#, elixir-autogen, elixir-format
msgid "BlockScout provides analytics data, API, and Smart Contract tools for the %{subnetwork}"
msgstr ""

#: lib/block_scout_web/templates/layout/_topnav.html.eex:29
#, elixir-autogen, elixir-format
msgid "Blockchain"
msgstr ""

#: lib/block_scout_web/templates/chain/show.html.eex:142
#: lib/block_scout_web/templates/layout/_topnav.html.eex:34
#: lib/block_scout_web/templates/layout/_topnav.html.eex:38
#, elixir-autogen, elixir-format
msgid "Blocks"
msgstr ""

#: lib/block_scout_web/templates/layout/app.html.eex:42
#, elixir-autogen, elixir-format
msgid "Blocks Indexed"
msgstr ""

#: lib/block_scout_web/templates/address/_tabs.html.eex:48
#: lib/block_scout_web/templates/address/overview.html.eex:273
#: lib/block_scout_web/templates/address_validation/index.html.eex:11
#: lib/block_scout_web/views/address_view.ex:381
#, elixir-autogen, elixir-format
msgid "Blocks Validated"
msgstr ""

#: lib/block_scout_web/templates/layout/app.html.eex:44
#, elixir-autogen, elixir-format
msgid "Blocks With Internal Transactions Indexed"
msgstr ""

#: lib/block_scout_web/templates/layout/_footer.html.eex:22
#, elixir-autogen, elixir-format
msgid "Blockscout is a tool for inspecting and analyzing EVM based blockchains. Blockchain explorer for Ethereum Networks."
msgstr ""

#: lib/block_scout_web/templates/transaction_state/_state_change.html.eex:9
#, elixir-autogen, elixir-format
msgid "Burn address"
msgstr ""

#: lib/block_scout_web/templates/block/_tile.html.eex:64
#: lib/block_scout_web/templates/block/overview.html.eex:216
#, elixir-autogen, elixir-format
msgid "Burnt Fees"
msgstr ""

#: lib/block_scout_web/templates/address_token/overview.html.eex:65
#, elixir-autogen, elixir-format
msgid "CRC Worth"
msgstr ""

#: lib/block_scout_web/templates/common_components/_csv_export_button.html.eex:2
#, elixir-autogen, elixir-format
msgid "CSV"
msgstr ""

#: lib/block_scout_web/templates/transaction/_decoded_input_body.html.eex:10
#: lib/block_scout_web/views/internal_transaction_view.ex:21
#, elixir-autogen, elixir-format
msgid "Call"
msgstr ""

#: lib/block_scout_web/views/internal_transaction_view.ex:22
#, elixir-autogen, elixir-format
msgid "Call Code"
msgstr ""

#: lib/block_scout_web/templates/account/public_tags_request/form.html.eex:62
#: lib/block_scout_web/templates/address_contract_verification/new.html.eex:120
#: lib/block_scout_web/templates/address_contract_verification_via_flattened_code/new.html.eex:115
#: lib/block_scout_web/templates/address_contract_verification_via_json/new.html.eex:41
#: lib/block_scout_web/templates/address_contract_verification_via_multi_part_files/new.html.eex:107
#: lib/block_scout_web/templates/address_contract_verification_via_standard_json_input/new.html.eex:55
#: lib/block_scout_web/templates/address_contract_verification_vyper/new.html.eex:51
#: lib/block_scout_web/templates/api_docs/_action_tile.html.eex:47
#: lib/block_scout_web/templates/api_docs/_eth_rpc_item.html.eex:54
#, elixir-autogen, elixir-format
msgid "Cancel"
msgstr ""

#: lib/block_scout_web/templates/transaction_state/index.html.eex:38
#, elixir-autogen, elixir-format
msgid "Change"
msgstr ""

#: lib/block_scout_web/templates/layout/_footer.html.eex:41
#, elixir-autogen, elixir-format
msgid "Chat (#blockscout)"
msgstr ""

#: lib/block_scout_web/views/block_view.ex:65
#, elixir-autogen, elixir-format
msgid "Chore Reward"
msgstr ""

#: lib/block_scout_web/templates/api_docs/_action_tile.html.eex:137
#: lib/block_scout_web/templates/api_docs/_eth_rpc_item.html.eex:106
#, elixir-autogen, elixir-format
msgid "Clear"
msgstr ""

#: lib/block_scout_web/templates/address/_validator_metadata_modal.html.eex:37
#: lib/block_scout_web/templates/common_components/_modal_qr_code.html.eex:6
#: lib/block_scout_web/templates/common_components/_modal_qr_code.html.eex:14
#: lib/block_scout_web/templates/tokens/instance/overview/_details.html.eex:84
#: lib/block_scout_web/templates/tokens/instance/overview/_details.html.eex:92
#, elixir-autogen, elixir-format
msgid "Close"
msgstr ""

#: lib/block_scout_web/templates/address/_tabs.html.eex:58
#: lib/block_scout_web/templates/api_docs/_action_tile.html.eex:165
#: lib/block_scout_web/templates/api_docs/_action_tile.html.eex:187
#: lib/block_scout_web/templates/api_docs/_eth_rpc_item.html.eex:126
#: lib/block_scout_web/templates/api_docs/_eth_rpc_item.html.eex:149
#: lib/block_scout_web/views/address_view.ex:374
#, elixir-autogen, elixir-format
msgid "Code"
msgstr ""

#: lib/block_scout_web/templates/address/_tabs.html.eex:34
#: lib/block_scout_web/views/address_view.ex:380
#, elixir-autogen, elixir-format
msgid "Coin Balance History"
msgstr ""

#: lib/block_scout_web/templates/transaction/_decoded_input_body.html.eex:55
#, elixir-autogen, elixir-format
msgid "Collapse"
msgstr ""

#: lib/block_scout_web/templates/account/public_tags_request/form.html.eex:20
#, elixir-autogen, elixir-format
msgid "Company name"
msgstr ""

#: lib/block_scout_web/templates/account/public_tags_request/form.html.eex:32
#, elixir-autogen, elixir-format
msgid "Company website"
msgstr ""

#: lib/block_scout_web/templates/address_contract_verification_common_fields/_compiler_field.html.eex:3
#: lib/block_scout_web/templates/verified_contracts/index.html.eex:63
#, elixir-autogen, elixir-format
msgid "Compiler"
msgstr ""

#: lib/block_scout_web/templates/address_contract/index.html.eex:137
#, elixir-autogen, elixir-format
msgid "Compiler Settings"
msgstr ""

#: lib/block_scout_web/templates/address_contract/index.html.eex:66
#, elixir-autogen, elixir-format
msgid "Compiler version"
msgstr ""

#: lib/block_scout_web/views/transaction_view.ex:345
#, elixir-autogen, elixir-format
msgid "Confirmed"
msgstr ""

#: lib/block_scout_web/templates/transaction/overview.html.eex:122
#, elixir-autogen, elixir-format
msgid "Confirmed by "
msgstr ""

#: lib/block_scout_web/templates/transaction/overview.html.eex:188
#, elixir-autogen, elixir-format
msgid "Confirmed within"
msgstr ""

#: lib/block_scout_web/templates/address_contract_verification/new.html.eex:2
#: lib/block_scout_web/templates/address_contract_verification_via_flattened_code/new.html.eex:6
#: lib/block_scout_web/templates/address_contract_verification_via_json/new.html.eex:2
#: lib/block_scout_web/templates/address_contract_verification_via_multi_part_files/new.html.eex:4
#: lib/block_scout_web/templates/address_contract_verification_via_standard_json_input/new.html.eex:6
#: lib/block_scout_web/templates/address_contract_verification_vyper/new.html.eex:4
#: lib/block_scout_web/templates/tokens/holder/index.html.eex:16
#, elixir-autogen, elixir-format
msgid "Connection Lost"
msgstr ""

#: lib/block_scout_web/templates/address_coin_balance/index.html.eex:12
#: lib/block_scout_web/templates/block/index.html.eex:5
#, elixir-autogen, elixir-format
msgid "Connection Lost, click to load newer blocks"
msgstr ""

#: lib/block_scout_web/templates/address_internal_transaction/index.html.eex:15
#, elixir-autogen, elixir-format
msgid "Connection Lost, click to load newer internal transactions"
msgstr ""

#: lib/block_scout_web/templates/address_transaction/index.html.eex:11
#: lib/block_scout_web/templates/pending_transaction/index.html.eex:16
#: lib/block_scout_web/templates/transaction/index.html.eex:22
#, elixir-autogen, elixir-format
msgid "Connection Lost, click to load newer transactions"
msgstr ""

#: lib/block_scout_web/templates/address_validation/index.html.eex:10
#, elixir-autogen, elixir-format
msgid "Connection Lost, click to load newer validations"
msgstr ""

#: lib/block_scout_web/templates/address_contract/index.html.eex:91
#, elixir-autogen, elixir-format
msgid "Constructor Arguments"
msgstr ""

#: lib/block_scout_web/templates/verified_contracts/index.html.eex:72
#, elixir-autogen, elixir-format
msgid "Constructor args"
msgstr ""

#: lib/block_scout_web/templates/tokens/overview/_details.html.eex:52
#: lib/block_scout_web/templates/transaction/overview.html.eex:225
#, elixir-autogen, elixir-format
msgid "Contract"
msgstr ""

#: lib/block_scout_web/templates/address_contract/index.html.eex:152
#, elixir-autogen, elixir-format
msgid "Contract ABI"
msgstr ""

#: lib/block_scout_web/templates/account/custom_abi/form.html.eex:18
#: lib/block_scout_web/templates/account/custom_abi/index.html.eex:29
#: lib/block_scout_web/templates/address_contract_verification_common_fields/_contract_address_field.html.eex:3
#: lib/block_scout_web/views/address_view.ex:105
#, elixir-autogen, elixir-format
msgid "Contract Address"
msgstr ""

#: lib/block_scout_web/templates/transaction/_pending_tile.html.eex:16
#: lib/block_scout_web/views/address_view.ex:45
#: lib/block_scout_web/views/address_view.ex:79
#, elixir-autogen, elixir-format
msgid "Contract Address Pending"
msgstr ""

#: lib/block_scout_web/views/transaction_view.ex:460
#, elixir-autogen, elixir-format
msgid "Contract Call"
msgstr ""

#: lib/block_scout_web/views/transaction_view.ex:457
#, elixir-autogen, elixir-format
msgid "Contract Creation"
msgstr ""

#: lib/block_scout_web/templates/address_contract/index.html.eex:169
#: lib/block_scout_web/templates/address_contract/index.html.eex:184
#, elixir-autogen, elixir-format
msgid "Contract Creation Code"
msgstr ""

#: lib/block_scout_web/templates/address_contract_verification_via_flattened_code/new.html.eex:90
#: lib/block_scout_web/templates/address_contract_verification_via_multi_part_files/new.html.eex:80
#, elixir-autogen, elixir-format
msgid "Contract Libraries"
msgstr ""

#: lib/block_scout_web/templates/address/overview.html.eex:73
#: lib/block_scout_web/templates/address_contract_verification_common_fields/_contract_name_field.html.eex:3
#, elixir-autogen, elixir-format
msgid "Contract Name"
msgstr ""

#: lib/block_scout_web/templates/address_contract/index.html.eex:26
#: lib/block_scout_web/templates/smart_contract/_functions.html.eex:11
#, elixir-autogen, elixir-format
msgid "Contract is not verified. However, we found a verified contract with the same bytecode in Blockscout DB"
msgstr ""

#: lib/block_scout_web/templates/verified_contracts/index.html.eex:41
#, elixir-autogen, elixir-format
msgid "Contract name or address"
msgstr ""

#: lib/block_scout_web/templates/address_contract/index.html.eex:58
#, elixir-autogen, elixir-format
msgid "Contract name:"
msgstr ""

#: lib/block_scout_web/templates/address_contract/index.html.eex:101
#, elixir-autogen, elixir-format
msgid "Contract source code"
msgstr ""

#: lib/block_scout_web/templates/address/overview.html.eex:118
#, elixir-autogen, elixir-format
msgid "Contract was precompiled and created at genesis or contract creation transaction is missing"
msgstr ""

#: lib/block_scout_web/templates/verified_contracts/_stats.html.eex:5
#, elixir-autogen, elixir-format
msgid "Contracts"
msgstr ""

#: lib/block_scout_web/templates/address_contract/index.html.eex:175
#, elixir-autogen, elixir-format
msgid "Contracts that self destruct in their constructors have no contract code published and cannot be verified."
msgstr ""

#: lib/block_scout_web/templates/layout/_footer.html.eex:40
#, elixir-autogen, elixir-format
msgid "Contribute"
msgstr ""

#: lib/block_scout_web/templates/address_contract/index.html.eex:154
#, elixir-autogen, elixir-format
msgid "Copy ABI"
msgstr ""

#: lib/block_scout_web/templates/account/api_key/row.html.eex:6
#: lib/block_scout_web/templates/account/api_key/row.html.eex:6
#, elixir-autogen, elixir-format
msgid "Copy API key"
msgstr ""

#: lib/block_scout_web/templates/account/tag_address/row.html.eex:8
#: lib/block_scout_web/templates/account/tag_address/row.html.eex:8
#: lib/block_scout_web/templates/account/tag_transaction/row.html.eex:11
#: lib/block_scout_web/templates/account/tag_transaction/row.html.eex:11
#: lib/block_scout_web/templates/account/watchlist_address/row.html.eex:7
#: lib/block_scout_web/templates/address/overview.html.eex:38
#: lib/block_scout_web/templates/address/overview.html.eex:39
#: lib/block_scout_web/templates/block/overview.html.eex:104
#: lib/block_scout_web/templates/block/overview.html.eex:105
#: lib/block_scout_web/templates/tokens/overview/_details.html.eex:43
#: lib/block_scout_web/templates/tokens/overview/_details.html.eex:44
#, elixir-autogen, elixir-format
msgid "Copy Address"
msgstr ""

#: lib/block_scout_web/templates/address_contract/index.html.eex:139
#, elixir-autogen, elixir-format
msgid "Copy Compiler Settings"
msgstr ""

#: lib/block_scout_web/templates/account/custom_abi/row.html.eex:6
#: lib/block_scout_web/templates/account/custom_abi/row.html.eex:6
#, elixir-autogen, elixir-format
msgid "Copy Contract Address"
msgstr ""

#: lib/block_scout_web/templates/address_contract/index.html.eex:171
#: lib/block_scout_web/templates/address_contract/index.html.eex:187
#, elixir-autogen, elixir-format
msgid "Copy Contract Creation Code"
msgstr ""

#: lib/block_scout_web/templates/address_decompiled_contract/index.html.eex:19
#, elixir-autogen, elixir-format
msgid "Copy Decompiled Contract Code"
msgstr ""

#: lib/block_scout_web/templates/address_contract/index.html.eex:208
#: lib/block_scout_web/templates/address_contract/index.html.eex:218
#, elixir-autogen, elixir-format
msgid "Copy Deployed ByteCode"
msgstr ""

#: lib/block_scout_web/templates/account/watchlist_address/row.html.eex:7
#: lib/block_scout_web/templates/transaction/_total_transfers_from_to.html.eex:17
#: lib/block_scout_web/templates/transaction/_total_transfers_from_to.html.eex:18
#: lib/block_scout_web/templates/transaction/overview.html.eex:205
#: lib/block_scout_web/templates/transaction/overview.html.eex:206
#, elixir-autogen
msgid "Copy From Address"
msgstr ""

#: lib/block_scout_web/templates/block/overview.html.eex:129
#: lib/block_scout_web/templates/block/overview.html.eex:130
#, elixir-autogen, elixir-format
msgid "Copy Hash"
msgstr ""

#: lib/block_scout_web/templates/tokens/instance/metadata/index.html.eex:20
#, elixir-autogen, elixir-format
msgid "Copy Metadata"
msgstr ""

#: lib/block_scout_web/templates/block/overview.html.eex:149
#: lib/block_scout_web/templates/block/overview.html.eex:150
#, elixir-autogen, elixir-format
msgid "Copy Parent Hash"
msgstr ""

#: lib/block_scout_web/templates/transaction_raw_trace/index.html.eex:15
#, elixir-autogen, elixir-format
msgid "Copy Raw Trace"
msgstr ""

#: lib/block_scout_web/templates/address_contract/index.html.eex:115
#: lib/block_scout_web/templates/address_contract/index.html.eex:127
#, elixir-autogen, elixir-format
msgid "Copy Source Code"
msgstr ""

#: lib/block_scout_web/templates/transaction/_total_transfers_from_to.html.eex:34
#: lib/block_scout_web/templates/transaction/_total_transfers_from_to.html.eex:35
#: lib/block_scout_web/templates/transaction/overview.html.eex:232
#: lib/block_scout_web/templates/transaction/overview.html.eex:233
#: lib/block_scout_web/templates/transaction/overview.html.eex:240
#: lib/block_scout_web/templates/transaction/overview.html.eex:241
#, elixir-autogen
msgid "Copy To Address"
msgstr ""

#: lib/block_scout_web/templates/tokens/instance/overview/_details.html.eex:32
#: lib/block_scout_web/templates/tokens/instance/overview/_details.html.eex:33
#, elixir-autogen, elixir-format
msgid "Copy Token ID"
msgstr ""

#: lib/block_scout_web/templates/transaction/overview.html.eex:87
#, elixir-autogen, elixir-format
msgid "Copy Transaction Hash"
msgstr ""

#: lib/block_scout_web/templates/transaction/overview.html.eex:88
#, elixir-autogen, elixir-format
msgid "Copy Txn Hash"
msgstr ""

#: lib/block_scout_web/templates/transaction/overview.html.eex:470
#, elixir-autogen, elixir-format
msgid "Copy Txn Hex Input"
msgstr ""

#: lib/block_scout_web/templates/transaction/overview.html.eex:476
#, elixir-autogen, elixir-format
msgid "Copy Txn UTF-8 Input"
msgstr ""

#: lib/block_scout_web/templates/log/_data_decoded_view.html.eex:20
#: lib/block_scout_web/templates/transaction/_decoded_input_body.html.eex:41
#: lib/block_scout_web/templates/transaction/overview.html.eex:469
#: lib/block_scout_web/templates/transaction/overview.html.eex:475
#: lib/block_scout_web/templates/transaction_raw_trace/index.html.eex:14
#, elixir-autogen
msgid "Copy Value"
msgstr ""

#: lib/block_scout_web/views/internal_transaction_view.ex:25
#, elixir-autogen, elixir-format
msgid "Create"
msgstr ""

#: lib/block_scout_web/templates/account/custom_abi/index.html.eex:12
#, elixir-autogen, elixir-format
msgid "Create a Custom ABI to interact with contracts."
msgstr ""

#: lib/block_scout_web/templates/account/api_key/index.html.eex:12
#, elixir-autogen, elixir-format
msgid "Create an API key to use with your RPC и EthRPC API requests."
msgstr ""

#: lib/block_scout_web/views/internal_transaction_view.ex:26
#, elixir-autogen, elixir-format
msgid "Create2"
msgstr ""

#: lib/block_scout_web/templates/address/overview.html.eex:100
#, elixir-autogen, elixir-format
msgid "Creator"
msgstr ""

#: lib/block_scout_web/templates/api_docs/_action_tile.html.eex:146
#: lib/block_scout_web/templates/api_docs/_eth_rpc_item.html.eex:116
#, elixir-autogen, elixir-format
msgid "Curl"
msgstr ""

#: lib/block_scout_web/templates/transaction/overview.html.eex:95
#, elixir-autogen, elixir-format
msgid "Current transaction state: Success, Failed (Error), or Pending (In Process)"
msgstr ""

#: lib/block_scout_web/templates/address_read_contract/index.html.eex:20
#: lib/block_scout_web/templates/address_write_contract/index.html.eex:18
#, elixir-autogen, elixir-format
msgid "Custom"
msgstr ""

#: lib/block_scout_web/templates/account/common/_nav.html.eex:19
#: lib/block_scout_web/templates/account/custom_abi/form.html.eex:8
#: lib/block_scout_web/templates/account/custom_abi/index.html.eex:7
#: lib/block_scout_web/templates/layout/_account_menu_item.html.eex:18
#, elixir-autogen, elixir-format
msgid "Custom ABI"
msgstr ""

#: lib/block_scout_web/templates/address_read_contract/index.html.eex:25
#: lib/block_scout_web/templates/address_write_contract/index.html.eex:23
#, elixir-autogen, elixir-format
msgid "Custom ABI from account"
msgstr ""

#: lib/block_scout_web/templates/chain/show.html.eex:69
#, elixir-autogen, elixir-format
msgid "Daily Transactions"
msgstr ""

#: lib/block_scout_web/templates/address_logs/_logs.html.eex:101
#: lib/block_scout_web/templates/log/_data_decoded_view.html.eex:7
#: lib/block_scout_web/templates/transaction/_decoded_input_body.html.eex:23
#: lib/block_scout_web/templates/transaction_log/_logs.html.eex:121
#, elixir-autogen, elixir-format
msgid "Data"
msgstr ""

#: lib/block_scout_web/templates/block/overview.html.eex:70
#, elixir-autogen, elixir-format
msgid "Date & time at which block was produced."
msgstr ""

#: lib/block_scout_web/templates/transaction/overview.html.eex:174
#, elixir-autogen, elixir-format
msgid "Date & time of transaction inclusion, including length of time for confirmation."
msgstr ""

#: lib/block_scout_web/templates/tokens/instance/overview/_details.html.eex:52
#: lib/block_scout_web/templates/tokens/overview/_details.html.eex:131
#, elixir-autogen, elixir-format
msgid "Decimals"
msgstr ""

#: lib/block_scout_web/templates/address_logs/_logs.html.eex:32
#: lib/block_scout_web/templates/address_logs/_logs.html.eex:38
#: lib/block_scout_web/templates/address_logs/_logs.html.eex:53
#: lib/block_scout_web/templates/transaction_log/_logs.html.eex:34
#: lib/block_scout_web/templates/transaction_log/_logs.html.eex:42
#: lib/block_scout_web/templates/transaction_log/_logs.html.eex:57
#: lib/block_scout_web/templates/transaction_log/_logs.html.eex:73
#, elixir-autogen, elixir-format
msgid "Decoded"
msgstr ""

#: lib/block_scout_web/views/address_view.ex:375
#, elixir-autogen, elixir-format
msgid "Decompiled Code"
msgstr ""

#: lib/block_scout_web/templates/address/_tabs.html.eex:75
#, elixir-autogen, elixir-format
msgid "Decompiled code"
msgstr ""

#: lib/block_scout_web/templates/address_decompiled_contract/index.html.eex:17
#, elixir-autogen, elixir-format
msgid "Decompiled contract code"
msgstr ""

#: lib/block_scout_web/templates/address_decompiled_contract/index.html.eex:10
#, elixir-autogen, elixir-format
msgid "Decompiler version"
msgstr ""

#: lib/block_scout_web/views/internal_transaction_view.ex:23
#, elixir-autogen, elixir-format
msgid "Delegate Call"
msgstr ""

#: lib/block_scout_web/templates/address_contract/index.html.eex:206
#: lib/block_scout_web/templates/address_contract/index.html.eex:214
#, elixir-autogen, elixir-format
msgid "Deployed ByteCode"
msgstr ""

#: lib/block_scout_web/templates/api_docs/_action_tile.html.eex:53
#: lib/block_scout_web/templates/api_docs/_action_tile.html.eex:188
#: lib/block_scout_web/templates/api_docs/_eth_rpc_item.html.eex:60
#: lib/block_scout_web/templates/api_docs/_eth_rpc_item.html.eex:150
#, elixir-autogen, elixir-format
msgid "Description"
msgstr ""

#: lib/block_scout_web/templates/account/public_tags_request/form.html.eex:56
#, elixir-autogen, elixir-format
msgid "Description*"
msgstr ""

#: lib/block_scout_web/templates/address/overview.html.eex:30
#: lib/block_scout_web/templates/api_docs/_action_tile.html.eex:166
#: lib/block_scout_web/templates/api_docs/_eth_rpc_item.html.eex:127
#, elixir-autogen, elixir-format
msgid "Details"
msgstr ""

#: lib/block_scout_web/templates/block/overview.html.eex:159
#, elixir-autogen, elixir-format
msgid "Difficulty"
msgstr ""

#: lib/block_scout_web/templates/address_contract/index.html.eex:176
#, elixir-autogen, elixir-format
msgid "Displaying the init data provided of the creating transaction."
msgstr ""

#: lib/block_scout_web/templates/csv_export/index.html.eex:24
#, elixir-autogen, elixir-format
msgid "Download"
msgstr ""

#: lib/block_scout_web/templates/address_contract_verification_via_multi_part_files/new.html.eex:72
#, elixir-autogen, elixir-format
msgid "Drop all Solidity contract source files into the drop zone."
msgstr ""

#: lib/block_scout_web/templates/address_contract_verification_via_multi_part_files/new.html.eex:72
#, elixir-autogen, elixir-format
msgid "Drop all Solidity or Yul contract source files into the drop zone."
msgstr ""

#: lib/block_scout_web/templates/address_contract_verification_via_json/new.html.eex:18
#, elixir-autogen, elixir-format
msgid "Drop sources and metadata JSON file or click here"
msgstr ""

#: lib/block_scout_web/templates/address_contract_verification_via_multi_part_files/new.html.eex:67
#, elixir-autogen, elixir-format
msgid "Drop sources or click here"
msgstr ""

#: lib/block_scout_web/templates/address_contract_verification_via_standard_json_input/new.html.eex:28
#, elixir-autogen, elixir-format
msgid "Drop the standard input JSON file or click here"
msgstr ""

#: lib/block_scout_web/templates/account/public_tags_request/form.html.eex:27
#, elixir-autogen, elixir-format
msgid "E-mail*"
msgstr ""

#: lib/block_scout_web/templates/common_components/_minimal_proxy_pattern.html.eex:6
#, elixir-autogen, elixir-format
msgid "EIP-1167"
msgstr ""

#: lib/block_scout_web/views/transaction_view.ex:217
#, elixir-autogen, elixir-format
msgid "ERC-1155 "
msgstr ""

#: lib/block_scout_web/views/transaction_view.ex:215
#, elixir-autogen, elixir-format
msgid "ERC-20 "
msgstr ""

#: lib/block_scout_web/views/transaction_view.ex:216
#, elixir-autogen, elixir-format
msgid "ERC-721 "
msgstr ""

#: lib/block_scout_web/templates/account/watchlist_address/form.html.eex:53
#, elixir-autogen, elixir-format
msgid "ERC-721, ERC-1155 tokens (NFT) (beta)"
msgstr ""

#: lib/block_scout_web/templates/api_docs/eth_rpc.html.eex:4
#, elixir-autogen, elixir-format
msgid "ETH RPC API Documentation"
msgstr ""

#: lib/block_scout_web/templates/address_contract/index.html.eex:77
#: lib/block_scout_web/templates/address_contract_verification_via_flattened_code/new.html.eex:30
#: lib/block_scout_web/templates/address_contract_verification_via_multi_part_files/new.html.eex:22
#, elixir-autogen, elixir-format
msgid "EVM Version"
msgstr ""

#: lib/block_scout_web/templates/address_contract_verification_via_flattened_code/new.html.eex:34
#: lib/block_scout_web/templates/address_contract_verification_via_multi_part_files/new.html.eex:26
#, elixir-autogen, elixir-format
msgid "EVM version details"
msgstr ""

#: lib/block_scout_web/views/block_transaction_view.ex:7
#, elixir-autogen, elixir-format
msgid "Easy Cowboy! This block does not exist yet!"
msgstr ""

#: lib/block_scout_web/templates/account/api_key/row.html.eex:16
#: lib/block_scout_web/templates/account/custom_abi/row.html.eex:16
#: lib/block_scout_web/templates/account/watchlist_address/row.html.eex:27
#, elixir-autogen, elixir-format
msgid "Edit"
msgstr ""

#: lib/block_scout_web/templates/account/watchlist_address/form.html.eex:7
#, elixir-autogen, elixir-format
msgid "Edit Watch list address"
msgstr ""

#: lib/block_scout_web/templates/account/watchlist_address/form.html.eex:71
#, elixir-autogen, elixir-format
msgid "Email notifications"
msgstr ""

#: lib/block_scout_web/templates/transaction/_emission_reward_tile.html.eex:5
#, elixir-autogen, elixir-format
msgid "Emission Contract"
msgstr ""

#: lib/block_scout_web/views/block_view.ex:73
#, elixir-autogen, elixir-format
msgid "Emission Reward"
msgstr ""

#: lib/block_scout_web/templates/address_contract_verification_via_flattened_code/new.html.eex:72
#, elixir-autogen, elixir-format
msgid "Enter the Solidity Contract Code"
msgstr ""

#: lib/block_scout_web/templates/address_contract_verification_vyper/new.html.eex:22
#, elixir-autogen, elixir-format
msgid "Enter the Vyper Contract Code"
msgstr ""

#: lib/block_scout_web/templates/internal_transaction/_tile.html.eex:11
#: lib/block_scout_web/templates/transaction/_decoded_input_body.html.eex:10
#, elixir-autogen, elixir-format
msgid "Error"
msgstr ""

#: lib/block_scout_web/templates/transaction/_tile.html.eex:11
#, elixir-autogen, elixir-format
msgid "Error in internal transactions"
msgstr ""

#: lib/block_scout_web/templates/transaction/_decoded_input_body.html.eex:33
#, elixir-autogen, elixir-format
msgid "Error rendering value"
msgstr ""

#: lib/block_scout_web/templates/address/_balance_dropdown.html.eex:10
#, elixir-autogen, elixir-format
msgid "Error trying to fetch balances."
msgstr ""

#: lib/block_scout_web/views/transaction_view.ex:356
#, elixir-autogen, elixir-format
msgid "Error: %{reason}"
msgstr ""

#: lib/block_scout_web/views/transaction_view.ex:354
#, elixir-autogen, elixir-format
msgid "Error: (Awaiting internal transactions for reason)"
msgstr ""

#: lib/block_scout_web/templates/address/overview.html.eex:118
#, elixir-autogen, elixir-format
msgid "Error: Could not determine contract creator."
msgstr ""

#: lib/block_scout_web/templates/layout/_topnav.html.eex:114
#, elixir-autogen, elixir-format
msgid "Eth RPC"
msgstr ""

#: lib/block_scout_web/templates/api_docs/_action_tile.html.eex:211
#: lib/block_scout_web/templates/api_docs/_eth_rpc_item.html.eex:164
#, elixir-autogen, elixir-format
msgid "Example Value"
msgstr ""

#: lib/block_scout_web/templates/api_docs/_action_tile.html.eex:128
#: lib/block_scout_web/templates/api_docs/_eth_rpc_item.html.eex:99
#, elixir-autogen, elixir-format
msgid "Execute"
msgstr ""

#: lib/block_scout_web/templates/transaction/_decoded_input_body.html.eex:55
#, elixir-autogen, elixir-format
msgid "Expand"
msgstr ""

#: lib/block_scout_web/templates/csv_export/index.html.eex:10
#, elixir-autogen, elixir-format
msgid "Export Data"
msgstr ""

#: lib/block_scout_web/templates/address_contract/index.html.eex:243
#, elixir-autogen, elixir-format
msgid "External libraries"
msgstr ""

#: lib/block_scout_web/templates/transaction/_decoded_input.html.eex:40
#, elixir-autogen, elixir-format
msgid "Failed to decode input data."
msgstr ""

#: lib/block_scout_web/templates/address_logs/_logs.html.eex:35
#: lib/block_scout_web/templates/transaction_log/_logs.html.eex:37
#, elixir-autogen, elixir-format
msgid "Failed to decode log data."
msgstr ""

#: lib/block_scout_web/templates/chain/gas_price_oracle_legend_item.html.eex:22
#, elixir-autogen, elixir-format
msgid "Fast"
msgstr ""

#: lib/block_scout_web/templates/address/overview.html.eex:245
#, elixir-autogen, elixir-format
msgid "Fetching gas used..."
msgstr ""

#: lib/block_scout_web/templates/tokens/overview/_details.html.eex:112
#, elixir-autogen, elixir-format
msgid "Fetching holders..."
msgstr ""

#: lib/block_scout_web/templates/address/_balance_dropdown.html.eex:7
#, elixir-autogen, elixir-format
msgid "Fetching tokens..."
msgstr ""

#: lib/block_scout_web/templates/address/overview.html.eex:192
#: lib/block_scout_web/templates/address/overview.html.eex:200
#, elixir-autogen, elixir-format
msgid "Fetching transactions..."
msgstr ""

#: lib/block_scout_web/templates/address/overview.html.eex:219
#: lib/block_scout_web/templates/address/overview.html.eex:227
#: lib/block_scout_web/templates/tokens/overview/_details.html.eex:123
#, elixir-autogen, elixir-format
msgid "Fetching transfers..."
msgstr ""

#: lib/block_scout_web/templates/verified_contracts/index.html.eex:15
#, elixir-autogen, elixir-format
msgid "Filter by compiler:"
msgstr ""

#: lib/block_scout_web/templates/admin/dashboard/index.html.eex:16
#, elixir-autogen, elixir-format
msgid "For any existing contracts in the database, insert all ABI entries into the contract_methods table. Use this in case you have verified smart contracts before early March 2019 and you want other contracts with the same functions to show those ABI's as candidate matches."
msgstr ""

#: lib/block_scout_web/templates/visualize_sol2uml/index.html.eex:7
#, elixir-autogen, elixir-format
msgid "For contract"
msgstr ""

#: lib/block_scout_web/templates/layout/_topnav.html.eex:44
#, elixir-autogen, elixir-format
msgid "Forked Blocks (Reorgs)"
msgstr ""

#: lib/block_scout_web/templates/layout/_footer.html.eex:43
#, elixir-autogen, elixir-format
msgid "Forum"
msgstr ""

#: lib/block_scout_web/templates/address_internal_transaction/index.html.eex:38
#: lib/block_scout_web/templates/address_token_transfer/index.html.eex:40
#: lib/block_scout_web/templates/address_transaction/index.html.eex:34
#: lib/block_scout_web/templates/transaction/overview.html.eex:198
#: lib/block_scout_web/views/address_internal_transaction_view.ex:10
#: lib/block_scout_web/views/address_token_transfer_view.ex:10
#: lib/block_scout_web/views/address_transaction_view.ex:10
#, elixir-autogen, elixir-format
msgid "From"
msgstr ""

#: lib/block_scout_web/templates/api_docs/_action_tile.html.eex:18
#, elixir-autogen, elixir-format
msgid "GET"
msgstr ""

#: lib/block_scout_web/templates/block/_tile.html.eex:67
#: lib/block_scout_web/templates/block/overview.html.eex:187
#: lib/block_scout_web/templates/transaction/overview.html.eex:371
#, elixir-autogen
msgid "Gas Limit"
msgstr ""

#: lib/block_scout_web/templates/transaction/overview.html.eex:351
#, elixir-autogen, elixir-format
msgid "Gas Price"
msgstr ""

#: lib/block_scout_web/templates/address/overview.html.eex:238
#: lib/block_scout_web/templates/block/_tile.html.eex:73
#: lib/block_scout_web/templates/block/overview.html.eex:178
#, elixir-autogen, elixir-format
msgid "Gas Used"
msgstr ""

#: lib/block_scout_web/templates/transaction/overview.html.eex:424
#, elixir-autogen, elixir-format
msgid "Gas Used by Transaction"
msgstr ""

#: lib/block_scout_web/templates/chain/gas_price_oracle_legend_item.html.eex:3
#: lib/block_scout_web/templates/chain/gas_price_oracle_legend_item.html.eex:18
#, elixir-autogen, elixir-format
msgid "Gas tracker"
msgstr ""

#: lib/block_scout_web/templates/address/overview.html.eex:237
#, elixir-autogen, elixir-format
msgid "Gas used by the address."
msgstr ""

#: lib/block_scout_web/templates/block/overview.html.eex:60
#, elixir-autogen, elixir-format
msgid "Genesis Block"
msgstr ""

#: lib/block_scout_web/templates/layout/_footer.html.eex:24
#, elixir-autogen, elixir-format
msgid "Github"
msgstr ""

#: lib/block_scout_web/templates/common_components/_rap_pagination_container.html.eex:8
#, elixir-autogen, elixir-format
msgid "Go to"
msgstr ""

#: lib/block_scout_web/templates/layout/_topnav.html.eex:104
#, elixir-autogen, elixir-format
msgid "GraphQL"
msgstr ""

#: lib/block_scout_web/templates/chain/gas_price_oracle_legend_item.html.eex:11
#: lib/block_scout_web/templates/chain/gas_price_oracle_legend_item.html.eex:20
#: lib/block_scout_web/templates/chain/gas_price_oracle_legend_item.html.eex:21
#: lib/block_scout_web/templates/chain/gas_price_oracle_legend_item.html.eex:22
#: lib/block_scout_web/templates/chain/gas_price_oracle_legend_item.html.eex:38
#: lib/block_scout_web/views/block_view.ex:22
#: lib/block_scout_web/views/wei_helpers.ex:77
#, elixir-autogen, elixir-format
msgid "Gwei"
msgstr ""

#: lib/block_scout_web/templates/block/overview.html.eex:123
#, elixir-autogen, elixir-format
msgid "Hash"
msgstr ""

#: lib/block_scout_web/templates/transaction/overview.html.eex:452
#: lib/block_scout_web/templates/transaction/overview.html.eex:456
#, elixir-autogen, elixir-format
msgid "Hex (Default)"
msgstr ""

#: lib/block_scout_web/templates/tokens/overview/_details.html.eex:108
#, elixir-autogen, elixir-format
msgid "Holders"
msgstr ""

#: lib/block_scout_web/templates/api_docs/eth_rpc.html.eex:11
#, elixir-autogen, elixir-format
msgid "However, in general, the"
msgstr ""

#: lib/block_scout_web/templates/transaction/_decoded_input.html.eex:19
#, elixir-autogen, elixir-format
msgid "IMPORTANT: This information is a best guess based on similar functions from other verified contracts."
msgstr ""

#: lib/block_scout_web/templates/internal_transaction/_tile.html.eex:42
#: lib/block_scout_web/templates/transaction/_tile.html.eex:92
#, elixir-autogen, elixir-format
msgid "IN"
msgstr ""

#: lib/block_scout_web/templates/address_contract_verification_via_flattened_code/new.html.eex:56
#: lib/block_scout_web/templates/address_contract_verification_via_multi_part_files/new.html.eex:48
#, elixir-autogen, elixir-format
msgid "If you enabled optimization during compilation, select yes."
msgstr ""

#: lib/block_scout_web/templates/address/overview.html.eex:131
#, elixir-autogen, elixir-format
msgid "Implementation"
msgstr ""

#: lib/block_scout_web/templates/address/overview.html.eex:130
#, elixir-autogen, elixir-format
msgid "Implementation address of the proxy contract."
msgstr ""

#: lib/block_scout_web/templates/address_contract_verification_common_fields/_include_nightly_builds_field.html.eex:3
#, elixir-autogen, elixir-format
msgid "Include nightly builds"
msgstr ""

#: lib/block_scout_web/templates/account/watchlist_address/form.html.eex:30
#: lib/block_scout_web/templates/account/watchlist_address/form.html.eex:43
#: lib/block_scout_web/templates/account/watchlist_address/form.html.eex:56
#, elixir-autogen, elixir-format
msgid "Incoming"
msgstr ""

#: lib/block_scout_web/templates/transaction/overview.html.eex:436
#, elixir-autogen, elixir-format
msgid "Index position of Transaction in the block."
msgstr ""

#: lib/block_scout_web/templates/block/overview.html.eex:249
#, elixir-autogen, elixir-format
msgid "Index position(s) of referenced stale blocks."
msgstr ""

#: lib/block_scout_web/templates/log/_data_decoded_view.html.eex:6
#, elixir-autogen, elixir-format
msgid "Indexed?"
msgstr ""

#: lib/block_scout_web/templates/transaction/_decoded_input.html.eex:3
#, elixir-autogen, elixir-format
msgid "Input"
msgstr ""

#: lib/block_scout_web/templates/transaction/overview.html.eex:217
#, elixir-autogen, elixir-format
msgid "Interacted With (To)"
msgstr ""

#: lib/block_scout_web/templates/internal_transaction/_tile.html.eex:7
#, elixir-autogen, elixir-format
msgid "Internal Transaction"
msgstr ""

#: lib/block_scout_web/templates/address/_tabs.html.eex:28
#: lib/block_scout_web/templates/address_internal_transaction/index.html.eex:17
#: lib/block_scout_web/templates/transaction/_tabs.html.eex:11
#: lib/block_scout_web/templates/transaction_internal_transaction/index.html.eex:6
#: lib/block_scout_web/views/address_view.ex:371
#: lib/block_scout_web/views/transaction_view.ex:515
#, elixir-autogen, elixir-format
msgid "Internal Transactions"
msgstr ""

#: lib/block_scout_web/templates/tokens/inventory/index.html.eex:16
#: lib/block_scout_web/templates/tokens/overview/_tabs.html.eex:19
#: lib/block_scout_web/views/tokens/overview_view.ex:42
#, elixir-autogen, elixir-format
msgid "Inventory"
msgstr ""

#: lib/block_scout_web/templates/address_contract_verification_common_fields/_yul_contracts_switcher.html.eex:3
#, elixir-autogen, elixir-format
msgid "Is Yul contract"
msgstr ""

#: lib/block_scout_web/templates/verified_contracts/_stats.html.eex:13
#: lib/block_scout_web/templates/verified_contracts/_stats.html.eex:26
#, elixir-autogen, elixir-format
msgid "Last 24h"
msgstr ""

#: lib/block_scout_web/templates/address/overview.html.eex:256
#, elixir-autogen, elixir-format
msgid "Last Balance Update"
msgstr ""

#: lib/block_scout_web/templates/account/api_key/index.html.eex:12
#: lib/block_scout_web/templates/account/api_key/index.html.eex:18
#, elixir-autogen, elixir-format
msgid "Learn more"
msgstr ""

#: lib/block_scout_web/templates/layout/app.html.eex:45
#, elixir-autogen, elixir-format
msgid "Less than"
msgstr ""

#: lib/block_scout_web/templates/address_contract_verification_common_fields/_library_address.html.eex:4
#: lib/block_scout_web/templates/address_contract_verification_common_fields/_library_name.html.eex:4
#, elixir-autogen, elixir-format
msgid "Library"
msgstr ""

#: lib/block_scout_web/templates/address/_validator_metadata_modal.html.eex:24
#, elixir-autogen, elixir-format
msgid "License Expires"
msgstr ""

#: lib/block_scout_web/templates/address/_validator_metadata_modal.html.eex:10
#, elixir-autogen, elixir-format
msgid "License ID"
msgstr ""

#: lib/block_scout_web/templates/transaction/overview.html.eex:303
#, elixir-autogen, elixir-format
msgid "List of ERC-1155 tokens created in the transaction."
msgstr ""

#: lib/block_scout_web/templates/transaction/overview.html.eex:287
#, elixir-autogen, elixir-format
msgid "List of token burnt in the transaction."
msgstr ""

#: lib/block_scout_web/templates/transaction/overview.html.eex:270
#, elixir-autogen, elixir-format
msgid "List of token minted in the transaction."
msgstr ""

#: lib/block_scout_web/templates/transaction/overview.html.eex:254
#, elixir-autogen, elixir-format
msgid "List of token transferred in the transaction."
msgstr ""

#: lib/block_scout_web/templates/address_coin_balance/index.html.eex:18
#, elixir-autogen, elixir-format
msgid "Loading chart..."
msgstr ""

#: lib/block_scout_web/templates/address_contract_verification/new.html.eex:77
#: lib/block_scout_web/templates/address_contract_verification_via_flattened_code/new.html.eex:109
#: lib/block_scout_web/templates/address_contract_verification_via_json/new.html.eex:35
#: lib/block_scout_web/templates/address_contract_verification_via_multi_part_files/new.html.eex:99
#: lib/block_scout_web/templates/address_contract_verification_via_standard_json_input/new.html.eex:49
#: lib/block_scout_web/templates/address_contract_verification_vyper/new.html.eex:45
#: lib/block_scout_web/templates/address_read_contract/index.html.eex:41
#: lib/block_scout_web/templates/address_read_contract/index.html.eex:49
#: lib/block_scout_web/templates/address_read_proxy/index.html.eex:12
#: lib/block_scout_web/templates/address_write_contract/index.html.eex:39
#: lib/block_scout_web/templates/address_write_contract/index.html.eex:47
#: lib/block_scout_web/templates/address_write_proxy/index.html.eex:12
#: lib/block_scout_web/templates/tokens/contract/index.html.eex:17
#, elixir-autogen, elixir-format
msgid "Loading..."
msgstr ""

#: lib/block_scout_web/templates/log/_data_decoded_view.html.eex:2
#, elixir-autogen, elixir-format
msgid "Log Data"
msgstr ""

#: lib/block_scout_web/templates/transaction_log/_logs.html.eex:131
#, elixir-autogen, elixir-format
msgid "Log Index"
msgstr ""

#: lib/block_scout_web/templates/address/_tabs.html.eex:41
#: lib/block_scout_web/templates/address_logs/index.html.eex:10
#: lib/block_scout_web/templates/transaction/_tabs.html.eex:17
#: lib/block_scout_web/templates/transaction_log/index.html.eex:8
#: lib/block_scout_web/views/address_view.ex:382
#: lib/block_scout_web/views/transaction_view.ex:516
#, elixir-autogen, elixir-format
msgid "Logs"
msgstr ""

#: lib/block_scout_web/templates/layout/_footer.html.eex:52
#, elixir-autogen, elixir-format
msgid "Main Networks"
msgstr ""

#: lib/block_scout_web/templates/chain/show.html.eex:52
#: lib/block_scout_web/templates/layout/app.html.eex:46
#: lib/block_scout_web/templates/tokens/overview/_details.html.eex:84
#: lib/block_scout_web/views/address_view.ex:145
#, elixir-autogen, elixir-format
msgid "Market Cap"
msgstr ""

#: lib/block_scout_web/templates/verified_contracts/index.html.eex:78
#, elixir-autogen, elixir-format
msgid "Market cap"
msgstr ""

#: lib/block_scout_web/templates/transaction/overview.html.eex:380
#, elixir-autogen, elixir-format
msgid "Max Fee per Gas"
msgstr ""

#: lib/block_scout_web/templates/transaction/overview.html.eex:390
#, elixir-autogen, elixir-format
msgid "Max Priority Fee per Gas"
msgstr ""

#: lib/block_scout_web/views/transaction_view.ex:322
#, elixir-autogen, elixir-format
msgid "Max of"
msgstr ""

#: lib/block_scout_web/templates/transaction/overview.html.eex:370
#, elixir-autogen, elixir-format
msgid "Maximum gas amount approved for the transaction."
msgstr ""

#: lib/block_scout_web/templates/transaction/overview.html.eex:379
#, elixir-autogen, elixir-format
msgid "Maximum total amount per unit of gas a user is willing to pay for a transaction, including base fee and priority fee."
msgstr ""

#: lib/block_scout_web/templates/tokens/instance/metadata/index.html.eex:18
#: lib/block_scout_web/templates/tokens/instance/overview/_tabs.html.eex:10
#: lib/block_scout_web/views/tokens/instance/overview_view.ex:198
#, elixir-autogen, elixir-format
msgid "Metadata"
msgstr ""

#: lib/block_scout_web/templates/transaction/_decoded_input_body.html.eex:5
#, elixir-autogen, elixir-format
msgid "Method Id"
msgstr ""

#: lib/block_scout_web/templates/block/_tile.html.eex:41
#: lib/block_scout_web/templates/block/overview.html.eex:98
#: lib/block_scout_web/templates/chain/_block.html.eex:16
#: lib/block_scout_web/templates/transaction_state/_state_change.html.eex:23
#, elixir-autogen, elixir-format
msgid "Miner"
msgstr ""

#: lib/block_scout_web/views/block_view.ex:63
#: lib/block_scout_web/views/block_view.ex:68
#, elixir-autogen, elixir-format
msgid "Miner Reward"
msgstr ""

#: lib/block_scout_web/templates/common_components/_minimal_proxy_pattern.html.eex:3
#, elixir-autogen, elixir-format
msgid "Minimal Proxy Contract for"
msgstr ""

#: lib/block_scout_web/templates/block/overview.html.eex:206
#, elixir-autogen, elixir-format
msgid "Minimum fee required per unit of gas. Fee adjusts based on network congestion."
msgstr ""

#: lib/block_scout_web/templates/api_docs/_action_tile.html.eex:223
#, elixir-autogen, elixir-format
msgid "Model"
msgstr ""

#: lib/block_scout_web/templates/api_docs/_action_tile.html.eex:58
#, elixir-autogen, elixir-format
msgid "Module"
msgstr ""

#: lib/block_scout_web/templates/address_internal_transaction/index.html.eex:12
#, elixir-autogen, elixir-format
msgid "More internal transactions have come in"
msgstr ""

#: lib/block_scout_web/templates/address_transaction/index.html.eex:46
#: lib/block_scout_web/templates/chain/show.html.eex:205
#: lib/block_scout_web/templates/pending_transaction/index.html.eex:13
#: lib/block_scout_web/templates/transaction/index.html.eex:19
#, elixir-autogen, elixir-format
msgid "More transactions have come in"
msgstr ""

#: lib/block_scout_web/templates/api_docs/_action_tile.html.eex:63
#: lib/block_scout_web/templates/api_docs/_action_tile.html.eex:74
#, elixir-autogen, elixir-format
msgid "Must be set to:"
msgstr ""

#: lib/block_scout_web/templates/address_contract_verification_via_flattened_code/new.html.eex:22
#, elixir-autogen, elixir-format
msgid "Must match the name specified in the code. For example, in <span class=\"tooltip-quote\">contract MyContract {..}</span> <strong>MyContract</strong> is the contract name."
msgstr ""

#: lib/block_scout_web/templates/verified_contracts/_contract.html.eex:21
#: lib/block_scout_web/templates/verified_contracts/_contract.html.eex:58
#, elixir-autogen, elixir-format
msgid "N/A"
msgstr ""

#: lib/block_scout_web/templates/block/overview.html.eex:116
#, elixir-autogen, elixir-format
msgid "N/A bytes"
msgstr ""

#: lib/block_scout_web/templates/account/api_key/form.html.eex:19
#: lib/block_scout_web/templates/account/api_key/index.html.eex:28
#: lib/block_scout_web/templates/account/custom_abi/form.html.eex:13
#: lib/block_scout_web/templates/account/custom_abi/index.html.eex:28
#: lib/block_scout_web/templates/account/tag_address/form.html.eex:18
#: lib/block_scout_web/templates/account/tag_address/index.html.eex:22
#: lib/block_scout_web/templates/account/tag_transaction/form.html.eex:18
#: lib/block_scout_web/templates/account/tag_transaction/index.html.eex:22
#: lib/block_scout_web/templates/account/watchlist/show.html.eex:22
#: lib/block_scout_web/templates/account/watchlist_address/form.html.eex:19
#: lib/block_scout_web/templates/address_contract_verification_common_fields/_library_name.html.eex:4
#: lib/block_scout_web/templates/api_docs/_action_tile.html.eex:52
#: lib/block_scout_web/templates/api_docs/_eth_rpc_item.html.eex:59
#: lib/block_scout_web/templates/log/_data_decoded_view.html.eex:4
#: lib/block_scout_web/templates/transaction/_decoded_input_body.html.eex:21
#, elixir-autogen, elixir-format
msgid "Name"
msgstr ""

#: lib/block_scout_web/templates/account/api_key/form.html.eex:20
#, elixir-autogen, elixir-format
msgid "Name this API key"
msgstr ""

#: lib/block_scout_web/templates/account/custom_abi/form.html.eex:14
#, elixir-autogen, elixir-format
msgid "Name this Custom ABI"
msgstr ""

#: lib/block_scout_web/templates/account/tag_address/form.html.eex:19
#: lib/block_scout_web/templates/account/watchlist_address/form.html.eex:20
#, elixir-autogen, elixir-format
msgid "Name this address"
msgstr ""

#: lib/block_scout_web/templates/account/tag_transaction/form.html.eex:19
#, elixir-autogen, elixir-format
msgid "Name this transaction"
msgstr ""

#: lib/block_scout_web/templates/address_token/overview.html.eex:44
#, elixir-autogen, elixir-format
msgid "Net Worth"
msgstr ""

#: lib/block_scout_web/templates/address_contract_verification/new.html.eex:5
#: lib/block_scout_web/templates/address_contract_verification_via_json/new.html.eex:5
#: lib/block_scout_web/templates/address_contract_verification_via_standard_json_input/new.html.eex:9
#, elixir-autogen, elixir-format
msgid "New Smart Contract Verification"
msgstr ""

#: lib/block_scout_web/templates/address_contract_verification_via_flattened_code/new.html.eex:9
#: lib/block_scout_web/templates/address_contract_verification_via_multi_part_files/new.html.eex:7
#, elixir-autogen, elixir-format
msgid "New Solidity Smart Contract Verification"
msgstr ""

#: lib/block_scout_web/templates/address_contract_verification_via_multi_part_files/new.html.eex:7
#, elixir-autogen, elixir-format
msgid "New Solidity/Yul Smart Contract Verification"
msgstr ""

#: lib/block_scout_web/templates/address_contract_verification_vyper/new.html.eex:7
#, elixir-autogen, elixir-format
msgid "New Vyper Smart Contract Verification"
msgstr ""

#: lib/block_scout_web/templates/address_contract_verification/new.html.eex:80
#: lib/block_scout_web/templates/address_contract_verification/new.html.eex:87
#: lib/block_scout_web/templates/address_contract_verification/new.html.eex:95
#: lib/block_scout_web/templates/address_contract_verification/new.html.eex:103
#: lib/block_scout_web/templates/address_contract_verification/new.html.eex:111
#, elixir-autogen, elixir-format
msgid "Next"
msgstr ""

#: lib/block_scout_web/templates/address_contract_verification_common_fields/_fetch_constructor_args.html.eex:9
#: lib/block_scout_web/templates/address_contract_verification_common_fields/_include_nightly_builds_field.html.eex:9
#: lib/block_scout_web/templates/address_contract_verification_common_fields/_yul_contracts_switcher.html.eex:9
#: lib/block_scout_web/templates/address_contract_verification_via_flattened_code/new.html.eex:46
#: lib/block_scout_web/templates/address_contract_verification_via_multi_part_files/new.html.eex:38
#, elixir-autogen, elixir-format
msgid "No"
msgstr ""

#: lib/block_scout_web/templates/transaction_raw_trace/index.html.eex:23
#, elixir-autogen, elixir-format
msgid "No trace entries found."
msgstr ""

#: lib/block_scout_web/templates/block/overview.html.eex:196
#: lib/block_scout_web/templates/transaction/overview.html.eex:434
#, elixir-autogen, elixir-format
msgid "Nonce"
msgstr ""

#: lib/block_scout_web/templates/tokens/inventory/_token.html.eex:11
#, elixir-autogen, elixir-format
msgid "Not unique Token"
msgstr ""

#: lib/block_scout_web/templates/tokens/overview/_details.html.eex:107
#, elixir-autogen, elixir-format
msgid "Number of accounts holding the token"
msgstr ""

#: lib/block_scout_web/templates/address/overview.html.eex:272
#, elixir-autogen, elixir-format
msgid "Number of blocks validated by this validator."
msgstr ""

#: lib/block_scout_web/templates/tokens/overview/_details.html.eex:130
#, elixir-autogen, elixir-format
msgid "Number of digits that come after the decimal place when displaying token value"
msgstr ""

#: lib/block_scout_web/templates/address/overview.html.eex:183
#, elixir-autogen, elixir-format
msgid "Number of transactions related to this address."
msgstr ""

#: lib/block_scout_web/templates/tokens/overview/_details.html.eex:118
#, elixir-autogen, elixir-format
msgid "Number of transfers for the token"
msgstr ""

#: lib/block_scout_web/templates/address/overview.html.eex:210
#, elixir-autogen, elixir-format
msgid "Number of transfers to/from this address."
msgstr ""

#: lib/block_scout_web/templates/internal_transaction/_tile.html.eex:40
#: lib/block_scout_web/templates/transaction/_tile.html.eex:88
#, elixir-autogen, elixir-format
msgid "OUT"
msgstr ""

#: lib/block_scout_web/templates/common_components/_rap_pagination_container.html.eex:13
#, elixir-autogen, elixir-format
msgid "Only the first"
msgstr ""

#: lib/block_scout_web/templates/address_contract_verification_via_flattened_code/new.html.eex:40
#: lib/block_scout_web/templates/address_contract_verification_via_multi_part_files/new.html.eex:32
#: lib/block_scout_web/templates/verified_contracts/index.html.eex:69
#, elixir-autogen, elixir-format
msgid "Optimization"
msgstr ""

#: lib/block_scout_web/templates/address_contract/index.html.eex:62
#, elixir-autogen, elixir-format
msgid "Optimization enabled"
msgstr ""

#: lib/block_scout_web/templates/address_contract/index.html.eex:71
#: lib/block_scout_web/templates/address_contract_verification_via_flattened_code/new.html.eex:62
#: lib/block_scout_web/templates/address_contract_verification_via_multi_part_files/new.html.eex:54
#, elixir-autogen, elixir-format
msgid "Optimization runs"
msgstr ""

#: lib/block_scout_web/templates/layout/_footer.html.eex:76
#, elixir-autogen, elixir-format
msgid "Other Explorers"
msgstr ""

#: lib/block_scout_web/templates/account/watchlist_address/form.html.eex:35
#: lib/block_scout_web/templates/account/watchlist_address/form.html.eex:48
#: lib/block_scout_web/templates/account/watchlist_address/form.html.eex:61
#, elixir-autogen, elixir-format
msgid "Outgoing"
msgstr ""

#: lib/block_scout_web/templates/tokens/inventory/_token.html.eex:24
#, elixir-autogen, elixir-format
msgid "Owner Address"
msgstr ""

#: lib/block_scout_web/templates/address_contract_verification_via_flattened_code/new.html.eex:77
#, elixir-autogen, elixir-format
msgid "POA solidity flattener or the"
msgstr ""

#: lib/block_scout_web/templates/api_docs/_action_tile.html.eex:19
#: lib/block_scout_web/templates/api_docs/_eth_rpc_item.html.eex:26
#, elixir-autogen, elixir-format
msgid "POST"
msgstr ""

#: lib/block_scout_web/templates/common_components/_pagination_container.html.eex:41
#, elixir-autogen, elixir-format
msgid "Page"
msgstr ""

#: lib/block_scout_web/templates/page_not_found/index.html.eex:7
#, elixir-autogen, elixir-format
msgid "Page not found"
msgstr ""

#: lib/block_scout_web/templates/api_docs/_action_tile.html.eex:33
#: lib/block_scout_web/templates/api_docs/_eth_rpc_item.html.eex:40
#, elixir-autogen, elixir-format
msgid "Parameters"
msgstr ""

#: lib/block_scout_web/templates/block/overview.html.eex:139
#, elixir-autogen, elixir-format
msgid "Parent Hash"
msgstr ""

#: lib/block_scout_web/templates/layout/_topnav.html.eex:62
#: lib/block_scout_web/views/transaction_view.ex:351
#: lib/block_scout_web/views/transaction_view.ex:389
#, elixir-autogen, elixir-format
msgid "Pending"
msgstr ""

#: lib/block_scout_web/templates/pending_transaction/index.html.eex:5
#, elixir-autogen, elixir-format
msgid "Pending Transactions"
msgstr ""

#: lib/block_scout_web/templates/address/_custom_view_df_title.html.eex:9
#: lib/block_scout_web/templates/address/_custom_view_df_title.html.eex:13
#, elixir-autogen, elixir-format
msgid "Play"
msgstr ""

#: lib/block_scout_web/templates/transaction/overview.html.eex:436
#, elixir-autogen, elixir-format
msgid "Position"
msgstr ""

#: lib/block_scout_web/templates/block/overview.html.eex:254
#, elixir-autogen, elixir-format
msgid "Position %{index}"
msgstr ""

#: lib/block_scout_web/templates/transaction/_decoded_input.html.eex:18
#: lib/block_scout_web/templates/transaction/_decoded_input.html.eex:32
#, elixir-autogen, elixir-format
msgid "Potential matches from our contract method database:"
msgstr ""

#: lib/block_scout_web/templates/layout/_search.html.eex:27
#, elixir-autogen, elixir-format
msgid "Press / and focus will be moved to the search field"
msgstr ""

#: lib/block_scout_web/templates/chain/show.html.eex:41
#: lib/block_scout_web/templates/layout/app.html.eex:47
#: lib/block_scout_web/templates/tokens/overview/_details.html.eex:95
#, elixir-autogen, elixir-format
msgid "Price"
msgstr ""

#: lib/block_scout_web/templates/tokens/overview/_details.html.eex:94
#, elixir-autogen, elixir-format
msgid "Price per token on the exchanges"
msgstr ""

#: lib/block_scout_web/templates/transaction/overview.html.eex:350
#, elixir-autogen, elixir-format
msgid "Price per unit of gas specified by the sender. Higher gas prices can prioritize transaction inclusion during times of high usage."
msgstr ""

#: lib/block_scout_web/templates/block/overview.html.eex:225
#: lib/block_scout_web/templates/transaction/overview.html.eex:400
#, elixir-autogen, elixir-format
msgid "Priority Fee / Tip"
msgstr ""

#: lib/block_scout_web/templates/block/_tile.html.eex:62
#, elixir-autogen, elixir-format
msgid "Priority Fees"
msgstr ""

#: lib/block_scout_web/templates/account/common/_nav.html.eex:4
#: lib/block_scout_web/templates/layout/_account_menu_item.html.eex:13
#, elixir-autogen, elixir-format
msgid "Profile"
msgstr ""

#: lib/block_scout_web/templates/layout/_account_menu_item.html.eex:19
#, elixir-autogen, elixir-format
msgid "Public Tags"
msgstr ""

#: lib/block_scout_web/templates/account/public_tags_request/index.html.eex:20
#, elixir-autogen, elixir-format
msgid "Public tag"
msgstr ""

#: lib/block_scout_web/templates/account/common/_nav.html.eex:22
#: lib/block_scout_web/templates/account/public_tags_request/index.html.eex:7
#, elixir-autogen, elixir-format
msgid "Public tags"
msgstr ""

#: lib/block_scout_web/templates/account/public_tags_request/form.html.eex:50
#, elixir-autogen, elixir-format
msgid "Public tags* (2 tags maximum, please use \";\" as a divider)"
msgstr ""

#: lib/block_scout_web/templates/common_components/_btn_qr_code.html.eex:10
#: lib/block_scout_web/templates/common_components/_modal_qr_code.html.eex:5
#: lib/block_scout_web/templates/tokens/instance/overview/_details.html.eex:83
#, elixir-autogen, elixir-format
msgid "QR Code"
msgstr ""

#: lib/block_scout_web/templates/smart_contract/_functions.html.eex:100
#, elixir-autogen, elixir-format
msgid "Query"
msgstr ""

#: lib/block_scout_web/templates/layout/_topnav.html.eex:109
#, elixir-autogen, elixir-format
msgid "RPC"
msgstr ""

#: lib/block_scout_web/templates/transaction/overview.html.eex:445
#, elixir-autogen, elixir-format
msgid "Raw Input"
msgstr ""

#: lib/block_scout_web/templates/transaction/_tabs.html.eex:24
#: lib/block_scout_web/templates/transaction_raw_trace/index.html.eex:7
#: lib/block_scout_web/views/transaction_view.ex:517
#, elixir-autogen
msgid "Raw Trace"
msgstr ""

#: lib/block_scout_web/templates/address/_tabs.html.eex:81
#: lib/block_scout_web/templates/tokens/overview/_tabs.html.eex:27
#: lib/block_scout_web/views/address_view.ex:376
#: lib/block_scout_web/views/tokens/overview_view.ex:41
#, elixir-autogen, elixir-format
msgid "Read Contract"
msgstr ""

#: lib/block_scout_web/templates/address/_tabs.html.eex:88
#: lib/block_scout_web/templates/tokens/overview/_tabs.html.eex:41
#: lib/block_scout_web/views/address_view.ex:377
#, elixir-autogen, elixir-format
msgid "Read Proxy"
msgstr ""

#: lib/block_scout_web/templates/common_components/_pagination_container.html.eex:13
#, elixir-autogen, elixir-format
msgid "Records"
msgstr ""

#: lib/block_scout_web/templates/account/api_key/row.html.eex:13
#: lib/block_scout_web/templates/account/custom_abi/row.html.eex:13
#, elixir-autogen, elixir-format
msgid "Remove"
msgstr ""

#: lib/block_scout_web/templates/account/watchlist_address/form.html.eex:77
#, elixir-autogen, elixir-format
msgid "Remove from Watch list"
msgstr ""

#: lib/block_scout_web/templates/api_docs/_action_tile.html.eex:155
#, elixir-autogen, elixir-format
msgid "Request URL"
msgstr ""

#: lib/block_scout_web/templates/account/public_tags_request/form.html.eex:7
#, elixir-autogen, elixir-format
msgid "Request a public tag/label"
msgstr ""

#: lib/block_scout_web/templates/account/public_tags_request/index.html.eex:37
#, elixir-autogen, elixir-format
msgid "Request to add public tag"
msgstr ""

#: lib/block_scout_web/templates/account/public_tags_request/form.html.eex:7
#, elixir-autogen, elixir-format
msgid "Request to edit a public tag/label"
msgstr ""

#: lib/block_scout_web/templates/address_contract_verification_via_flattened_code/new.html.eex:112
#: lib/block_scout_web/templates/address_contract_verification_via_json/new.html.eex:38
#: lib/block_scout_web/templates/address_contract_verification_via_multi_part_files/new.html.eex:104
#: lib/block_scout_web/templates/address_contract_verification_via_standard_json_input/new.html.eex:52
#: lib/block_scout_web/templates/address_contract_verification_vyper/new.html.eex:48
#, elixir-autogen, elixir-format
msgid "Reset"
msgstr ""

#: lib/block_scout_web/templates/api_docs/_action_tile.html.eex:173
#: lib/block_scout_web/templates/api_docs/_eth_rpc_item.html.eex:134
#, elixir-autogen, elixir-format
msgid "Response Body"
msgstr ""

#: lib/block_scout_web/templates/api_docs/_action_tile.html.eex:185
#: lib/block_scout_web/templates/api_docs/_eth_rpc_item.html.eex:147
#, elixir-autogen, elixir-format
msgid "Responses"
msgstr ""

#: lib/block_scout_web/templates/transaction/overview.html.eex:96
#, elixir-autogen, elixir-format
msgid "Result"
msgstr ""

#: lib/block_scout_web/templates/transaction/overview.html.eex:133
#, elixir-autogen, elixir-format
msgid "Revert reason"
msgstr ""

#: lib/block_scout_web/templates/block/_tile.html.eex:52
#: lib/block_scout_web/templates/chain/_block.html.eex:27
#: lib/block_scout_web/views/internal_transaction_view.ex:28
#, elixir-autogen
msgid "Reward"
msgstr ""

#: lib/block_scout_web/templates/admin/dashboard/index.html.eex:21
#, elixir-autogen, elixir-format
msgid "Run"
msgstr ""

#: lib/block_scout_web/templates/account/api_key/form.html.eex:26
#: lib/block_scout_web/templates/account/custom_abi/form.html.eex:31
#: lib/block_scout_web/templates/account/tag_address/form.html.eex:25
#: lib/block_scout_web/templates/account/tag_transaction/form.html.eex:25
#: lib/block_scout_web/templates/account/watchlist_address/form.html.eex:83
#, elixir-autogen, elixir-format
msgid "Save"
msgstr ""

#: lib/block_scout_web/templates/address_logs/index.html.eex:16
#: lib/block_scout_web/templates/layout/_search.html.eex:34
#, elixir-autogen, elixir-format
msgid "Search"
msgstr ""

#: lib/block_scout_web/templates/search/results.html.eex:17
#, elixir-autogen, elixir-format
msgid "Search Results"
msgstr ""

#: lib/block_scout_web/templates/layout/_search.html.eex:3
#, elixir-autogen, elixir-format
msgid "Search by address, token symbol name, transaction hash, or block number"
msgstr ""

#: lib/block_scout_web/templates/address_token_balance/_token_balances.html.eex:47
#, elixir-autogen, elixir-format
msgid "Search tokens"
msgstr ""

#: lib/block_scout_web/templates/address_contract_verification_common_fields/_yul_contracts_switcher.html.eex:19
#, elixir-autogen, elixir-format
msgid "Select Yes if you want to vefify Yul contract."
msgstr ""

#: lib/block_scout_web/templates/address_contract_verification_common_fields/_include_nightly_builds_field.html.eex:19
#, elixir-autogen, elixir-format
msgid "Select yes if you want to show nightly builds."
msgstr ""

#: lib/block_scout_web/views/internal_transaction_view.ex:27
#, elixir-autogen, elixir-format
msgid "Self-Destruct"
msgstr ""

#: lib/block_scout_web/templates/account/public_tags_request/form.html.eex:63
#, elixir-autogen, elixir-format
msgid "Send request"
msgstr ""

#: lib/block_scout_web/templates/api_docs/_action_tile.html.eex:163
#: lib/block_scout_web/templates/api_docs/_eth_rpc_item.html.eex:124
#, elixir-autogen, elixir-format
msgid "Server Response"
msgstr ""

#: lib/block_scout_web/templates/common_components/_pagination_container.html.eex:7
#, elixir-autogen, elixir-format
msgid "Show"
msgstr ""

#: lib/block_scout_web/templates/common_components/_btn_qr_code.html.eex:11
#, elixir-autogen, elixir-format
msgid "Show QR Code"
msgstr ""

#: lib/block_scout_web/templates/address_token/overview.html.eex:52
#, elixir-autogen, elixir-format
msgid "Shows the current"
msgstr ""

#: lib/block_scout_web/templates/address_token/overview.html.eex:59
#, elixir-autogen, elixir-format
msgid "Shows the tokens held in the address (includes ERC-20, ERC-721 and ERC-1155)."
msgstr ""

#: lib/block_scout_web/templates/address_token/overview.html.eex:66
#, elixir-autogen, elixir-format
msgid "Shows the total CRC balance in the address."
msgstr ""

#: lib/block_scout_web/templates/address_token/overview.html.eex:45
#, elixir-autogen, elixir-format
msgid "Shows total assets held in the address"
msgstr ""

#: lib/block_scout_web/templates/layout/_account_menu_item.html.eex:20
#, elixir-autogen, elixir-format
msgid "Sign out"
msgstr ""

#: lib/block_scout_web/templates/block/overview.html.eex:114
#, elixir-autogen, elixir-format
msgid "Size"
msgstr ""

#: lib/block_scout_web/templates/block/overview.html.eex:113
#, elixir-autogen, elixir-format
msgid "Size of the block in bytes."
msgstr ""

#: lib/block_scout_web/templates/chain/gas_price_oracle_legend_item.html.eex:20
#, elixir-autogen, elixir-format
msgid "Slow"
msgstr ""

#: lib/block_scout_web/templates/account/public_tags_request/index.html.eex:21
#, elixir-autogen, elixir-format
msgid "Smart contract / Address"
msgstr ""

#: lib/block_scout_web/templates/account/public_tags_request/address_field.html.eex:4
#: lib/block_scout_web/templates/account/public_tags_request/address_field.html.eex:5
#, elixir-autogen, elixir-format
msgid "Smart contract / Address (0x...)"
msgstr ""

#: lib/block_scout_web/templates/verified_contracts/_contract.html.eex:28
#: lib/block_scout_web/templates/verified_contracts/index.html.eex:26
#: lib/block_scout_web/views/verified_contracts_view.ex:9
#, elixir-autogen, elixir-format
msgid "Solidity"
msgstr ""

#: lib/block_scout_web/templates/address_coin_balance/index.html.eex:30
#: lib/block_scout_web/templates/address_internal_transaction/index.html.eex:50
#: lib/block_scout_web/templates/address_logs/index.html.eex:23
#: lib/block_scout_web/templates/address_token/index.html.eex:60
#: lib/block_scout_web/templates/address_token_transfer/index.html.eex:58
#: lib/block_scout_web/templates/address_transaction/index.html.eex:50
#: lib/block_scout_web/templates/address_validation/index.html.eex:20
#: lib/block_scout_web/templates/block_transaction/index.html.eex:22
#: lib/block_scout_web/templates/chain/show.html.eex:146
#: lib/block_scout_web/templates/pending_transaction/index.html.eex:18
#: lib/block_scout_web/templates/tokens/holder/index.html.eex:24
#: lib/block_scout_web/templates/tokens/instance/holder/index.html.eex:23
#: lib/block_scout_web/templates/tokens/instance/transfer/index.html.eex:23
#: lib/block_scout_web/templates/tokens/inventory/index.html.eex:23
#: lib/block_scout_web/templates/tokens/transfer/index.html.eex:22
#: lib/block_scout_web/templates/transaction/index.html.eex:25
#: lib/block_scout_web/templates/transaction_internal_transaction/index.html.eex:13
#: lib/block_scout_web/templates/transaction_log/index.html.eex:15
#: lib/block_scout_web/templates/transaction_state/index.html.eex:8
#: lib/block_scout_web/templates/transaction_token_transfer/index.html.eex:14
#: lib/block_scout_web/templates/verified_contracts/index.html.eex:45
#, elixir-autogen, elixir-format
msgid "Something went wrong, click to reload."
msgstr ""

#: lib/block_scout_web/templates/chain/show.html.eex:211
#, elixir-autogen, elixir-format
msgid "Something went wrong, click to retry."
msgstr ""

#: lib/block_scout_web/templates/address_contract_verification_via_multi_part_files/new.html.eex:63
#, elixir-autogen, elixir-format
msgid "Sources *.sol files"
msgstr ""

#: lib/block_scout_web/templates/address_contract_verification_via_multi_part_files/new.html.eex:63
#, elixir-autogen, elixir-format
msgid "Sources *.sol or *.yul files"
msgstr ""

#: lib/block_scout_web/templates/address_contract_verification_via_json/new.html.eex:14
#, elixir-autogen, elixir-format
msgid "Sources and Metadata JSON"
msgstr ""

#: lib/block_scout_web/templates/layout/_topnav.html.eex:130
#, elixir-autogen, elixir-format
msgid "Stakes"
msgstr ""

#: lib/block_scout_web/templates/address_contract_verification_via_standard_json_input/new.html.eex:24
#, elixir-autogen, elixir-format
msgid "Standard Input JSON"
msgstr ""

#: lib/block_scout_web/templates/transaction/_tabs.html.eex:29
#: lib/block_scout_web/templates/transaction_state/index.html.eex:6
#: lib/block_scout_web/views/transaction_view.ex:518
#, elixir-autogen, elixir-format
msgid "State changes"
msgstr ""

#: lib/block_scout_web/views/internal_transaction_view.ex:24
#, elixir-autogen, elixir-format
msgid "Static Call"
msgstr ""

#: lib/block_scout_web/templates/transaction/overview.html.eex:108
#, elixir-autogen, elixir-format
msgid "Status"
msgstr ""

#: lib/block_scout_web/templates/account/public_tags_request/index.html.eex:22
#, elixir-autogen, elixir-format
msgid "Submission date"
msgstr ""

#: lib/block_scout_web/templates/layout/_footer.html.eex:39
#, elixir-autogen, elixir-format
msgid "Submit an Issue"
msgstr ""

#: lib/block_scout_web/templates/transaction/_emission_reward_tile.html.eex:8
#: lib/block_scout_web/views/transaction_view.ex:353
#, elixir-autogen
msgid "Success"
msgstr ""

#: lib/block_scout_web/templates/transaction/_pending_tile.html.eex:21
#: lib/block_scout_web/templates/transaction/_tile.html.eex:52
#, elixir-autogen, elixir-format
msgid "TX Fee"
msgstr ""

#: lib/block_scout_web/templates/layout/_footer.html.eex:30
#, elixir-autogen, elixir-format
msgid "Telegram"
msgstr ""

#: lib/block_scout_web/templates/layout/_footer.html.eex:65
#, elixir-autogen, elixir-format
msgid "Test Networks"
msgstr ""

#: lib/block_scout_web/templates/address_contract_verification_common_fields/_library_first.html.eex:9
#, elixir-autogen, elixir-format
msgid "The 0x library address. This can be found in the generated json file or Truffle output (if using truffle)."
msgstr ""

#: lib/block_scout_web/templates/address_contract_verification_via_flattened_code/new.html.eex:34
#: lib/block_scout_web/templates/address_contract_verification_via_multi_part_files/new.html.eex:26
#, elixir-autogen, elixir-format
msgid "The EVM version the contract is written for. If the bytecode does not match the version, we try to verify using the latest EVM version."
msgstr ""

#: lib/block_scout_web/templates/block/overview.html.eex:122
#, elixir-autogen, elixir-format
msgid "The SHA256 hash of the block."
msgstr ""

#: lib/block_scout_web/templates/block/overview.html.eex:51
#, elixir-autogen, elixir-format
msgid "The block height of a particular block is defined as the number of blocks preceding it in the blockchain."
msgstr ""

#: lib/block_scout_web/templates/transaction_state/index.html.eex:13
#, elixir-autogen, elixir-format
msgid "The changes from this transaction have not yet happened since the transaction is still pending."
msgstr ""

#: lib/block_scout_web/templates/address_contract_verification_via_flattened_code/new.html.eex:26
#: lib/block_scout_web/templates/address_contract_verification_via_multi_part_files/new.html.eex:18
#, elixir-autogen, elixir-format
msgid "The compiler version is specified in <span class=\"tooltip-quote\">pragma solidity X.X.X</span>. Use the compiler version rather than the nightly build. If using the Solidity compiler, run <span class=\"tooltip-quote\">solc —version</span> to check."
msgstr ""

#: lib/block_scout_web/templates/smart_contract/_functions.html.eex:38
#, elixir-autogen, elixir-format
msgid "The fallback function is executed on a call to the contract if none of the other functions match the given function signature, or if no data was supplied at all and there is no receive Ether function. The fallback function always receives data, but in order to also receive Ether it must be marked payable."
msgstr ""

#: lib/block_scout_web/templates/block/overview.html.eex:138
#, elixir-autogen, elixir-format
msgid "The hash of the block from which this block was generated."
msgstr ""

#: lib/block_scout_web/templates/address/overview.html.eex:72
#, elixir-autogen, elixir-format
msgid "The name found in the source code of the Contract."
msgstr ""

#: lib/block_scout_web/templates/address/overview.html.eex:83
#, elixir-autogen, elixir-format
msgid "The name of the validator."
msgstr ""

#: lib/block_scout_web/templates/block/overview.html.eex:79
#, elixir-autogen, elixir-format
msgid "The number of transactions in the block."
msgstr ""

#: lib/block_scout_web/templates/smart_contract/_functions.html.eex:40
#, elixir-autogen, elixir-format
msgid "The receive function is executed on a call to the contract with empty calldata. This is the function that is executed on plain Ether transfers (e.g. via .send() or .transfer()). If no such function exists, but a payable fallback function exists, the fallback function will be called on a plain Ether transfer. If neither a receive Ether nor a payable fallback function is present, the contract cannot receive Ether through regular transactions and throws an exception."
msgstr ""

#: lib/block_scout_web/templates/transaction/overview.html.eex:132
#, elixir-autogen, elixir-format
msgid "The revert reason of the transaction."
msgstr ""

#: lib/block_scout_web/templates/transaction/overview.html.eex:107
#, elixir-autogen, elixir-format
msgid "The status of the transaction: Confirmed or Unconfirmed."
msgstr ""

#: lib/block_scout_web/templates/tokens/overview/_details.html.eex:68
#, elixir-autogen, elixir-format
msgid "The total amount of tokens issued"
msgstr ""

#: lib/block_scout_web/templates/block/overview.html.eex:177
#, elixir-autogen, elixir-format
msgid "The total gas amount used in the block and its percentage of gas filled in the block."
msgstr ""

#: lib/block_scout_web/templates/address_validation/index.html.eex:16
#, elixir-autogen, elixir-format
msgid "There are no blocks validated by this address."
msgstr ""

#: lib/block_scout_web/templates/block/index.html.eex:17
#, elixir-autogen, elixir-format
msgid "There are no blocks."
msgstr ""

#: lib/block_scout_web/templates/tokens/holder/index.html.eex:29
#, elixir-autogen, elixir-format
msgid "There are no holders for this Token."
msgstr ""

#: lib/block_scout_web/templates/address_internal_transaction/index.html.eex:54
#, elixir-autogen, elixir-format
msgid "There are no internal transactions for this address."
msgstr ""

#: lib/block_scout_web/templates/transaction_internal_transaction/index.html.eex:17
#, elixir-autogen, elixir-format
msgid "There are no internal transactions for this transaction."
msgstr ""

#: lib/block_scout_web/templates/address_logs/index.html.eex:28
#, elixir-autogen, elixir-format
msgid "There are no logs for this address."
msgstr ""

#: lib/block_scout_web/templates/transaction_log/index.html.eex:20
#, elixir-autogen, elixir-format
msgid "There are no logs for this transaction."
msgstr ""

#: lib/block_scout_web/templates/pending_transaction/index.html.eex:22
#, elixir-autogen, elixir-format
msgid "There are no pending transactions."
msgstr ""

#: lib/block_scout_web/templates/address_token_transfer/index.html.eex:53
#, elixir-autogen, elixir-format
msgid "There are no token transfers for this address."
msgstr ""

#: lib/block_scout_web/templates/transaction_token_transfer/index.html.eex:19
#, elixir-autogen, elixir-format
msgid "There are no token transfers for this transaction"
msgstr ""

#: lib/block_scout_web/templates/address_token/index.html.eex:65
#, elixir-autogen, elixir-format
msgid "There are no tokens for this address."
msgstr ""

#: lib/block_scout_web/templates/tokens/inventory/index.html.eex:28
#, elixir-autogen, elixir-format
msgid "There are no tokens."
msgstr ""

#: lib/block_scout_web/templates/address_transaction/index.html.eex:55
#, elixir-autogen, elixir-format
msgid "There are no transactions for this address."
msgstr ""

#: lib/block_scout_web/templates/block_transaction/index.html.eex:27
#, elixir-autogen, elixir-format
msgid "There are no transactions for this block."
msgstr ""

#: lib/block_scout_web/templates/transaction/index.html.eex:31
#, elixir-autogen, elixir-format
msgid "There are no transactions."
msgstr ""

#: lib/block_scout_web/templates/tokens/instance/holder/index.html.eex:28
#: lib/block_scout_web/templates/tokens/instance/transfer/index.html.eex:28
#: lib/block_scout_web/templates/tokens/transfer/index.html.eex:27
#, elixir-autogen, elixir-format
msgid "There are no transfers for this Token."
msgstr ""

#: lib/block_scout_web/templates/verified_contracts/index.html.eex:93
#, elixir-autogen, elixir-format
msgid "There are no verified contracts."
msgstr ""

#: lib/block_scout_web/templates/address_coin_balance/index.html.eex:35
#, elixir-autogen, elixir-format
msgid "There is no coin history for this address."
msgstr ""

#: lib/block_scout_web/templates/address_decompiled_contract/index.html.eex:29
#, elixir-autogen, elixir-format
msgid "There is no decompilded contracts for this address."
msgstr ""

#: lib/block_scout_web/templates/address_coin_balance/index.html.eex:21
#: lib/block_scout_web/templates/chain/show.html.eex:9
#, elixir-autogen, elixir-format
msgid "There was a problem loading the chart."
msgstr ""

#: lib/block_scout_web/templates/api_docs/index.html.eex:6
#, elixir-autogen, elixir-format
msgid "This API is provided for developers transitioning their applications from Etherscan to BlockScout. It supports GET and POST requests."
msgstr ""

#: lib/block_scout_web/templates/api_docs/eth_rpc.html.eex:7
#, elixir-autogen, elixir-format
msgid "This API is provided to support some rpc methods in the exact format specified for ethereum nodes, which can be found "
msgstr ""

#: lib/block_scout_web/views/block_transaction_view.ex:11
#, elixir-autogen, elixir-format
msgid "This block has not been processed yet."
msgstr ""

#: lib/block_scout_web/templates/address_contract/index.html.eex:42
#, elixir-autogen, elixir-format
msgid "This contract has been partially verified via Sourcify."
msgstr ""

#: lib/block_scout_web/templates/address_contract/index.html.eex:46
#, elixir-autogen, elixir-format
msgid "This contract has been verified via Sourcify."
msgstr ""

#: lib/block_scout_web/templates/api_docs/eth_rpc.html.eex:10
#, elixir-autogen, elixir-format
msgid "This is useful to allow sending requests to blockscout without having to change anything about the request."
msgstr ""

#: lib/block_scout_web/templates/transaction_state/index.html.eex:17
#, elixir-autogen, elixir-format
msgid "This transaction hasn't changed state."
msgstr ""

#: lib/block_scout_web/templates/transaction/overview.html.eex:64
#, elixir-autogen, elixir-format
msgid "This transaction is pending confirmation."
msgstr ""

#: lib/block_scout_web/templates/block/overview.html.eex:71
#: lib/block_scout_web/templates/transaction/overview.html.eex:175
#, elixir-autogen, elixir-format
msgid "Timestamp"
msgstr ""

#: lib/block_scout_web/templates/address_internal_transaction/index.html.eex:32
#: lib/block_scout_web/templates/address_token_transfer/index.html.eex:34
#: lib/block_scout_web/templates/address_transaction/index.html.eex:28
#: lib/block_scout_web/templates/transaction/overview.html.eex:219
#: lib/block_scout_web/views/address_internal_transaction_view.ex:9
#: lib/block_scout_web/views/address_token_transfer_view.ex:9
#: lib/block_scout_web/views/address_transaction_view.ex:9
#, elixir-autogen, elixir-format
msgid "To"
msgstr ""

#: lib/block_scout_web/templates/transaction/_decoded_input.html.eex:20
#, elixir-autogen, elixir-format
msgid "To have guaranteed accuracy, use the link above to verify the contract's source code."
msgstr ""

#: lib/block_scout_web/templates/address_logs/_logs.html.eex:6
#: lib/block_scout_web/templates/transaction/_decoded_input.html.eex:8
#: lib/block_scout_web/templates/transaction_log/_logs.html.eex:6
#, elixir-autogen, elixir-format
msgid "To see accurate decoded input data, the contract must be verified."
msgstr ""

#: lib/block_scout_web/templates/layout/_topnav.html.eex:18
#, elixir-autogen, elixir-format
msgid "Toggle navigation"
msgstr ""

#: lib/block_scout_web/templates/address/overview.html.eex:53
#, elixir-autogen, elixir-format
msgid "Token"
msgstr ""

#: lib/block_scout_web/templates/common_components/_token_transfer_type_display_name.html.eex:3
#: lib/block_scout_web/views/transaction_view.ex:451
#, elixir-autogen, elixir-format
msgid "Token Burning"
msgstr ""

#: lib/block_scout_web/templates/common_components/_token_transfer_type_display_name.html.eex:7
#: lib/block_scout_web/views/transaction_view.ex:452
#, elixir-autogen, elixir-format
msgid "Token Creation"
msgstr ""

#: lib/block_scout_web/templates/tokens/instance/overview/_details.html.eex:10
#: lib/block_scout_web/templates/tokens/overview/_details.html.eex:34
#, elixir-autogen, elixir-format
msgid "Token Details"
msgstr ""

#: lib/block_scout_web/templates/tokens/holder/index.html.eex:17
#: lib/block_scout_web/templates/tokens/instance/holder/index.html.eex:16
#: lib/block_scout_web/templates/tokens/instance/overview/_tabs.html.eex:17
#: lib/block_scout_web/templates/tokens/overview/_tabs.html.eex:11
#: lib/block_scout_web/views/tokens/overview_view.ex:40
#, elixir-autogen, elixir-format
msgid "Token Holders"
msgstr ""

#: lib/block_scout_web/templates/tokens/instance/overview/_details.html.eex:38
#: lib/block_scout_web/templates/tokens/inventory/_token.html.eex:18
#: lib/block_scout_web/templates/tokens/inventory/_token.html.eex:37
#, elixir-autogen, elixir-format
msgid "Token ID"
msgstr ""

#: lib/block_scout_web/templates/common_components/_token_transfer_type_display_name.html.eex:5
#: lib/block_scout_web/views/transaction_view.ex:450
#, elixir-autogen, elixir-format
msgid "Token Minting"
msgstr ""

#: lib/block_scout_web/templates/common_components/_token_transfer_type_display_name.html.eex:9
#: lib/block_scout_web/templates/common_components/_token_transfer_type_display_name.html.eex:11
#: lib/block_scout_web/views/transaction_view.ex:453
#, elixir-autogen
msgid "Token Transfer"
msgstr ""

#: lib/block_scout_web/templates/address/_tabs.html.eex:13
#: lib/block_scout_web/templates/address_token_transfer/index.html.eex:19
#: lib/block_scout_web/templates/tokens/instance/overview/_tabs.html.eex:3
#: lib/block_scout_web/templates/tokens/instance/transfer/index.html.eex:16
#: lib/block_scout_web/templates/tokens/overview/_tabs.html.eex:5
#: lib/block_scout_web/templates/tokens/transfer/index.html.eex:15
#: lib/block_scout_web/templates/transaction/_tabs.html.eex:4
#: lib/block_scout_web/templates/transaction_token_transfer/index.html.eex:7
#: lib/block_scout_web/views/address_view.ex:373
#: lib/block_scout_web/views/tokens/instance/overview_view.ex:197
#: lib/block_scout_web/views/tokens/overview_view.ex:39
#: lib/block_scout_web/views/transaction_view.ex:514
#, elixir-autogen
msgid "Token Transfers"
msgstr ""

#: lib/block_scout_web/templates/address/overview.html.eex:52
#, elixir-autogen, elixir-format
msgid "Token name and symbol."
msgstr ""

#: lib/block_scout_web/templates/tokens/overview/_details.html.eex:142
#, elixir-autogen, elixir-format
msgid "Token type"
msgstr ""

#: lib/block_scout_web/templates/address/_tabs.html.eex:21
#: lib/block_scout_web/templates/address/overview.html.eex:173
#: lib/block_scout_web/templates/address_token/overview.html.eex:58
#: lib/block_scout_web/templates/address_token_transfer/index.html.eex:13
#: lib/block_scout_web/templates/layout/_topnav.html.eex:78
#: lib/block_scout_web/templates/tokens/index.html.eex:10
#: lib/block_scout_web/views/address_view.ex:370
#, elixir-autogen, elixir-format
msgid "Tokens"
msgstr ""

#: lib/block_scout_web/templates/transaction/overview.html.eex:288
#, elixir-autogen, elixir-format
msgid "Tokens Burnt"
msgstr ""

#: lib/block_scout_web/templates/transaction/overview.html.eex:304
#, elixir-autogen, elixir-format
msgid "Tokens Created"
msgstr ""

#: lib/block_scout_web/templates/transaction/overview.html.eex:271
#, elixir-autogen, elixir-format
msgid "Tokens Minted"
msgstr ""

#: lib/block_scout_web/templates/transaction/overview.html.eex:255
#, elixir-autogen, elixir-format
msgid "Tokens Transferred"
msgstr ""

#: lib/block_scout_web/templates/address/_metatags.html.eex:13
#, elixir-autogen, elixir-format
msgid "Top Accounts - %{subnetwork} Explorer"
msgstr ""

#: lib/block_scout_web/templates/address_logs/index.html.eex:14
#, elixir-autogen, elixir-format
msgid "Topic"
msgstr ""

#: lib/block_scout_web/templates/address_logs/_logs.html.eex:71
#: lib/block_scout_web/templates/transaction_log/_logs.html.eex:91
#, elixir-autogen, elixir-format
msgid "Topics"
msgstr ""

#: lib/block_scout_web/templates/verified_contracts/_stats.html.eex:9
#: lib/block_scout_web/templates/verified_contracts/_stats.html.eex:22
#, elixir-autogen, elixir-format
msgid "Total"
msgstr ""

#: lib/block_scout_web/templates/block/overview.html.eex:169
#, elixir-autogen, elixir-format
msgid "Total Difficulty"
msgstr ""

#: lib/block_scout_web/templates/tokens/overview/_details.html.eex:83
#, elixir-autogen, elixir-format
msgid "Total Supply * Price"
msgstr ""

#: lib/block_scout_web/templates/chain/show.html.eex:119
#, elixir-autogen, elixir-format
msgid "Total blocks"
msgstr ""

#: lib/block_scout_web/templates/block/overview.html.eex:168
#, elixir-autogen, elixir-format
msgid "Total difficulty of the chain until this block."
msgstr ""

#: lib/block_scout_web/templates/block/overview.html.eex:186
#, elixir-autogen, elixir-format
msgid "Total gas limit provided by all transactions in the block."
msgstr ""

#: lib/block_scout_web/templates/tokens/overview/_details.html.eex:69
#, elixir-autogen, elixir-format
msgid "Total supply"
msgstr ""

#: lib/block_scout_web/templates/transaction/overview.html.eex:335
#, elixir-autogen, elixir-format
msgid "Total transaction fee."
msgstr ""

#: lib/block_scout_web/templates/chain/show.html.eex:109
#, elixir-autogen, elixir-format
msgid "Total transactions"
msgstr ""

#: lib/block_scout_web/templates/account/tag_transaction/form.html.eex:11
#: lib/block_scout_web/templates/account/tag_transaction/index.html.eex:23
#: lib/block_scout_web/templates/address_logs/_logs.html.eex:19
#: lib/block_scout_web/views/transaction_view.ex:463
#, elixir-autogen
msgid "Transaction"
msgstr ""

#: lib/block_scout_web/templates/transaction/_metatags.html.eex:3
#, elixir-autogen, elixir-format
msgid "Transaction %{transaction} - %{subnetwork} Explorer"
msgstr ""

#: lib/block_scout_web/templates/transaction/_metatags.html.eex:11
#, elixir-autogen, elixir-format
msgid "Transaction %{transaction}, %{subnetwork} %{transaction}"
msgstr ""

#: lib/block_scout_web/templates/transaction/overview.html.eex:410
#, elixir-autogen, elixir-format
msgid "Transaction Burnt Fee"
msgstr ""

#: lib/block_scout_web/templates/transaction/overview.html.eex:50
#, elixir-autogen, elixir-format
msgid "Transaction Details"
msgstr ""

#: lib/block_scout_web/templates/transaction/overview.html.eex:336
#, elixir-autogen, elixir-format
msgid "Transaction Fee"
msgstr ""

#: lib/block_scout_web/templates/transaction/overview.html.eex:80
#, elixir-autogen, elixir-format
msgid "Transaction Hash"
msgstr ""

#: lib/block_scout_web/templates/transaction/_decoded_input_body.html.eex:2
#: lib/block_scout_web/templates/transaction/_decoded_input_body.html.eex:19
#, elixir-autogen, elixir-format
msgid "Transaction Inputs"
msgstr ""

#: lib/block_scout_web/templates/transaction/overview.html.eex:360
#, elixir-autogen, elixir-format
msgid "Transaction Type"
msgstr ""

#: lib/block_scout_web/templates/transaction/overview.html.eex:433
#, elixir-autogen, elixir-format
msgid "Transaction number from the sending address. Each transaction sent from an address increments the nonce by 1."
msgstr ""

#: lib/block_scout_web/templates/transaction/overview.html.eex:359
#, elixir-autogen, elixir-format
msgid "Transaction type, introduced in EIP-2718."
msgstr ""

#: lib/block_scout_web/templates/address/_tabs.html.eex:7
#: lib/block_scout_web/templates/address/overview.html.eex:184
#: lib/block_scout_web/templates/address/overview.html.eex:190
#: lib/block_scout_web/templates/address/overview.html.eex:198
#: lib/block_scout_web/templates/address_transaction/index.html.eex:13
#: lib/block_scout_web/templates/block/overview.html.eex:80
#: lib/block_scout_web/templates/block_transaction/index.html.eex:10
#: lib/block_scout_web/templates/chain/show.html.eex:202
#: lib/block_scout_web/templates/layout/_topnav.html.eex:49
#: lib/block_scout_web/views/address_view.ex:372
#, elixir-autogen, elixir-format
msgid "Transactions"
msgstr ""

#: lib/block_scout_web/templates/address/overview.html.eex:99
#, elixir-autogen, elixir-format
msgid "Transactions and address of creation."
msgstr ""

#: lib/block_scout_web/templates/address/_tile.html.eex:31
#, elixir-autogen, elixir-format
msgid "Transactions sent"
msgstr ""

#: lib/block_scout_web/templates/address/overview.html.eex:211
#: lib/block_scout_web/templates/address/overview.html.eex:217
#: lib/block_scout_web/templates/address/overview.html.eex:225
#: lib/block_scout_web/templates/tokens/instance/overview/_details.html.eex:50
#: lib/block_scout_web/templates/tokens/overview/_details.html.eex:119
#, elixir-autogen, elixir-format
msgid "Transfers"
msgstr ""

#: lib/block_scout_web/templates/api_docs/_action_tile.html.eex:40
#: lib/block_scout_web/templates/api_docs/_eth_rpc_item.html.eex:47
#, elixir-autogen, elixir-format
msgid "Try it out"
msgstr ""

#: lib/block_scout_web/templates/address_contract_verification_common_fields/_fetch_constructor_args.html.eex:3
#, elixir-autogen, elixir-format
msgid "Try to fetch constructor arguments automatically"
msgstr ""

#: lib/block_scout_web/templates/layout/_footer.html.eex:27
#, elixir-autogen, elixir-format
msgid "Twitter"
msgstr ""

#: lib/block_scout_web/templates/layout/app.html.eex:49
#, elixir-autogen, elixir-format
msgid "Tx/day"
msgstr ""

#: lib/block_scout_web/templates/verified_contracts/index.html.eex:60
#, elixir-autogen, elixir-format
msgid "Txns"
msgstr ""

#: lib/block_scout_web/templates/log/_data_decoded_view.html.eex:5
#: lib/block_scout_web/templates/transaction/_decoded_input_body.html.eex:22
#, elixir-autogen, elixir-format
msgid "Type"
msgstr ""

#: lib/block_scout_web/templates/tokens/overview/_details.html.eex:141
#, elixir-autogen, elixir-format
msgid "Type of the token standard"
msgstr ""

#: lib/block_scout_web/templates/visualize_sol2uml/index.html.eex:5
#, elixir-autogen, elixir-format
msgid "UML diagram"
msgstr ""

#: lib/block_scout_web/templates/transaction/overview.html.eex:459
#, elixir-autogen, elixir-format
msgid "UTF-8"
msgstr ""

#: lib/block_scout_web/views/block_view.ex:77
#, elixir-autogen, elixir-format
msgid "Uncle Reward"
msgstr ""

#: lib/block_scout_web/templates/block/overview.html.eex:250
#: lib/block_scout_web/templates/layout/_topnav.html.eex:41
#, elixir-autogen, elixir-format
msgid "Uncles"
msgstr ""

#: lib/block_scout_web/views/transaction_view.ex:344
#, elixir-autogen, elixir-format
msgid "Unconfirmed"
msgstr ""

#: lib/block_scout_web/templates/tokens/inventory/_token.html.eex:9
#, elixir-autogen, elixir-format
msgid "Unique Token"
msgstr ""

#: lib/block_scout_web/templates/transaction/overview.html.eex:79
#, elixir-autogen, elixir-format
msgid "Unique character string (TxID) assigned to every verified transaction."
msgstr ""

#: lib/block_scout_web/templates/transaction/overview.html.eex:389
#, elixir-autogen, elixir-format
msgid "User defined maximum fee (tip) per unit of gas paid to validator for transaction prioritization."
msgstr ""

#: lib/block_scout_web/templates/transaction/overview.html.eex:399
#, elixir-autogen, elixir-format
msgid "User-defined tip sent to validator for transaction priority/inclusion."
msgstr ""

#: lib/block_scout_web/templates/block/overview.html.eex:224
#, elixir-autogen, elixir-format
msgid "User-defined tips sent to validator for transaction priority/inclusion."
msgstr ""

#: lib/block_scout_web/templates/layout/_topnav.html.eex:55
#, elixir-autogen, elixir-format
msgid "Validated"
msgstr ""

#: lib/block_scout_web/templates/transaction/index.html.eex:12
#, elixir-autogen, elixir-format
msgid "Validated Transactions"
msgstr ""

#: lib/block_scout_web/templates/address/_validator_metadata_modal.html.eex:30
#, elixir-autogen, elixir-format
msgid "Validator Creation Date"
msgstr ""

#: lib/block_scout_web/templates/address/_validator_metadata_modal.html.eex:5
#, elixir-autogen, elixir-format
msgid "Validator Data"
msgstr ""

#: lib/block_scout_web/templates/address/overview.html.eex:84
#, elixir-autogen, elixir-format
msgid "Validator Name"
msgstr ""

#: lib/block_scout_web/templates/transaction/overview.html.eex:321
#, elixir-autogen, elixir-format
msgid "Value"
msgstr ""

#: lib/block_scout_web/templates/transaction/overview.html.eex:320
#, elixir-autogen, elixir-format
msgid "Value sent in the native token (and USD) if applicable."
msgstr ""

#: lib/block_scout_web/templates/verified_contracts/_metatags.html.eex:7
#, elixir-autogen, elixir-format
msgid "Verifed contracts, %{subnetwork}, %{coin}"
msgstr ""

#: lib/block_scout_web/templates/address_read_contract/index.html.eex:17
#: lib/block_scout_web/templates/address_write_contract/index.html.eex:15
#: lib/block_scout_web/templates/verified_contracts/index.html.eex:75
#, elixir-autogen, elixir-format
msgid "Verified"
msgstr ""

#: lib/block_scout_web/templates/verified_contracts/_stats.html.eex:18
#: lib/block_scout_web/templates/verified_contracts/index.html.eex:6
#, elixir-autogen, elixir-format
msgid "Verified Contracts"
msgstr ""

#: lib/block_scout_web/templates/address_contract/index.html.eex:83
#, elixir-autogen, elixir-format
msgid "Verified at"
msgstr ""

#: lib/block_scout_web/templates/layout/_topnav.html.eex:68
#, elixir-autogen, elixir-format
msgid "Verified contracts"
msgstr ""

#: lib/block_scout_web/templates/verified_contracts/_metatags.html.eex:2
#, elixir-autogen, elixir-format
msgid "Verified contracts - %{subnetwork} Explorer"
msgstr ""

#: lib/block_scout_web/templates/address_contract/index.html.eex:28
#: lib/block_scout_web/templates/address_contract/index.html.eex:30
#: lib/block_scout_web/templates/address_contract/index.html.eex:192
#: lib/block_scout_web/templates/address_contract/index.html.eex:223
#: lib/block_scout_web/templates/smart_contract/_functions.html.eex:14
#, elixir-autogen, elixir-format
msgid "Verify & Publish"
msgstr ""

#: lib/block_scout_web/templates/address_contract_verification_via_flattened_code/new.html.eex:111
#: lib/block_scout_web/templates/address_contract_verification_via_json/new.html.eex:37
#: lib/block_scout_web/templates/address_contract_verification_via_multi_part_files/new.html.eex:103
#: lib/block_scout_web/templates/address_contract_verification_via_standard_json_input/new.html.eex:51
#: lib/block_scout_web/templates/address_contract_verification_vyper/new.html.eex:47
#, elixir-autogen, elixir-format
msgid "Verify & publish"
msgstr ""

#: lib/block_scout_web/templates/address_logs/_logs.html.eex:10
#: lib/block_scout_web/templates/transaction/_decoded_input.html.eex:12
#: lib/block_scout_web/templates/transaction_log/_logs.html.eex:10
#, elixir-autogen, elixir-format
msgid "Verify the contract "
msgstr ""

#: lib/block_scout_web/templates/layout/_footer.html.eex:91
#: lib/block_scout_web/templates/verified_contracts/index.html.eex:66
#, elixir-autogen, elixir-format
msgid "Version"
msgstr ""

#: lib/block_scout_web/templates/address_contract_verification/new.html.eex:33
#, elixir-autogen, elixir-format
msgid "Via Sourcify: Sources and metadata JSON file"
msgstr ""

#: lib/block_scout_web/templates/address_contract_verification/new.html.eex:27
#, elixir-autogen, elixir-format
msgid "Via Standard Input JSON"
msgstr ""

#: lib/block_scout_web/templates/address_contract_verification/new.html.eex:22
#, elixir-autogen, elixir-format
msgid "Via flattened source code"
msgstr ""

#: lib/block_scout_web/templates/address_contract_verification/new.html.eex:40
#, elixir-autogen, elixir-format
msgid "Via multi-part files"
msgstr ""

#: lib/block_scout_web/templates/chain/show.html.eex:141
#, elixir-autogen, elixir-format
msgid "View All Blocks"
msgstr ""

#: lib/block_scout_web/templates/chain/show.html.eex:201
#, elixir-autogen, elixir-format
msgid "View All Transactions"
msgstr ""

#: lib/block_scout_web/templates/tokens/instance/overview/_details.html.eex:16
#: lib/block_scout_web/templates/tokens/instance/overview/_details.html.eex:20
#, elixir-autogen, elixir-format
msgid "View Contract"
msgstr ""

#: lib/block_scout_web/templates/transaction/_tile.html.eex:73
#, elixir-autogen, elixir-format
msgid "View Less Transfers"
msgstr ""

#: lib/block_scout_web/templates/transaction/_tile.html.eex:72
#, elixir-autogen, elixir-format
msgid "View More Transfers"
msgstr ""

#: lib/block_scout_web/templates/block/overview.html.eex:39
#, elixir-autogen, elixir-format
msgid "View next block"
msgstr ""

#: lib/block_scout_web/templates/block/overview.html.eex:23
#, elixir-autogen, elixir-format
msgid "View previous block"
msgstr ""

#: lib/block_scout_web/templates/address/_metatags.html.eex:9
#, elixir-autogen, elixir-format
msgid "View the account balance, transactions, and other data for %{address} on the %{network}"
msgstr ""

#: lib/block_scout_web/templates/block/_metatags.html.eex:10
#, elixir-autogen, elixir-format
msgid "View the transactions, token transfers, and uncles for block number %{block_number}"
msgstr ""

#: lib/block_scout_web/templates/verified_contracts/_metatags.html.eex:8
#, elixir-autogen, elixir-format
msgid "View the verified contracts on %{subnetwork}"
msgstr ""

#: lib/block_scout_web/templates/transaction/_metatags.html.eex:10
#, elixir-autogen, elixir-format
msgid "View transaction %{transaction} on %{subnetwork}"
msgstr ""

#: lib/block_scout_web/templates/verified_contracts/_contract.html.eex:28
#: lib/block_scout_web/templates/verified_contracts/index.html.eex:32
#: lib/block_scout_web/views/verified_contracts_view.ex:10
#, elixir-autogen, elixir-format
msgid "Vyper"
msgstr ""

#: lib/block_scout_web/templates/address_contract_verification/new.html.eex:46
#, elixir-autogen, elixir-format
msgid "Vyper contract"
msgstr ""

#: lib/block_scout_web/templates/smart_contract/_functions.html.eex:136
#, elixir-autogen, elixir-format
msgid "WEI"
msgstr ""

#: lib/block_scout_web/templates/smart_contract/_pending_contract_write.html.eex:9
#, elixir-autogen, elixir-format
msgid "Waiting for transaction's confirmation..."
msgstr ""

#: lib/block_scout_web/templates/chain/show.html.eex:127
#, elixir-autogen, elixir-format
msgid "Wallet addresses"
msgstr ""

#: lib/block_scout_web/templates/common_components/_changed_bytecode_warning.html.eex:3
#, elixir-autogen, elixir-format
msgid "Warning! Contract bytecode has been changed and doesn't match the verified one. Therefore, interaction with this smart contract may be risky."
msgstr ""

#: lib/block_scout_web/templates/account/common/_nav.html.eex:7
#: lib/block_scout_web/templates/account/watchlist/show.html.eex:7
#: lib/block_scout_web/templates/layout/_account_menu_item.html.eex:14
#, elixir-autogen, elixir-format
msgid "Watch list"
msgstr ""

#: lib/block_scout_web/templates/address_contract_verification_via_flattened_code/new.html.eex:77
#, elixir-autogen, elixir-format
msgid "We recommend using flattened code. This is necessary if your code utilizes a library or inherits dependencies. Use the"
msgstr ""

#: lib/block_scout_web/views/wei_helpers.ex:76
#, elixir-autogen, elixir-format
msgid "Wei"
msgstr ""

#: lib/block_scout_web/templates/smart_contract/_functions.html.eex:100
#, elixir-autogen, elixir-format
msgid "Write"
msgstr ""

#: lib/block_scout_web/templates/address/_tabs.html.eex:95
#: lib/block_scout_web/templates/tokens/overview/_tabs.html.eex:34
#: lib/block_scout_web/views/address_view.ex:378
#, elixir-autogen, elixir-format
msgid "Write Contract"
msgstr ""

#: lib/block_scout_web/templates/address/_tabs.html.eex:102
#: lib/block_scout_web/templates/tokens/overview/_tabs.html.eex:48
#: lib/block_scout_web/views/address_view.ex:379
#, elixir-autogen, elixir-format
msgid "Write Proxy"
msgstr ""

#: lib/block_scout_web/templates/address_contract_verification_common_fields/_fetch_constructor_args.html.eex:14
#: lib/block_scout_web/templates/address_contract_verification_common_fields/_include_nightly_builds_field.html.eex:14
#: lib/block_scout_web/templates/address_contract_verification_common_fields/_yul_contracts_switcher.html.eex:14
#: lib/block_scout_web/templates/address_contract_verification_via_flattened_code/new.html.eex:51
#: lib/block_scout_web/templates/address_contract_verification_via_multi_part_files/new.html.eex:43
#, elixir-autogen, elixir-format
msgid "Yes"
msgstr ""

#: lib/block_scout_web/templates/address/overview.html.eex:109
#, elixir-autogen, elixir-format
msgid "at"
msgstr ""

#: lib/block_scout_web/templates/address_token/overview.html.eex:52
#, elixir-autogen, elixir-format
msgid "balance of the address"
msgstr ""

#: lib/block_scout_web/templates/transaction/overview.html.eex:409
#, elixir-autogen, elixir-format
msgid "burned for this transaction. Equals Block Base Fee per Gas * Gas Used."
msgstr ""

#: lib/block_scout_web/templates/block/overview.html.eex:215
#, elixir-autogen, elixir-format
msgid "burned from transactions included in the block (Base fee (per unit of gas) * Gas Used)."
msgstr ""

#: lib/block_scout_web/templates/address_contract/index.html.eex:28
#, elixir-autogen, elixir-format
msgid "button"
msgstr ""

#: lib/block_scout_web/templates/transaction/overview.html.eex:228
#, elixir-autogen, elixir-format
msgid "created"
msgstr ""

#: lib/block_scout_web/templates/api_docs/eth_rpc.html.eex:12
#, elixir-autogen, elixir-format
msgid "custom RPC"
msgstr ""

#: lib/block_scout_web/templates/address/overview.html.eex:147
#, elixir-autogen, elixir-format
msgid "doesn't include ERC20, ERC721, ERC1155 tokens)."
msgstr ""

#: lib/block_scout_web/templates/common_components/_rap_pagination_container.html.eex:13
#, elixir-autogen, elixir-format
msgid "elements are displayed"
msgstr ""

#: lib/block_scout_web/templates/smart_contract/_functions.html.eex:38
#, elixir-autogen, elixir-format
msgid "fallback"
msgstr ""

#: lib/block_scout_web/views/address_contract_view.ex:24
#, elixir-autogen, elixir-format
msgid "false"
msgstr ""

#: lib/block_scout_web/templates/address_logs/_logs.html.eex:10
#: lib/block_scout_web/templates/transaction/_decoded_input.html.eex:12
#: lib/block_scout_web/templates/transaction_log/_logs.html.eex:10
#, elixir-autogen, elixir-format
msgid "here"
msgstr ""

#: lib/block_scout_web/templates/api_docs/eth_rpc.html.eex:9
#, elixir-autogen, elixir-format
msgid "here."
msgstr ""

#: lib/block_scout_web/templates/smart_contract/_function_response.html.eex:3
#, elixir-autogen, elixir-format
msgid "method Response"
msgstr ""

#: lib/block_scout_web/templates/common_components/_pagination_container.html.eex:41
#, elixir-autogen, elixir-format
msgid "of"
msgstr ""

#: lib/block_scout_web/templates/smart_contract/_functions.html.eex:16
#, elixir-autogen, elixir-format
msgid "page"
msgstr ""

#: lib/block_scout_web/templates/smart_contract/_functions.html.eex:40
#, elixir-autogen, elixir-format
msgid "receive"
msgstr ""

#: lib/block_scout_web/templates/api_docs/_action_tile.html.eex:58
#: lib/block_scout_web/templates/api_docs/_action_tile.html.eex:69
#: lib/block_scout_web/templates/api_docs/_action_tile.html.eex:81
#: lib/block_scout_web/templates/api_docs/_eth_rpc_item.html.eex:70
#, elixir-autogen, elixir-format
msgid "required"
msgstr ""

#: lib/block_scout_web/templates/api_docs/_action_tile.html.eex:59
#: lib/block_scout_web/templates/api_docs/_action_tile.html.eex:70
#, elixir-autogen, elixir-format
msgid "string"
msgstr ""

#: lib/block_scout_web/views/address_contract_view.ex:23
#, elixir-autogen, elixir-format
msgid "true"
msgstr ""

#: lib/block_scout_web/templates/address_contract_verification_via_flattened_code/new.html.eex:77
#, elixir-autogen, elixir-format
msgid "truffle flattener"
msgstr ""

#: lib/block_scout_web/templates/layout/_account_menu_item.html.eex:29
#, elixir-autogen, elixir-format
msgid "Sign in"
msgstr ""

#: lib/block_scout_web/templates/layout/_account_menu_item.html.eex:11
#, elixir-autogen, elixir-format
msgid "Signed in as "
msgstr ""

#: lib/block_scout_web/templates/transaction/not_found.html.eex:8
#, elixir-autogen, elixir-format
msgid "1. If you have just submitted this transaction please wait for at least 30 seconds before refreshing this page."
msgstr ""

#: lib/block_scout_web/templates/transaction/not_found.html.eex:9
#, elixir-autogen, elixir-format
msgid "2. It could still be in the TX Pool of a different node, waiting to be broadcasted."
msgstr ""

#: lib/block_scout_web/templates/transaction/not_found.html.eex:10
#, elixir-autogen, elixir-format
msgid "3. During times when the network is busy (i.e during ICOs) it can take a while for your transaction to propagate through the network and for us to index it."
msgstr ""

#: lib/block_scout_web/templates/transaction/not_found.html.eex:11
#, elixir-autogen, elixir-format
msgid "4. If it still does not show up after 1 hour, please check with your sender/exchange/wallet/transaction provider for additional information."
msgstr ""

#: lib/block_scout_web/templates/internal_server_error/index.html.eex:8
#, elixir-autogen, elixir-format
msgid "An unexpected error has occurred. Try reloading the page, or come back soon and try again."
msgstr ""

#: lib/block_scout_web/templates/error422/index.html.eex:9
#: lib/block_scout_web/templates/internal_server_error/index.html.eex:9
#: lib/block_scout_web/templates/page_not_found/index.html.eex:9
#: lib/block_scout_web/templates/transaction/not_found.html.eex:13
#, elixir-autogen, elixir-format
msgid "Back to home"
msgstr ""

#: lib/block_scout_web/templates/internal_server_error/index.html.eex:7
#, elixir-autogen, elixir-format
msgid "Internal server error"
msgstr ""

#: lib/block_scout_web/templates/error422/index.html.eex:7
#, elixir-autogen, elixir-format
msgid "Request cannot be processed"
msgstr ""

#: lib/block_scout_web/templates/transaction/not_found.html.eex:6
#, elixir-autogen, elixir-format
msgid "Sorry, we are unable to locate this transaction hash"
msgstr ""

#: lib/block_scout_web/templates/page_not_found/index.html.eex:8
#, elixir-autogen, elixir-format
msgid "This page is no longer explorable! If you are lost, use the search bar to find what you are looking for."
msgstr ""

#: lib/block_scout_web/templates/error422/index.html.eex:8
#, elixir-autogen, elixir-format
msgid "Your request contained an error, perhaps a mistyped tx/block/address hash. Try again, and check the developer tools console for more info."
<<<<<<< HEAD
msgstr ""

#: lib/block_scout_web/templates/transaction/not_found.html.eex:10
#, elixir-autogen, elixir-format
msgid "3. During times when the network is busy (i.e during ICOs) it can take a while for your transaction to propagate through the network and for us to index it."
msgstr ""

#: lib/block_scout_web/templates/account/watchlist/show.html.eex:25
#, elixir-autogen, elixir-format
msgid "Actions"
msgstr ""

#: lib/block_scout_web/templates/account/watchlist_address/form.html.eex:40
#, elixir-autogen, elixir-format
msgid "ERC-20 tokens (beta)"
msgstr ""

#: lib/block_scout_web/templates/account/watchlist_address/form.html.eex:68
#, elixir-autogen, elixir-format
msgid "Please select notification methods:"
msgstr ""

#: lib/block_scout_web/templates/account/watchlist_address/form.html.eex:24
#, elixir-autogen, elixir-format
msgid "Please select what types of notifications you will receive:"
msgstr ""

#: lib/block_scout_web/templates/account/common/_nav.html.eex:13
#: lib/block_scout_web/templates/account/tag_transaction/index.html.eex:7
#: lib/block_scout_web/templates/layout/_account_menu_item.html.eex:16
#, elixir-autogen, elixir-format
msgid "Transaction Tags"
msgstr ""

#: lib/block_scout_web/templates/account/api_key/form.html.eex:7
#: lib/block_scout_web/templates/account/custom_abi/form.html.eex:8
#, elixir-autogen, elixir-format
msgid "Update"
msgstr ""

#: lib/block_scout_web/templates/account/api_key/index.html.eex:18
#, elixir-autogen, elixir-format
msgid "You can create 3 API keys per account."
msgstr ""

#: lib/block_scout_web/templates/account/custom_abi/index.html.eex:18
#, elixir-autogen, elixir-format
msgid "You can create up to 15 Custom ABIs per account."
msgstr ""

#: lib/block_scout_web/templates/account/public_tags_request/index.html.eex:11
#, elixir-autogen, elixir-format
msgid "You can request a public category tag which is displayed to all Blockscout users. Public tags may be added to contract or external addresses, and any associated transactions will inherit that tag. Clicking a tag opens a page with related information and helps provide context and data organization. Requests are sent to a moderator for review and approval. This process can take several days."
msgstr ""

#: lib/block_scout_web/templates/account/tag_address/index.html.eex:14
#, elixir-autogen, elixir-format
msgid "You don't have address tags yet"
msgstr ""

#: lib/block_scout_web/templates/account/watchlist/show.html.eex:14
#, elixir-autogen, elixir-format
msgid "You don't have addresses on you watchlist yet"
msgstr ""

#: lib/block_scout_web/templates/account/tag_transaction/index.html.eex:14
#, elixir-autogen, elixir-format
msgid "You don't have transaction tags yet"
msgstr ""

#: lib/block_scout_web/templates/account/public_tags_request/form.html.eex:15
#, elixir-autogen, elixir-format
msgid "Your name"
msgstr ""

#: lib/block_scout_web/templates/account/public_tags_request/form.html.eex:14
#, elixir-autogen, elixir-format
msgid "Your name*"
=======
>>>>>>> 91c8326c
msgstr ""<|MERGE_RESOLUTION|>--- conflicted
+++ resolved
@@ -3436,12 +3436,6 @@
 #: lib/block_scout_web/templates/error422/index.html.eex:8
 #, elixir-autogen, elixir-format
 msgid "Your request contained an error, perhaps a mistyped tx/block/address hash. Try again, and check the developer tools console for more info."
-<<<<<<< HEAD
-msgstr ""
-
-#: lib/block_scout_web/templates/transaction/not_found.html.eex:10
-#, elixir-autogen, elixir-format
-msgid "3. During times when the network is busy (i.e during ICOs) it can take a while for your transaction to propagate through the network and for us to index it."
 msgstr ""
 
 #: lib/block_scout_web/templates/account/watchlist/show.html.eex:25
@@ -3515,6 +3509,4 @@
 #: lib/block_scout_web/templates/account/public_tags_request/form.html.eex:14
 #, elixir-autogen, elixir-format
 msgid "Your name*"
-=======
->>>>>>> 91c8326c
 msgstr ""