# This file is responsible for configuring your application
# and its dependencies with the aid of the Config module.
import Config

# By default, the umbrella project as well as each child
# application will require this configuration file, ensuring
# they all use the same configuration. While one could
# configure all applications here, we prefer to delegate
# back to each application for organization purposes.
for config <- "../apps/*/config/config.exs" |> Path.expand(__DIR__) |> Path.wildcard() do
  import_config config
end

config :phoenix, :json_library, Jason

config :logger,
  backends: [
    # all applications and all levels
    :console,
    # all applications, but only errors
    {LoggerFileBackend, :error},
    # only :ecto, but all levels
    {LoggerFileBackend, :ecto},
    # only :block_scout_web, but all levels
    {LoggerFileBackend, :block_scout_web},
    # only :ethereum_jsonrpc, but all levels
    {LoggerFileBackend, :ethereum_jsonrpc},
    # only :explorer, but all levels
    {LoggerFileBackend, :explorer},
    # only :indexer, but all levels
    {LoggerFileBackend, :indexer},
    {LoggerFileBackend, :indexer_token_balances},
    {LoggerFileBackend, :token_instances},
    {LoggerFileBackend, :reading_token_functions},
    {LoggerFileBackend, :pending_transactions_to_refetch},
    {LoggerFileBackend, :empty_blocks_to_refetch},
    {LoggerFileBackend, :account},
    {LoggerFileBackend, :api},
<<<<<<< HEAD
    {LoggerFileBackend, :block_import_timings}
=======
    {LoggerFileBackend, :block_import_timings},
    {LoggerFileBackend, :account},
    {LoggerFileBackend, :api_v2}
>>>>>>> 9d670a17
  ]

config :logger, :console,
  # Use same format for all loggers, even though the level should only ever be `:error` for `:error` backend
  format: "$dateT$time $metadata[$level] $message\n",
  metadata:
    ~w(application fetcher request_id first_block_number last_block_number missing_block_range_count missing_block_count
       block_number step count error_count shrunk import_id transaction_id)a

config :logger, :ecto,
  # Use same format for all loggers, even though the level should only ever be `:error` for `:error` backend
  format: "$dateT$time $metadata[$level] $message\n",
  metadata:
    ~w(application fetcher request_id first_block_number last_block_number missing_block_range_count missing_block_count
       block_number step count error_count shrunk import_id transaction_id)a,
  metadata_filter: [application: :ecto]

config :logger, :error,
  # Use same format for all loggers, even though the level should only ever be `:error` for `:error` backend
  format: "$dateT$time $metadata[$level] $message\n",
  level: :error,
  metadata:
    ~w(application fetcher request_id first_block_number last_block_number missing_block_range_count missing_block_count
       block_number step count error_count shrunk import_id transaction_id)a

# Import environment specific config. This must remain at the bottom
# of this file so it overrides the configuration defined above.
import_config "#{config_env()}.exs"<|MERGE_RESOLUTION|>--- conflicted
+++ resolved
@@ -34,15 +34,10 @@
     {LoggerFileBackend, :reading_token_functions},
     {LoggerFileBackend, :pending_transactions_to_refetch},
     {LoggerFileBackend, :empty_blocks_to_refetch},
-    {LoggerFileBackend, :account},
     {LoggerFileBackend, :api},
-<<<<<<< HEAD
-    {LoggerFileBackend, :block_import_timings}
-=======
     {LoggerFileBackend, :block_import_timings},
     {LoggerFileBackend, :account},
     {LoggerFileBackend, :api_v2}
->>>>>>> 9d670a17
   ]
 
 config :logger, :console,
