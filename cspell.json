// cSpell Settings
{
    // Version of the setting file.  Always 0.2
    "version": "0.2",
    // language - current active spelling language
    "language": "en",
    // words - list of words to be always considered correct
    "ignorePaths": [
        "apps/block_scout_web/assets/js/lib/ace/src-min/*.js"
    ],
    "words": [
        "aave",
        "absname",
        "acbs",
        "accs",
        "actb",
        "addedfile",
        "AION",
        "AIRTABLE",
        "Aiubo",
        "alloc",
        "amzootyukbugmx",
        "apikey",
        "Arbitrum",
        "ARGMAX",
        "arounds",
        "asda",
        "Asfpp",
        "atoken",
        "autodetectfalse",
        "Autodetection",
        "autodetecttrue",
        "Autonity",
        "autoplay",
        "backoff",
        "badhash",
        "badnumber",
        "badpassword",
        "bafybeid",
        "bafybeig",
        "bafybeihxuj",
        "balancemulti",
        "benchee",
        "besu",
        "bignumber",
        "bigserial",
        "binwrite",
        "bizbuz",
        "Blockchair",
        "blockheight",
        "blockless",
        "blockno",
        "blockscout",
        "blockscoutuser",
        "bools",
        "browserconfig",
        "bsdr",
        "buildcache",
        "buildin",
        "buildx",
        "bytea",
        "bytecodes",
        "byts",
        "bzzr",
        "cacerts",
        "callcode",
        "CALLCODE",
        "calltracer",
        "capturelog",
        "cattributes",
        "CBOR",
        "cellspacing",
        "certifi",
        "cfasync",
        "chainlink",
        "chakra",
        "chartjs",
        "checksummed",
        "checkverifystatus",
        "childspec",
        "citext",
        "Cldr",
        "clearfix",
        "clickover",
        "codeformat",
        "coef",
        "coinprice",
        "coinsupply",
        "coinzilla",
        "coinzillatag",
        "coloreyes",
        "colorprimary",
        "colorsecondary",
        "colortertiary",
        "colspan",
        "comeonin",
        "compilerversion",
        "concache",
        "cond",
        "Consolas",
        "contractaddress",
        "contractname",
        "cooldown",
        "cooltesthost",
        "crossorigin",
        "ctbs",
        "ctid",
        "cumalative",
        "Cyclomatic",
        "cypherpunk",
        "czilladx",
        "datapoint",
        "datepicker",
        "DATETIME",
        "deae",
        "decamelize",
        "decompiled",
        "decompiler",
        "Decompiler",
        "dedup",
        "DefiLlama",
        "defmock",
        "defsupervisor",
        "dejob",
        "dejobio",
        "delegatecall",
        "DELEGATECALL",
        "delegators",
        "demonitor",
        "Denormalized",
        "descr",
        "describedby",
        "differenceby",
        "discordapp",
        "dropzone",
        "dxgd",
        "dyntsrohg",
        "Ebhwp",
        "econnrefused",
        "ECTO",
        "EDCSA",
        "edhygl",
        "efkuga",
        "Encryptor",
        "endregion",
        "enetunreach",
        "enoent",
        "epns",
        "Erigon",
        "errora",
        "errorb",
        "erts",
        "Ethash",
        "etherchain",
        "ethsupply",
        "ethsupplyexchange",
        "etimedout",
        "eveem",
        "evenodd",
        "explorable",
        "exponention",
        "extcodehash",
        "extname",
        "extremums",
        "exvcr",
        "Faileddi",
        "falala",
        "Filesize",
        "Floki",
        "fontawesome",
        "fortawesome",
        "fsym",
        "fullwidth",
        "Fuov",
        "fvdskvjglav",
        "fwrite",
        "fwupv",
        "getabi",
        "getblockbyhash",
        "getblocknobytime",
        "getblockreward",
        "getlogs",
        "getminedblocks",
        "getsourcecode",
        "getstatus",
        "gettext",
        "gettoken",
        "gettokenholders",
        "gettxinfo",
        "gettxreceiptstatus",
        "giga",
        "gqz",
        "granitegrey",
        "graphiql",
        "grecaptcha",
        "greymatter",
        "happygokitty",
        "haspopup",
        "Hazkne",
        "histoday",
        "hljs",
        "Hodl",
        "httpoison",
        "ifdef",
        "ifeq",
        "Iframe",
        "iframes",
        "Iframes",
        "ilike",
        "illustr",
        "inapp",
        "Incrementer",
        "insertable",
        "Instrumenter",
        "intersectionby",
        "ints",
        "invalidend",
        "invalidhash",
        "invalidoffset",
        "invalidpage",
        "invalidsortoption",
        "invalidstart",
        "inversed",
        "ipfs",
        "itxs",
        "johnnny",
        "jsons",
        "juon",
        "Karnaugh",
        "keccak",
        "Keepalive",
        "keyout",
        "kittencream",
        "labeledby",
        "labelledby",
        "lastmod",
        "lastname",
        "lastword",
        "lformat",
        "libsecp",
        "Limegreen",
        "linecap",
        "linejoin",
        "listaccounts",
        "listcontracts",
        "lkve",
        "llhauc",
        "loggable",
        "LUKSO",
        "luxon",
        "mabi",
        "Mainnets",
        "malihu",
        "mallowance",
        "MARKETCAP",
        "maxlength",
        "mcap",
        "mconst",
        "mdef",
        "MDWW",
        "meer",
        "Mendonça",
        "Menlo",
        "mergeable",
        "Merkle",
        "metatags",
        "millis",
        "mintings",
        "mistmatches",
        "miterlimit",
        "Mixfile",
        "mmem",
        "mname",
        "mnot",
        "moxed",
        "moxing",
        "mpayable",
        "msapplication",
        "msha",
        "mstile",
        "mstor",
        "msymbol",
        "mtransfer",
        "mult",
        "multicall",
        "multis",
        "munchos",
        "munknownc",
        "munknowne",
        "mydep",
        "nanomorph",
        "nbsp",
        "Nerg",
        "Nethermind",
        "Neue",
        "newkey",
        "nftproduct",
        "ngettext",
        "nillifies",
        "Njhr",
        "nlmyzui",
        "nocheck",
        "Nodealus",
        "nohighlight",
        "nolink",
        "nonconsensus",
        "nonpending",
        "noproc",
        "noreferrer",
        "noreply",
        "nowarn",
        "nowrap",
        "ntoa",
        "Numbe",
        "Nunito",
        "nxdomain",
        "omni",
        "onclick",
        "onconnect",
        "ondisconnect",
        "outcoming",
        "overengineering",
        "pawesome",
        "pbcopy",
        "peeker",
        "peekers",
        "pendingtxlist",
        "perc",
        "persistable",
        "PGDATABASE",
        "PGHOST",
        "PGPASSWORD",
        "PGPORT",
        "PGUSER",
        "phash",
        "pikaday",
        "pkey",
        "pkix",
        "playsinline",
        "plpgsql",
        "plts",
        "poanetwork",
        "poap",
        "pocc",
        "polyline",
        "poolboy",
        "POSDAO",
        "Posix",
        "Postrge",
        "prederive",
        "prederived",
        "progressbar",
        "proxiable",
        "psql",
        "purrstige",
        "qdai",
        "Qebz",
        "qitmeer",
        "Qmbgk",
        "qrcode",
        "queriable",
        "questiona",
        "questionb",
        "qwertyufhgkhiop",
        "qwertyuioiuytrewertyuioiuytrertyuio",
        "racecar",
        "raisedbrow",
        "rangeright",
        "raquo",
        "rarr",
        "ratiolector",
        "rbtc",
        "recaptcha",
        "rechunk",
        "recollated",
        "redix",
        "refetched",
        "REINDEX",
        "relname",
        "reltuples",
        "remasc",
        "removedfile",
        "repayer",
        "reqs",
        "rerequest",
        "reshows",
        "retryable",
        "reuseaddr",
        "RPC's",
        "RPCs",
        "safelow",
        "savechives",
        "Secon",
        "secp",
        "Segoe",
        "seindexed",
        "selfdestruct",
        "selfdestructed",
        "SENDGRID",
        "Sérgio",
        "sharelock",
        "sharelocks",
        "shortdoc",
        "shortify",
        "SJONRPC",
        "smallint",
        "smth",
        "snapshotted",
        "snapshotting",
        "Sokol",
        "soljson",
        "someout",
        "sourcecode",
        "sourcify",
        "splitted",
        "srcset",
        "staker",
        "stakers",
        "stateroot",
        "staticcall",
        "STATICCALL",
        "strftime",
        "stringly",
        "stylelint",
        "stylesheet",
        "subcall",
        "subcalls",
        "subdenomination",
        "subnetwork",
        "subqueries",
        "subquery",
        "subsubcalls",
        "subtrace",
        "subtraces",
        "successa",
        "successb",
        "supernet",
        "swal",
        "sweetalert",
        "Synthereum",
        "tabindex",
        "tablist",
        "tabpanel",
        "tarekraafat",
        "tbody",
        "tbrf",
        "Tcnwg",
        "tems",
        "Testinit",
        "Testit",
        "Testname",
        "testpassword",
        "testtest",
        "testuser",
        "thead",
        "thicccbrowz",
        "throttleable",
        "tokenbalance",
        "tokenlist",
        "tokensupply",
        "tokentx",
        "topbar",
        "topnav",
        "totalfees",
        "totesbasic",
        "trgm",
        "trunc",
        "trustwallet",
        "tsquery",
        "tsvector",
        "tsym",
        "txlistinternal",
        "Txns",
        "txpool",
        "txreceipt",
        "ueberauth",
        "ufixed",
        "uncatalog",
        "unclosable",
        "unfetched",
        "unfinalized",
        "Unitarion",
        "Unitorius",
        "Unitorus",
        "unknownc",
        "unknowne",
        "unmarshal",
        "unmatching",
        "unnest",
        "unpadded",
        "unprefixed",
        "unstaged",
        "upsert",
        "upserted",
        "upserting",
        "upserts",
        "urijs",
        "urlset",
        "Utqn",
        "UUPS",
        "valign",
        "valuemax",
        "valuemin",
        "valuenow",
        "verifysourcecode",
        "viewerjs",
        "volumefrom",
        "volumeto",
        "vyper",
        "walletconnect",
        "Wanchain",
        "warninga",
        "warningb",
        "watchlist",
        "watchlisted",
        "watchlists",
        "whereis",
        "whiler",
        "wysdvjkizxonu",
        "xakgj",
        "xbaddress",
        "xdai",
        "xffff",
        "xlink",
        "xmark",
        "xmlhttprequest",
        "xnonsense",
        "xzzz",
        "yellowgreen",
        "zaphod",
        "zeppelinos",
        "zftv",
        "ziczr",
        "zindex",
        "zipcode",
        "zkbob",
<<<<<<< HEAD
        "zkevm"
=======
        "zkevm",
        "erts",
        "Asfpp",
        "Nerg",
        "secp",
        "qwertyuioiuytrewertyuioiuytrertyuio",
        "urlset",
        "lastmod",
        "qitmeer",
        "meer",
        "DefiLlama",
        "SOLIDITYSCAN"
>>>>>>> 14a6089d
    ],
    "enableFiletypes": [
        "dotenv",
        "html-eex",
        "makefile"
    ]
}<|MERGE_RESOLUTION|>--- conflicted
+++ resolved
@@ -534,9 +534,6 @@
         "zindex",
         "zipcode",
         "zkbob",
-<<<<<<< HEAD
-        "zkevm"
-=======
         "zkevm",
         "erts",
         "Asfpp",
@@ -549,7 +546,6 @@
         "meer",
         "DefiLlama",
         "SOLIDITYSCAN"
->>>>>>> 14a6089d
     ],
     "enableFiletypes": [
         "dotenv",
